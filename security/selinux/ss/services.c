--- conflicted
+++ resolved
@@ -70,7 +70,6 @@
 #include "ebitmap.h"
 #include "audit.h"
 
-<<<<<<< HEAD
 /* Policy capability names */
 const char *selinux_policycap_names[__POLICYDB_CAPABILITY_MAX] = {
 	"network_peer_controls",
@@ -80,14 +79,7 @@
 	"compat2",
 	"nnp_nosuid_transition"
 };
-=======
 int selinux_android_netlink_route;
-int selinux_policycap_netpeer;
-int selinux_policycap_openperm;
-int selinux_policycap_alwaysnetwork;
-
-static DEFINE_RWLOCK(policy_rwlock);
->>>>>>> 6ee8be4d
 
 static struct selinux_ss selinux_ss;
 
@@ -2099,7 +2091,6 @@
 
 static void security_load_policycaps(struct selinux_state *state)
 {
-<<<<<<< HEAD
 	struct policydb *p = &state->ss->policydb;
 	unsigned int i;
 	struct ebitmap_node *node;
@@ -2118,17 +2109,7 @@
 				i);
 	}
 
-	state->android_netlink_route = p->android_netlink_route;
-=======
-	selinux_policycap_netpeer = ebitmap_get_bit(&policydb.policycaps,
-						  POLICYDB_CAPABILITY_NETPEER);
-	selinux_policycap_openperm = ebitmap_get_bit(&policydb.policycaps,
-						  POLICYDB_CAPABILITY_OPENPERM);
-	selinux_policycap_alwaysnetwork = ebitmap_get_bit(&policydb.policycaps,
-						  POLICYDB_CAPABILITY_ALWAYSNETWORK);
-
-	selinux_android_netlink_route = policydb.android_netlink_route;
->>>>>>> 6ee8be4d
+	selinux_android_netlink_route = p->android_netlink_route;
 	selinux_nlmsg_init();
 }
 
