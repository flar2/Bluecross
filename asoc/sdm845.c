/*
 * Copyright (c) 2016-2018, The Linux Foundation. All rights reserved.
 *
 * This program is free software; you can redistribute it and/or modify
 * it under the terms of the GNU General Public License version 2 and
 * only version 2 as published by the Free Software Foundation.
 *
 * This program is distributed in the hope that it will be useful,
 * but WITHOUT ANY WARRANTY; without even the implied warranty of
 * MERCHANTABILITY or FITNESS FOR A PARTICULAR PURPOSE.  See the
 * GNU General Public License for more details.
 */

#include <linux/clk.h>
#include <linux/delay.h>
#include <linux/gpio.h>
#include <linux/of_gpio.h>
#include <linux/platform_device.h>
#include <linux/slab.h>
#include <linux/io.h>
#include <linux/module.h>
#include <linux/input.h>
#include <linux/of_device.h>
#include <linux/pm_qos.h>
#include <sound/core.h>
#include <sound/soc.h>
#include <sound/soc-dapm.h>
#include <sound/pcm.h>
#include <sound/jack.h>
#include <sound/pcm_params.h>
#include <sound/info.h>
#include "device_event.h"
#include <dsp/audio_notifier.h>
#include <dsp/q6afe-v2.h>
#include <dsp/q6core.h>
#include "msm-pcm-routing-v2.h"
#include "codecs/msm-cdc-pinctrl.h"
#include "codecs/wcd934x/wcd934x.h"
#include "codecs/wcd934x/wcd934x-mbhc.h"

#if IS_ENABLED(CONFIG_SND_SOC_WSA881X)
#include "codecs/wsa881x.h"
#endif

#define DRV_NAME "sdm845-asoc-snd"

#define __CHIPSET__ "SDM845 "
#define MSM_DAILINK_NAME(name) (__CHIPSET__#name)

#define SAMPLING_RATE_8KHZ      8000
#define SAMPLING_RATE_11P025KHZ 11025
#define SAMPLING_RATE_16KHZ     16000
#define SAMPLING_RATE_22P05KHZ  22050
#define SAMPLING_RATE_32KHZ     32000
#define SAMPLING_RATE_44P1KHZ   44100
#define SAMPLING_RATE_48KHZ     48000
#define SAMPLING_RATE_88P2KHZ   88200
#define SAMPLING_RATE_96KHZ     96000
#define SAMPLING_RATE_176P4KHZ  176400
#define SAMPLING_RATE_192KHZ    192000
#define SAMPLING_RATE_352P8KHZ  352800
#define SAMPLING_RATE_384KHZ    384000

#define WCD9XXX_MBHC_DEF_BUTTONS    8
#define WCD9XXX_MBHC_DEF_RLOADS     5
#define CODEC_EXT_CLK_RATE          9600000
#define ADSP_STATE_READY_TIMEOUT_MS 6000
#define DEV_NAME_STR_LEN            32

#if IS_ENABLED(CONFIG_SND_SOC_WSA881X)
#define WSA8810_NAME_1 "wsa881x.20170211"
#define WSA8810_NAME_2 "wsa881x.20170212"
#endif

#define WCN_CDC_SLIM_RX_CH_MAX 2
#define WCN_CDC_SLIM_TX_CH_MAX 3

#define TDM_CHANNEL_MAX 8

#define MSM_HIFI_ON 1
#define MSM_LL_QOS_VALUE 300 /* time in us to ensure LPM doesn't go in C3/C4 */

enum {
	SLIM_RX_0 = 0,
	SLIM_RX_1,
	SLIM_RX_2,
	SLIM_RX_3,
	SLIM_RX_4,
	SLIM_RX_5,
	SLIM_RX_6,
	SLIM_RX_7,
	SLIM_RX_MAX,
};

enum {
	SLIM_TX_0 = 0,
	SLIM_TX_1,
	SLIM_TX_2,
	SLIM_TX_3,
	SLIM_TX_4,
	SLIM_TX_5,
	SLIM_TX_6,
	SLIM_TX_7,
	SLIM_TX_8,
	SLIM_TX_MAX,
};

enum {
	PRIM_MI2S = 0,
	SEC_MI2S,
	TERT_MI2S,
	QUAT_MI2S,
	MI2S_MAX,
};

enum {
	PRIM_AUX_PCM = 0,
	SEC_AUX_PCM,
	TERT_AUX_PCM,
	QUAT_AUX_PCM,
	AUX_PCM_MAX,
};

enum {
	PCM_I2S_SEL_PRIM = 0,
	PCM_I2S_SEL_SEC,
	PCM_I2S_SEL_TERT,
	PCM_I2S_SEL_QUAT,
	PCM_I2S_SEL_MAX,
};

struct mi2s_aux_pcm_common_conf {
	struct mutex lock;
	void *pcm_i2s_sel_vt_addr;
};

struct mi2s_conf {
	struct mutex lock;
	u32 ref_cnt;
	u32 msm_is_mi2s_master;
};

static u32 mi2s_ebit_clk[MI2S_MAX] = {
	Q6AFE_LPASS_CLK_ID_PRI_MI2S_EBIT,
	Q6AFE_LPASS_CLK_ID_SEC_MI2S_EBIT,
	Q6AFE_LPASS_CLK_ID_TER_MI2S_EBIT,
	Q6AFE_LPASS_CLK_ID_QUAD_MI2S_EBIT
};

struct auxpcm_conf {
	struct mutex lock;
	u32 ref_cnt;
};

struct dev_config {
	u32 sample_rate;
	u32 bit_format;
	u32 channels;
};

enum {
	DP_RX_IDX = 0,
	EXT_DISP_RX_IDX_MAX,
};

#if IS_ENABLED(CONFIG_SND_SOC_WSA881X)
struct msm_wsa881x_dev_info {
	struct device_node *of_node;
	u32 index;
};
#endif

enum pinctrl_pin_state {
	STATE_DISABLE = 0, /* All pins are in sleep state */
	STATE_MI2S_ACTIVE,  /* IS2 = active, TDM = sleep */
	STATE_TDM_ACTIVE,  /* IS2 = sleep, TDM = active */
};

struct msm_pinctrl_info {
	struct pinctrl *pinctrl;
	struct pinctrl_state *mi2s_disable;
	struct pinctrl_state *tdm_disable;
	struct pinctrl_state *mi2s_active;
	struct pinctrl_state *tdm_active;
	enum pinctrl_pin_state curr_state;
};

struct msm_asoc_mach_data {
	u32 mclk_freq;
	int us_euro_gpio; /* used by gpio driver API */
	int usbc_en2_gpio; /* used by gpio driver API */
	struct device_node *us_euro_gpio_p; /* used by pinctrl API */
	struct pinctrl *usbc_en2_gpio_p; /* used by pinctrl API */
	struct device_node *hph_en1_gpio_p; /* used by pinctrl API */
	struct device_node *hph_en0_gpio_p; /* used by pinctrl API */
	struct snd_info_entry *codec_root;
	struct msm_pinctrl_info pinctrl_info;
};

struct msm_asoc_wcd93xx_codec {
	void* (*get_afe_config_fn)(struct snd_soc_codec *codec,
				   enum afe_config_type config_type);
	void (*mbhc_hs_detect_exit)(struct snd_soc_codec *codec);
};

static const char *const pin_states[] = {"sleep", "i2s-active",
					 "tdm-active"};

enum {
	TDM_0 = 0,
	TDM_1,
	TDM_2,
	TDM_3,
	TDM_4,
	TDM_5,
	TDM_6,
	TDM_7,
	TDM_PORT_MAX,
};

enum {
	TDM_PRI = 0,
	TDM_SEC,
	TDM_TERT,
	TDM_QUAT,
	TDM_INTERFACE_MAX,
};

struct tdm_port {
	u32 mode;
	u32 channel;
};

/* TDM default config */
static struct dev_config tdm_rx_cfg[TDM_INTERFACE_MAX][TDM_PORT_MAX] = {
	{ /* PRI TDM */
		{SAMPLING_RATE_48KHZ, SNDRV_PCM_FORMAT_S16_LE, 1}, /* RX_0 */
		{SAMPLING_RATE_48KHZ, SNDRV_PCM_FORMAT_S16_LE, 1}, /* RX_1 */
		{SAMPLING_RATE_48KHZ, SNDRV_PCM_FORMAT_S16_LE, 1}, /* RX_2 */
		{SAMPLING_RATE_48KHZ, SNDRV_PCM_FORMAT_S16_LE, 1}, /* RX_3 */
		{SAMPLING_RATE_48KHZ, SNDRV_PCM_FORMAT_S16_LE, 1}, /* RX_4 */
		{SAMPLING_RATE_48KHZ, SNDRV_PCM_FORMAT_S16_LE, 1}, /* RX_5 */
		{SAMPLING_RATE_48KHZ, SNDRV_PCM_FORMAT_S16_LE, 1}, /* RX_6 */
		{SAMPLING_RATE_48KHZ, SNDRV_PCM_FORMAT_S16_LE, 1}, /* RX_7 */
	},
	{ /* SEC TDM */
		{SAMPLING_RATE_48KHZ, SNDRV_PCM_FORMAT_S16_LE, 1}, /* RX_0 */
		{SAMPLING_RATE_48KHZ, SNDRV_PCM_FORMAT_S16_LE, 1}, /* RX_1 */
		{SAMPLING_RATE_48KHZ, SNDRV_PCM_FORMAT_S16_LE, 1}, /* RX_2 */
		{SAMPLING_RATE_48KHZ, SNDRV_PCM_FORMAT_S16_LE, 1}, /* RX_3 */
		{SAMPLING_RATE_48KHZ, SNDRV_PCM_FORMAT_S16_LE, 1}, /* RX_4 */
		{SAMPLING_RATE_48KHZ, SNDRV_PCM_FORMAT_S16_LE, 1}, /* RX_5 */
		{SAMPLING_RATE_48KHZ, SNDRV_PCM_FORMAT_S16_LE, 1}, /* RX_6 */
		{SAMPLING_RATE_48KHZ, SNDRV_PCM_FORMAT_S16_LE, 1}, /* RX_7 */
	},
	{ /* TERT TDM */
		{SAMPLING_RATE_48KHZ, SNDRV_PCM_FORMAT_S16_LE, 1}, /* RX_0 */
		{SAMPLING_RATE_48KHZ, SNDRV_PCM_FORMAT_S16_LE, 1}, /* RX_1 */
		{SAMPLING_RATE_48KHZ, SNDRV_PCM_FORMAT_S16_LE, 1}, /* RX_2 */
		{SAMPLING_RATE_48KHZ, SNDRV_PCM_FORMAT_S16_LE, 1}, /* RX_3 */
		{SAMPLING_RATE_48KHZ, SNDRV_PCM_FORMAT_S16_LE, 1}, /* RX_4 */
		{SAMPLING_RATE_48KHZ, SNDRV_PCM_FORMAT_S16_LE, 1}, /* RX_5 */
		{SAMPLING_RATE_48KHZ, SNDRV_PCM_FORMAT_S16_LE, 1}, /* RX_6 */
		{SAMPLING_RATE_48KHZ, SNDRV_PCM_FORMAT_S16_LE, 1}, /* RX_7 */
	},
	{ /* QUAT TDM */
		{SAMPLING_RATE_48KHZ, SNDRV_PCM_FORMAT_S16_LE, 1}, /* RX_0 */
		{SAMPLING_RATE_48KHZ, SNDRV_PCM_FORMAT_S16_LE, 1}, /* RX_1 */
		{SAMPLING_RATE_48KHZ, SNDRV_PCM_FORMAT_S16_LE, 1}, /* RX_2 */
		{SAMPLING_RATE_48KHZ, SNDRV_PCM_FORMAT_S16_LE, 1}, /* RX_3 */
		{SAMPLING_RATE_48KHZ, SNDRV_PCM_FORMAT_S16_LE, 1}, /* RX_4 */
		{SAMPLING_RATE_48KHZ, SNDRV_PCM_FORMAT_S16_LE, 1}, /* RX_5 */
		{SAMPLING_RATE_48KHZ, SNDRV_PCM_FORMAT_S16_LE, 1}, /* RX_6 */
		{SAMPLING_RATE_48KHZ, SNDRV_PCM_FORMAT_S16_LE, 1}, /* RX_7 */
	}
};

/* TDM default config */
static struct dev_config tdm_tx_cfg[TDM_INTERFACE_MAX][TDM_PORT_MAX] = {
	{ /* PRI TDM */
		{SAMPLING_RATE_48KHZ, SNDRV_PCM_FORMAT_S16_LE, 1}, /* TX_0 */
		{SAMPLING_RATE_48KHZ, SNDRV_PCM_FORMAT_S16_LE, 1}, /* TX_1 */
		{SAMPLING_RATE_48KHZ, SNDRV_PCM_FORMAT_S16_LE, 1}, /* TX_2 */
		{SAMPLING_RATE_48KHZ, SNDRV_PCM_FORMAT_S16_LE, 1}, /* TX_3 */
		{SAMPLING_RATE_48KHZ, SNDRV_PCM_FORMAT_S16_LE, 1}, /* TX_4 */
		{SAMPLING_RATE_48KHZ, SNDRV_PCM_FORMAT_S16_LE, 1}, /* TX_5 */
		{SAMPLING_RATE_48KHZ, SNDRV_PCM_FORMAT_S16_LE, 1}, /* TX_6 */
		{SAMPLING_RATE_48KHZ, SNDRV_PCM_FORMAT_S16_LE, 1}, /* TX_7 */
	},
	{ /* SEC TDM */
		{SAMPLING_RATE_48KHZ, SNDRV_PCM_FORMAT_S16_LE, 1}, /* TX_0 */
		{SAMPLING_RATE_48KHZ, SNDRV_PCM_FORMAT_S16_LE, 1}, /* TX_1 */
		{SAMPLING_RATE_48KHZ, SNDRV_PCM_FORMAT_S16_LE, 1}, /* TX_2 */
		{SAMPLING_RATE_48KHZ, SNDRV_PCM_FORMAT_S16_LE, 1}, /* TX_3 */
		{SAMPLING_RATE_48KHZ, SNDRV_PCM_FORMAT_S16_LE, 1}, /* TX_4 */
		{SAMPLING_RATE_48KHZ, SNDRV_PCM_FORMAT_S16_LE, 1}, /* TX_5 */
		{SAMPLING_RATE_48KHZ, SNDRV_PCM_FORMAT_S16_LE, 1}, /* TX_6 */
		{SAMPLING_RATE_48KHZ, SNDRV_PCM_FORMAT_S16_LE, 1}, /* TX_7 */
	},
	{ /* TERT TDM */
		{SAMPLING_RATE_48KHZ, SNDRV_PCM_FORMAT_S16_LE, 1}, /* TX_0 */
		{SAMPLING_RATE_48KHZ, SNDRV_PCM_FORMAT_S16_LE, 1}, /* TX_1 */
		{SAMPLING_RATE_48KHZ, SNDRV_PCM_FORMAT_S16_LE, 1}, /* TX_2 */
		{SAMPLING_RATE_48KHZ, SNDRV_PCM_FORMAT_S16_LE, 1}, /* TX_3 */
		{SAMPLING_RATE_48KHZ, SNDRV_PCM_FORMAT_S16_LE, 1}, /* TX_4 */
		{SAMPLING_RATE_48KHZ, SNDRV_PCM_FORMAT_S16_LE, 1}, /* TX_5 */
		{SAMPLING_RATE_48KHZ, SNDRV_PCM_FORMAT_S16_LE, 1}, /* TX_6 */
		{SAMPLING_RATE_48KHZ, SNDRV_PCM_FORMAT_S16_LE, 1}, /* TX_7 */
	},
	{ /* QUAT TDM */
		{SAMPLING_RATE_48KHZ, SNDRV_PCM_FORMAT_S16_LE, 1}, /* TX_0 */
		{SAMPLING_RATE_48KHZ, SNDRV_PCM_FORMAT_S16_LE, 1}, /* TX_1 */
		{SAMPLING_RATE_48KHZ, SNDRV_PCM_FORMAT_S16_LE, 1}, /* TX_2 */
		{SAMPLING_RATE_48KHZ, SNDRV_PCM_FORMAT_S16_LE, 1}, /* TX_3 */
		{SAMPLING_RATE_48KHZ, SNDRV_PCM_FORMAT_S16_LE, 1}, /* TX_4 */
		{SAMPLING_RATE_48KHZ, SNDRV_PCM_FORMAT_S16_LE, 1}, /* TX_5 */
		{SAMPLING_RATE_48KHZ, SNDRV_PCM_FORMAT_S16_LE, 1}, /* TX_6 */
		{SAMPLING_RATE_48KHZ, SNDRV_PCM_FORMAT_S16_LE, 1}, /* TX_7 */
	}
};


/* Default configuration of slimbus channels */
static struct dev_config slim_rx_cfg[] = {
	[SLIM_RX_0] = {SAMPLING_RATE_48KHZ, SNDRV_PCM_FORMAT_S16_LE, 1},
	[SLIM_RX_1] = {SAMPLING_RATE_48KHZ, SNDRV_PCM_FORMAT_S16_LE, 1},
	[SLIM_RX_2] = {SAMPLING_RATE_48KHZ, SNDRV_PCM_FORMAT_S16_LE, 1},
	[SLIM_RX_3] = {SAMPLING_RATE_48KHZ, SNDRV_PCM_FORMAT_S16_LE, 1},
	[SLIM_RX_4] = {SAMPLING_RATE_48KHZ, SNDRV_PCM_FORMAT_S16_LE, 1},
	[SLIM_RX_5] = {SAMPLING_RATE_48KHZ, SNDRV_PCM_FORMAT_S16_LE, 1},
	[SLIM_RX_6] = {SAMPLING_RATE_48KHZ, SNDRV_PCM_FORMAT_S16_LE, 1},
	[SLIM_RX_7] = {SAMPLING_RATE_8KHZ, SNDRV_PCM_FORMAT_S16_LE, 1},
};

static struct dev_config slim_tx_cfg[] = {
	[SLIM_TX_0] = {SAMPLING_RATE_48KHZ, SNDRV_PCM_FORMAT_S16_LE, 1},
	[SLIM_TX_1] = {SAMPLING_RATE_48KHZ, SNDRV_PCM_FORMAT_S16_LE, 1},
	[SLIM_TX_2] = {SAMPLING_RATE_48KHZ, SNDRV_PCM_FORMAT_S16_LE, 1},
	[SLIM_TX_3] = {SAMPLING_RATE_48KHZ, SNDRV_PCM_FORMAT_S16_LE, 1},
	[SLIM_TX_4] = {SAMPLING_RATE_48KHZ, SNDRV_PCM_FORMAT_S16_LE, 1},
	[SLIM_TX_5] = {SAMPLING_RATE_48KHZ, SNDRV_PCM_FORMAT_S16_LE, 1},
	[SLIM_TX_6] = {SAMPLING_RATE_48KHZ, SNDRV_PCM_FORMAT_S16_LE, 1},
	[SLIM_TX_7] = {SAMPLING_RATE_8KHZ, SNDRV_PCM_FORMAT_S16_LE, 1},
	[SLIM_TX_8] = {SAMPLING_RATE_48KHZ, SNDRV_PCM_FORMAT_S16_LE, 2},
};


/* Default configuration of external display BE */
static struct dev_config ext_disp_rx_cfg[] = {
	[DP_RX_IDX] =   {SAMPLING_RATE_48KHZ, SNDRV_PCM_FORMAT_S16_LE, 2},
};

static struct dev_config usb_rx_cfg = {
	.sample_rate = SAMPLING_RATE_48KHZ,
	.bit_format = SNDRV_PCM_FORMAT_S16_LE,
	.channels = 2,
};

static struct dev_config usb_tx_cfg = {
	.sample_rate = SAMPLING_RATE_48KHZ,
	.bit_format = SNDRV_PCM_FORMAT_S16_LE,
	.channels = 1,
};

static struct dev_config proxy_rx_cfg = {
	.sample_rate = SAMPLING_RATE_48KHZ,
	.bit_format = SNDRV_PCM_FORMAT_S16_LE,
	.channels = 2,
};

/* Default configuration of MI2S channels */
static struct dev_config mi2s_rx_cfg[] = {
	[PRIM_MI2S] = {SAMPLING_RATE_48KHZ, SNDRV_PCM_FORMAT_S16_LE, 2},
	[SEC_MI2S]  = {SAMPLING_RATE_48KHZ, SNDRV_PCM_FORMAT_S16_LE, 2},
	[TERT_MI2S] = {SAMPLING_RATE_48KHZ, SNDRV_PCM_FORMAT_S16_LE, 2},
	[QUAT_MI2S] = {SAMPLING_RATE_48KHZ, SNDRV_PCM_FORMAT_S16_LE, 2},
};

static struct dev_config mi2s_tx_cfg[] = {
	[PRIM_MI2S] = {SAMPLING_RATE_48KHZ, SNDRV_PCM_FORMAT_S16_LE, 1},
	[SEC_MI2S]  = {SAMPLING_RATE_48KHZ, SNDRV_PCM_FORMAT_S16_LE, 1},
	[TERT_MI2S] = {SAMPLING_RATE_48KHZ, SNDRV_PCM_FORMAT_S16_LE, 1},
	[QUAT_MI2S] = {SAMPLING_RATE_48KHZ, SNDRV_PCM_FORMAT_S16_LE, 1},
};

static struct dev_config aux_pcm_rx_cfg[] = {
	[PRIM_AUX_PCM] = {SAMPLING_RATE_8KHZ, SNDRV_PCM_FORMAT_S16_LE, 1},
	[SEC_AUX_PCM]  = {SAMPLING_RATE_8KHZ, SNDRV_PCM_FORMAT_S16_LE, 1},
	[TERT_AUX_PCM] = {SAMPLING_RATE_8KHZ, SNDRV_PCM_FORMAT_S16_LE, 1},
	[QUAT_AUX_PCM] = {SAMPLING_RATE_8KHZ, SNDRV_PCM_FORMAT_S16_LE, 1},
};

static struct dev_config aux_pcm_tx_cfg[] = {
	[PRIM_AUX_PCM] = {SAMPLING_RATE_8KHZ, SNDRV_PCM_FORMAT_S16_LE, 1},
	[SEC_AUX_PCM]  = {SAMPLING_RATE_8KHZ, SNDRV_PCM_FORMAT_S16_LE, 1},
	[TERT_AUX_PCM] = {SAMPLING_RATE_8KHZ, SNDRV_PCM_FORMAT_S16_LE, 1},
	[QUAT_AUX_PCM] = {SAMPLING_RATE_8KHZ, SNDRV_PCM_FORMAT_S16_LE, 1},
};

static int msm_vi_feed_tx_ch = 2;
static const char *const slim_rx_ch_text[] = {"One", "Two"};
static const char *const slim_tx_ch_text[] = {"One", "Two", "Three", "Four",
						"Five", "Six", "Seven",
						"Eight"};
static const char *const vi_feed_ch_text[] = {"One", "Two"};
static char const *bit_format_text[] = {"S16_LE", "S24_LE", "S24_3LE",
					  "S32_LE"};
static char const *ext_disp_bit_format_text[] = {"S16_LE", "S24_LE",
						 "S24_3LE"};
static char const *slim_sample_rate_text[] = {"KHZ_8", "KHZ_16",
					"KHZ_32", "KHZ_44P1", "KHZ_48",
					"KHZ_88P2", "KHZ_96", "KHZ_176P4",
					"KHZ_192", "KHZ_352P8", "KHZ_384"};
static char const *bt_sample_rate_text[] = {"KHZ_8", "KHZ_16",
					"KHZ_44P1", "KHZ_48",
					"KHZ_88P2", "KHZ_96"};
static const char *const usb_ch_text[] = {"One", "Two", "Three", "Four",
					   "Five", "Six", "Seven",
					   "Eight"};
static char const *ch_text[] = {"Two", "Three", "Four", "Five",
					"Six", "Seven", "Eight"};
static char const *usb_sample_rate_text[] = {"KHZ_8", "KHZ_11P025",
					"KHZ_16", "KHZ_22P05",
					"KHZ_32", "KHZ_44P1", "KHZ_48",
					"KHZ_88P2", "KHZ_96", "KHZ_176P4",
					"KHZ_192", "KHZ_352P8", "KHZ_384"};
static char const *ext_disp_sample_rate_text[] = {"KHZ_48", "KHZ_96",
						"KHZ_192", "KHZ_32", "KHZ_44P1",
						"KHZ_88P2", "KHZ_176P4"	};
static char const *tdm_ch_text[] = {"One", "Two", "Three", "Four",
				    "Five", "Six", "Seven", "Eight"};
static char const *tdm_bit_format_text[] = {"S16_LE", "S24_LE", "S32_LE"};
static char const *tdm_sample_rate_text[] = {"KHZ_8", "KHZ_16", "KHZ_32",
					     "KHZ_48", "KHZ_176P4",
					     "KHZ_352P8"};
static const char *const auxpcm_rate_text[] = {"KHZ_8", "KHZ_16"};
static char const *mi2s_rate_text[] = {"KHZ_8", "KHZ_11P025", "KHZ_16",
				      "KHZ_22P05", "KHZ_32", "KHZ_44P1",
				      "KHZ_48", "KHZ_96", "KHZ_192"};
static const char *const mi2s_ch_text[] = {"One", "Two", "Three", "Four",
					   "Five", "Six", "Seven",
					   "Eight"};
static const char *const hifi_text[] = {"Off", "On"};
static const char *const qos_text[] = {"Disable", "Enable"};

static SOC_ENUM_SINGLE_EXT_DECL(slim_0_rx_chs, slim_rx_ch_text);
static SOC_ENUM_SINGLE_EXT_DECL(slim_2_rx_chs, slim_rx_ch_text);
static SOC_ENUM_SINGLE_EXT_DECL(slim_0_tx_chs, slim_tx_ch_text);
static SOC_ENUM_SINGLE_EXT_DECL(slim_1_tx_chs, slim_tx_ch_text);
static SOC_ENUM_SINGLE_EXT_DECL(slim_5_rx_chs, slim_rx_ch_text);
static SOC_ENUM_SINGLE_EXT_DECL(slim_6_rx_chs, slim_rx_ch_text);
static SOC_ENUM_SINGLE_EXT_DECL(usb_rx_chs, usb_ch_text);
static SOC_ENUM_SINGLE_EXT_DECL(usb_tx_chs, usb_ch_text);
static SOC_ENUM_SINGLE_EXT_DECL(vi_feed_tx_chs, vi_feed_ch_text);
static SOC_ENUM_SINGLE_EXT_DECL(ext_disp_rx_chs, ch_text);
static SOC_ENUM_SINGLE_EXT_DECL(proxy_rx_chs, ch_text);
static SOC_ENUM_SINGLE_EXT_DECL(slim_0_rx_format, bit_format_text);
static SOC_ENUM_SINGLE_EXT_DECL(slim_5_rx_format, bit_format_text);
static SOC_ENUM_SINGLE_EXT_DECL(slim_6_rx_format, bit_format_text);
static SOC_ENUM_SINGLE_EXT_DECL(slim_0_tx_format, bit_format_text);
static SOC_ENUM_SINGLE_EXT_DECL(usb_rx_format, bit_format_text);
static SOC_ENUM_SINGLE_EXT_DECL(usb_tx_format, bit_format_text);
static SOC_ENUM_SINGLE_EXT_DECL(ext_disp_rx_format, ext_disp_bit_format_text);
static SOC_ENUM_SINGLE_EXT_DECL(slim_0_rx_sample_rate, slim_sample_rate_text);
static SOC_ENUM_SINGLE_EXT_DECL(slim_2_rx_sample_rate, slim_sample_rate_text);
static SOC_ENUM_SINGLE_EXT_DECL(slim_0_tx_sample_rate, slim_sample_rate_text);
static SOC_ENUM_SINGLE_EXT_DECL(slim_5_rx_sample_rate, slim_sample_rate_text);
static SOC_ENUM_SINGLE_EXT_DECL(slim_6_rx_sample_rate, slim_sample_rate_text);
static SOC_ENUM_SINGLE_EXT_DECL(bt_sample_rate, bt_sample_rate_text);
static SOC_ENUM_SINGLE_EXT_DECL(usb_rx_sample_rate, usb_sample_rate_text);
static SOC_ENUM_SINGLE_EXT_DECL(usb_tx_sample_rate, usb_sample_rate_text);
static SOC_ENUM_SINGLE_EXT_DECL(ext_disp_rx_sample_rate,
				ext_disp_sample_rate_text);
static SOC_ENUM_SINGLE_EXT_DECL(tdm_tx_chs, tdm_ch_text);
static SOC_ENUM_SINGLE_EXT_DECL(tdm_tx_format, tdm_bit_format_text);
static SOC_ENUM_SINGLE_EXT_DECL(tdm_tx_sample_rate, tdm_sample_rate_text);
static SOC_ENUM_SINGLE_EXT_DECL(tdm_rx_chs, tdm_ch_text);
static SOC_ENUM_SINGLE_EXT_DECL(tdm_rx_format, tdm_bit_format_text);
static SOC_ENUM_SINGLE_EXT_DECL(tdm_rx_sample_rate, tdm_sample_rate_text);
static SOC_ENUM_SINGLE_EXT_DECL(prim_aux_pcm_rx_sample_rate, auxpcm_rate_text);
static SOC_ENUM_SINGLE_EXT_DECL(sec_aux_pcm_rx_sample_rate, auxpcm_rate_text);
static SOC_ENUM_SINGLE_EXT_DECL(tert_aux_pcm_rx_sample_rate, auxpcm_rate_text);
static SOC_ENUM_SINGLE_EXT_DECL(quat_aux_pcm_rx_sample_rate, auxpcm_rate_text);
static SOC_ENUM_SINGLE_EXT_DECL(prim_aux_pcm_tx_sample_rate, auxpcm_rate_text);
static SOC_ENUM_SINGLE_EXT_DECL(sec_aux_pcm_tx_sample_rate, auxpcm_rate_text);
static SOC_ENUM_SINGLE_EXT_DECL(tert_aux_pcm_tx_sample_rate, auxpcm_rate_text);
static SOC_ENUM_SINGLE_EXT_DECL(quat_aux_pcm_tx_sample_rate, auxpcm_rate_text);
static SOC_ENUM_SINGLE_EXT_DECL(prim_mi2s_rx_sample_rate, mi2s_rate_text);
static SOC_ENUM_SINGLE_EXT_DECL(sec_mi2s_rx_sample_rate, mi2s_rate_text);
static SOC_ENUM_SINGLE_EXT_DECL(tert_mi2s_rx_sample_rate, mi2s_rate_text);
static SOC_ENUM_SINGLE_EXT_DECL(quat_mi2s_rx_sample_rate, mi2s_rate_text);
static SOC_ENUM_SINGLE_EXT_DECL(prim_mi2s_tx_sample_rate, mi2s_rate_text);
static SOC_ENUM_SINGLE_EXT_DECL(sec_mi2s_tx_sample_rate, mi2s_rate_text);
static SOC_ENUM_SINGLE_EXT_DECL(tert_mi2s_tx_sample_rate, mi2s_rate_text);
static SOC_ENUM_SINGLE_EXT_DECL(quat_mi2s_tx_sample_rate, mi2s_rate_text);
static SOC_ENUM_SINGLE_EXT_DECL(prim_mi2s_rx_chs, mi2s_ch_text);
static SOC_ENUM_SINGLE_EXT_DECL(prim_mi2s_tx_chs, mi2s_ch_text);
static SOC_ENUM_SINGLE_EXT_DECL(sec_mi2s_rx_chs, mi2s_ch_text);
static SOC_ENUM_SINGLE_EXT_DECL(sec_mi2s_tx_chs, mi2s_ch_text);
static SOC_ENUM_SINGLE_EXT_DECL(tert_mi2s_rx_chs, mi2s_ch_text);
static SOC_ENUM_SINGLE_EXT_DECL(tert_mi2s_tx_chs, mi2s_ch_text);
static SOC_ENUM_SINGLE_EXT_DECL(quat_mi2s_rx_chs, mi2s_ch_text);
static SOC_ENUM_SINGLE_EXT_DECL(quat_mi2s_tx_chs, mi2s_ch_text);
static SOC_ENUM_SINGLE_EXT_DECL(mi2s_rx_format, bit_format_text);
static SOC_ENUM_SINGLE_EXT_DECL(mi2s_tx_format, bit_format_text);
static SOC_ENUM_SINGLE_EXT_DECL(aux_pcm_rx_format, bit_format_text);
static SOC_ENUM_SINGLE_EXT_DECL(aux_pcm_tx_format, bit_format_text);
static SOC_ENUM_SINGLE_EXT_DECL(hifi_function, hifi_text);
static SOC_ENUM_SINGLE_EXT_DECL(qos_vote, qos_text);

static struct platform_device *spdev;
static int msm_hifi_control;
static int qos_vote_status;

static bool is_initial_boot;
static bool codec_reg_done;

#if IS_ENABLED(CONFIG_SND_SOC_WSA881X)
static struct snd_soc_aux_dev *msm_aux_dev;
static struct snd_soc_codec_conf *msm_codec_conf;
#endif

static struct msm_asoc_wcd93xx_codec msm_codec_fn;

static void *def_tavil_mbhc_cal(void);
static int msm_snd_enable_codec_ext_clk(struct snd_soc_codec *codec,
					int enable, bool dapm);

#if IS_ENABLED(CONFIG_SND_SOC_WSA881X)
static int msm_wsa881x_init(struct snd_soc_component *component);
#endif

/*
 * Need to report LINEIN
 * if R/L channel impedance is larger than 5K ohm
 */
static struct wcd_mbhc_config wcd_mbhc_cfg = {
	.read_fw_bin = false,
	.calibration = NULL,
	.detect_extn_cable = true,
	.mono_stero_detection = false,
	.swap_gnd_mic = NULL,
	.hs_ext_micbias = true,
	.key_code[0] = KEY_MEDIA,
	.key_code[1] = KEY_VOICECOMMAND,
	.key_code[2] = KEY_VOLUMEUP,
	.key_code[3] = KEY_VOLUMEDOWN,
	.key_code[4] = 0,
	.key_code[5] = 0,
	.key_code[6] = 0,
	.key_code[7] = 0,
	.linein_th = 5000,
	.moisture_en = true,
	.mbhc_micbias = MIC_BIAS_2,
	.anc_micbias = MIC_BIAS_2,
	.enable_anc_mic_detect = false,
};

static struct snd_soc_dapm_route wcd_audio_paths[] = {
	{"MIC BIAS1", NULL, "MCLK TX"},
	{"MIC BIAS2", NULL, "MCLK TX"},
	{"MIC BIAS3", NULL, "MCLK TX"},
	{"MIC BIAS4", NULL, "MCLK TX"},
	{"AMIC1", NULL, "MCLK TX"},
};

static struct afe_clk_set mi2s_clk[MI2S_MAX] = {
	{
		AFE_API_VERSION_I2S_CONFIG,
		Q6AFE_LPASS_CLK_ID_PRI_MI2S_IBIT,
		Q6AFE_LPASS_IBIT_CLK_1_P536_MHZ,
		Q6AFE_LPASS_CLK_ATTRIBUTE_COUPLE_NO,
		Q6AFE_LPASS_CLK_ROOT_DEFAULT,
		0,
	},
	{
		AFE_API_VERSION_I2S_CONFIG,
		Q6AFE_LPASS_CLK_ID_SEC_MI2S_IBIT,
		Q6AFE_LPASS_IBIT_CLK_1_P536_MHZ,
		Q6AFE_LPASS_CLK_ATTRIBUTE_COUPLE_NO,
		Q6AFE_LPASS_CLK_ROOT_DEFAULT,
		0,
	},
	{
		AFE_API_VERSION_I2S_CONFIG,
		Q6AFE_LPASS_CLK_ID_TER_MI2S_IBIT,
		Q6AFE_LPASS_IBIT_CLK_1_P536_MHZ,
		Q6AFE_LPASS_CLK_ATTRIBUTE_COUPLE_NO,
		Q6AFE_LPASS_CLK_ROOT_DEFAULT,
		0,
	},
	{
		AFE_API_VERSION_I2S_CONFIG,
		Q6AFE_LPASS_CLK_ID_QUAD_MI2S_IBIT,
		Q6AFE_LPASS_IBIT_CLK_1_P536_MHZ,
		Q6AFE_LPASS_CLK_ATTRIBUTE_COUPLE_NO,
		Q6AFE_LPASS_CLK_ROOT_DEFAULT,
		0,
	}
};

static struct mi2s_aux_pcm_common_conf mi2s_auxpcm_conf[PCM_I2S_SEL_MAX];
static struct mi2s_conf mi2s_intf_conf[MI2S_MAX];
static struct auxpcm_conf auxpcm_intf_conf[AUX_PCM_MAX];

static int slim_get_sample_rate_val(int sample_rate)
{
	int sample_rate_val = 0;

	switch (sample_rate) {
	case SAMPLING_RATE_8KHZ:
		sample_rate_val = 0;
		break;
	case SAMPLING_RATE_16KHZ:
		sample_rate_val = 1;
		break;
	case SAMPLING_RATE_32KHZ:
		sample_rate_val = 2;
		break;
	case SAMPLING_RATE_44P1KHZ:
		sample_rate_val = 3;
		break;
	case SAMPLING_RATE_48KHZ:
		sample_rate_val = 4;
		break;
	case SAMPLING_RATE_88P2KHZ:
		sample_rate_val = 5;
		break;
	case SAMPLING_RATE_96KHZ:
		sample_rate_val = 6;
		break;
	case SAMPLING_RATE_176P4KHZ:
		sample_rate_val = 7;
		break;
	case SAMPLING_RATE_192KHZ:
		sample_rate_val = 8;
		break;
	case SAMPLING_RATE_352P8KHZ:
		sample_rate_val = 9;
		break;
	case SAMPLING_RATE_384KHZ:
		sample_rate_val = 10;
		break;
	default:
		sample_rate_val = 4;
		break;
	}
	return sample_rate_val;
}

static int slim_get_sample_rate(int value)
{
	int sample_rate = 0;

	switch (value) {
	case 0:
		sample_rate = SAMPLING_RATE_8KHZ;
		break;
	case 1:
		sample_rate = SAMPLING_RATE_16KHZ;
		break;
	case 2:
		sample_rate = SAMPLING_RATE_32KHZ;
		break;
	case 3:
		sample_rate = SAMPLING_RATE_44P1KHZ;
		break;
	case 4:
		sample_rate = SAMPLING_RATE_48KHZ;
		break;
	case 5:
		sample_rate = SAMPLING_RATE_88P2KHZ;
		break;
	case 6:
		sample_rate = SAMPLING_RATE_96KHZ;
		break;
	case 7:
		sample_rate = SAMPLING_RATE_176P4KHZ;
		break;
	case 8:
		sample_rate = SAMPLING_RATE_192KHZ;
		break;
	case 9:
		sample_rate = SAMPLING_RATE_352P8KHZ;
		break;
	case 10:
		sample_rate = SAMPLING_RATE_384KHZ;
		break;
	default:
		sample_rate = SAMPLING_RATE_48KHZ;
		break;
	}
	return sample_rate;
}

static int slim_get_bit_format_val(int bit_format)
{
	int val = 0;

	switch (bit_format) {
	case SNDRV_PCM_FORMAT_S32_LE:
		val = 3;
		break;
	case SNDRV_PCM_FORMAT_S24_3LE:
		val = 2;
		break;
	case SNDRV_PCM_FORMAT_S24_LE:
		val = 1;
		break;
	case SNDRV_PCM_FORMAT_S16_LE:
	default:
		val = 0;
		break;
	}
	return val;
}

static int slim_get_bit_format(int val)
{
	int bit_fmt = SNDRV_PCM_FORMAT_S16_LE;

	switch (val) {
	case 0:
		bit_fmt = SNDRV_PCM_FORMAT_S16_LE;
		break;
	case 1:
		bit_fmt = SNDRV_PCM_FORMAT_S24_LE;
		break;
	case 2:
		bit_fmt = SNDRV_PCM_FORMAT_S24_3LE;
		break;
	case 3:
		bit_fmt = SNDRV_PCM_FORMAT_S32_LE;
		break;
	default:
		bit_fmt = SNDRV_PCM_FORMAT_S16_LE;
		break;
	}
	return bit_fmt;
}

static int slim_get_port_idx(struct snd_kcontrol *kcontrol)
{
	int port_id = 0;

	if (strnstr(kcontrol->id.name, "SLIM_0_RX", sizeof("SLIM_0_RX")))
		port_id = SLIM_RX_0;
	else if (strnstr(kcontrol->id.name, "SLIM_2_RX", sizeof("SLIM_2_RX")))
		port_id = SLIM_RX_2;
	else if (strnstr(kcontrol->id.name, "SLIM_5_RX", sizeof("SLIM_5_RX")))
		port_id = SLIM_RX_5;
	else if (strnstr(kcontrol->id.name, "SLIM_6_RX", sizeof("SLIM_6_RX")))
		port_id = SLIM_RX_6;
	else if (strnstr(kcontrol->id.name, "SLIM_0_TX", sizeof("SLIM_0_TX")))
		port_id = SLIM_TX_0;
	else if (strnstr(kcontrol->id.name, "SLIM_1_TX", sizeof("SLIM_1_TX")))
		port_id = SLIM_TX_1;
	else {
		pr_err("%s: unsupported channel: %s",
			__func__, kcontrol->id.name);
		return -EINVAL;
	}

	return port_id;
}

static int slim_rx_sample_rate_get(struct snd_kcontrol *kcontrol,
				   struct snd_ctl_elem_value *ucontrol)
{
	int ch_num = slim_get_port_idx(kcontrol);

	if (ch_num < 0)
		return ch_num;

	ucontrol->value.enumerated.item[0] =
		slim_get_sample_rate_val(slim_rx_cfg[ch_num].sample_rate);

	pr_debug("%s: slim[%d]_rx_sample_rate = %d, item = %d\n", __func__,
		 ch_num, slim_rx_cfg[ch_num].sample_rate,
		 ucontrol->value.enumerated.item[0]);

	return 0;
}

static int slim_rx_sample_rate_put(struct snd_kcontrol *kcontrol,
				   struct snd_ctl_elem_value *ucontrol)
{
	int ch_num = slim_get_port_idx(kcontrol);

	if (ch_num < 0)
		return ch_num;

	slim_rx_cfg[ch_num].sample_rate =
		slim_get_sample_rate(ucontrol->value.enumerated.item[0]);

	pr_debug("%s: slim[%d]_rx_sample_rate = %d, item = %d\n", __func__,
		 ch_num, slim_rx_cfg[ch_num].sample_rate,
		 ucontrol->value.enumerated.item[0]);

	return 0;
}

static int slim_tx_sample_rate_get(struct snd_kcontrol *kcontrol,
				   struct snd_ctl_elem_value *ucontrol)
{
	int ch_num = slim_get_port_idx(kcontrol);

	if (ch_num < 0)
		return ch_num;

	ucontrol->value.enumerated.item[0] =
		slim_get_sample_rate_val(slim_tx_cfg[ch_num].sample_rate);

	pr_debug("%s: slim[%d]_tx_sample_rate = %d, item = %d\n", __func__,
		 ch_num, slim_tx_cfg[ch_num].sample_rate,
		 ucontrol->value.enumerated.item[0]);

	return 0;
}

static int slim_tx_sample_rate_put(struct snd_kcontrol *kcontrol,
				   struct snd_ctl_elem_value *ucontrol)
{
	int sample_rate = 0;
	int ch_num = slim_get_port_idx(kcontrol);

	if (ch_num < 0)
		return ch_num;

	sample_rate = slim_get_sample_rate(ucontrol->value.enumerated.item[0]);
	if (sample_rate == SAMPLING_RATE_44P1KHZ) {
		pr_err("%s: Unsupported sample rate %d: for Tx path\n",
			__func__, sample_rate);
		return -EINVAL;
	}
	slim_tx_cfg[ch_num].sample_rate = sample_rate;

	pr_debug("%s: slim[%d]_tx_sample_rate = %d, value = %d\n", __func__,
		 ch_num, slim_tx_cfg[ch_num].sample_rate,
		 ucontrol->value.enumerated.item[0]);

	return 0;
}

static int slim_rx_bit_format_get(struct snd_kcontrol *kcontrol,
				  struct snd_ctl_elem_value *ucontrol)
{
	int ch_num = slim_get_port_idx(kcontrol);

	if (ch_num < 0)
		return ch_num;

	ucontrol->value.enumerated.item[0] =
			slim_get_bit_format_val(slim_rx_cfg[ch_num].bit_format);

	pr_debug("%s: slim[%d]_rx_bit_format = %d, ucontrol value = %d\n",
		 __func__, ch_num, slim_rx_cfg[ch_num].bit_format,
			ucontrol->value.enumerated.item[0]);

	return 0;
}

static int slim_rx_bit_format_put(struct snd_kcontrol *kcontrol,
				  struct snd_ctl_elem_value *ucontrol)
{
	int ch_num = slim_get_port_idx(kcontrol);

	if (ch_num < 0)
		return ch_num;

	slim_rx_cfg[ch_num].bit_format =
		slim_get_bit_format(ucontrol->value.enumerated.item[0]);

	pr_debug("%s: slim[%d]_rx_bit_format = %d, ucontrol value = %d\n",
		 __func__, ch_num, slim_rx_cfg[ch_num].bit_format,
			ucontrol->value.enumerated.item[0]);

	return 0;
}

static int slim_tx_bit_format_get(struct snd_kcontrol *kcontrol,
				  struct snd_ctl_elem_value *ucontrol)
{
	int ch_num = slim_get_port_idx(kcontrol);

	if (ch_num < 0)
		return ch_num;

	ucontrol->value.enumerated.item[0] =
			slim_get_bit_format_val(slim_tx_cfg[ch_num].bit_format);

	pr_debug("%s: slim[%d]_tx_bit_format = %d, ucontrol value = %d\n",
		 __func__, ch_num, slim_tx_cfg[ch_num].bit_format,
			ucontrol->value.enumerated.item[0]);

	return 0;
}

static int slim_tx_bit_format_put(struct snd_kcontrol *kcontrol,
				  struct snd_ctl_elem_value *ucontrol)
{
	int ch_num = slim_get_port_idx(kcontrol);

	if (ch_num < 0)
		return ch_num;

	slim_tx_cfg[ch_num].bit_format =
		slim_get_bit_format(ucontrol->value.enumerated.item[0]);

	pr_debug("%s: slim[%d]_tx_bit_format = %d, ucontrol value = %d\n",
		 __func__, ch_num, slim_tx_cfg[ch_num].bit_format,
			ucontrol->value.enumerated.item[0]);

	return 0;
}

static int msm_slim_rx_ch_get(struct snd_kcontrol *kcontrol,
			      struct snd_ctl_elem_value *ucontrol)
{
	int ch_num = slim_get_port_idx(kcontrol);

	if (ch_num < 0)
		return ch_num;

	pr_debug("%s: msm_slim_[%d]_rx_ch  = %d\n", __func__,
		 ch_num, slim_rx_cfg[ch_num].channels);
	ucontrol->value.enumerated.item[0] = slim_rx_cfg[ch_num].channels - 1;

	return 0;
}

static int msm_slim_rx_ch_put(struct snd_kcontrol *kcontrol,
			      struct snd_ctl_elem_value *ucontrol)
{
	int ch_num = slim_get_port_idx(kcontrol);

	if (ch_num < 0)
		return ch_num;

	slim_rx_cfg[ch_num].channels = ucontrol->value.enumerated.item[0] + 1;
	pr_debug("%s: msm_slim_[%d]_rx_ch  = %d\n", __func__,
		 ch_num, slim_rx_cfg[ch_num].channels);

	return 1;
}

static int msm_slim_tx_ch_get(struct snd_kcontrol *kcontrol,
			      struct snd_ctl_elem_value *ucontrol)
{
	int ch_num = slim_get_port_idx(kcontrol);

	if (ch_num < 0)
		return ch_num;

	pr_debug("%s: msm_slim_[%d]_tx_ch  = %d\n", __func__,
		 ch_num, slim_tx_cfg[ch_num].channels);
	ucontrol->value.enumerated.item[0] = slim_tx_cfg[ch_num].channels - 1;

	return 0;
}

static int msm_slim_tx_ch_put(struct snd_kcontrol *kcontrol,
			      struct snd_ctl_elem_value *ucontrol)
{
	int ch_num = slim_get_port_idx(kcontrol);

	if (ch_num < 0)
		return ch_num;

	slim_tx_cfg[ch_num].channels = ucontrol->value.enumerated.item[0] + 1;
	pr_debug("%s: msm_slim_[%d]_tx_ch = %d\n", __func__,
		 ch_num, slim_tx_cfg[ch_num].channels);

	return 1;
}

static int msm_vi_feed_tx_ch_get(struct snd_kcontrol *kcontrol,
				 struct snd_ctl_elem_value *ucontrol)
{
	ucontrol->value.integer.value[0] = msm_vi_feed_tx_ch - 1;
	pr_debug("%s: msm_vi_feed_tx_ch = %ld\n", __func__,
		 ucontrol->value.integer.value[0]);
	return 0;
}

static int msm_vi_feed_tx_ch_put(struct snd_kcontrol *kcontrol,
				 struct snd_ctl_elem_value *ucontrol)
{
	msm_vi_feed_tx_ch = ucontrol->value.integer.value[0] + 1;

	pr_debug("%s: msm_vi_feed_tx_ch = %d\n", __func__, msm_vi_feed_tx_ch);
	return 1;
}

static int msm_bt_sample_rate_get(struct snd_kcontrol *kcontrol,
				  struct snd_ctl_elem_value *ucontrol)
{
	/*
	 * Slimbus_7_Rx/Tx sample rate values should always be in sync (same)
	 * when used for BT_SCO use case. Return either Rx or Tx sample rate
	 * value.
	 */
	switch (slim_rx_cfg[SLIM_RX_7].sample_rate) {
	case SAMPLING_RATE_96KHZ:
		ucontrol->value.integer.value[0] = 5;
		break;
	case SAMPLING_RATE_88P2KHZ:
		ucontrol->value.integer.value[0] = 4;
		break;
	case SAMPLING_RATE_48KHZ:
		ucontrol->value.integer.value[0] = 3;
		break;
	case SAMPLING_RATE_44P1KHZ:
		ucontrol->value.integer.value[0] = 2;
		break;
	case SAMPLING_RATE_16KHZ:
		ucontrol->value.integer.value[0] = 1;
		break;
	case SAMPLING_RATE_8KHZ:
	default:
		ucontrol->value.integer.value[0] = 0;
		break;
	}
	pr_debug("%s: sample rate = %d", __func__,
		 slim_rx_cfg[SLIM_RX_7].sample_rate);

	return 0;
}

static int msm_bt_sample_rate_put(struct snd_kcontrol *kcontrol,
				  struct snd_ctl_elem_value *ucontrol)
{
	switch (ucontrol->value.integer.value[0]) {
	case 1:
		slim_rx_cfg[SLIM_RX_7].sample_rate = SAMPLING_RATE_16KHZ;
		slim_tx_cfg[SLIM_TX_7].sample_rate = SAMPLING_RATE_16KHZ;
		break;
	case 2:
		slim_rx_cfg[SLIM_RX_7].sample_rate = SAMPLING_RATE_44P1KHZ;
		slim_tx_cfg[SLIM_TX_7].sample_rate = SAMPLING_RATE_44P1KHZ;
		break;
	case 3:
		slim_rx_cfg[SLIM_RX_7].sample_rate = SAMPLING_RATE_48KHZ;
		slim_tx_cfg[SLIM_TX_7].sample_rate = SAMPLING_RATE_48KHZ;
		break;
	case 4:
		slim_rx_cfg[SLIM_RX_7].sample_rate = SAMPLING_RATE_88P2KHZ;
		slim_tx_cfg[SLIM_TX_7].sample_rate = SAMPLING_RATE_88P2KHZ;
		break;
	case 5:
		slim_rx_cfg[SLIM_RX_7].sample_rate = SAMPLING_RATE_96KHZ;
		slim_tx_cfg[SLIM_TX_7].sample_rate = SAMPLING_RATE_96KHZ;
		break;
	case 0:
	default:
		slim_rx_cfg[SLIM_RX_7].sample_rate = SAMPLING_RATE_8KHZ;
		slim_tx_cfg[SLIM_TX_7].sample_rate = SAMPLING_RATE_8KHZ;
		break;
	}
	pr_debug("%s: sample rates: slim7_rx = %d, slim7_tx = %d, value = %d\n",
		 __func__,
		 slim_rx_cfg[SLIM_RX_7].sample_rate,
		 slim_tx_cfg[SLIM_TX_7].sample_rate,
		 ucontrol->value.enumerated.item[0]);

	return 0;
}

static int usb_audio_rx_ch_get(struct snd_kcontrol *kcontrol,
			       struct snd_ctl_elem_value *ucontrol)
{
	pr_debug("%s: usb_audio_rx_ch  = %d\n", __func__,
		 usb_rx_cfg.channels);
	ucontrol->value.integer.value[0] = usb_rx_cfg.channels - 1;
	return 0;
}

static int usb_audio_rx_ch_put(struct snd_kcontrol *kcontrol,
			       struct snd_ctl_elem_value *ucontrol)
{
	usb_rx_cfg.channels = ucontrol->value.integer.value[0] + 1;

	pr_debug("%s: usb_audio_rx_ch = %d\n", __func__, usb_rx_cfg.channels);
	return 1;
}

static int usb_audio_rx_sample_rate_get(struct snd_kcontrol *kcontrol,
					struct snd_ctl_elem_value *ucontrol)
{
	int sample_rate_val;

	switch (usb_rx_cfg.sample_rate) {
	case SAMPLING_RATE_384KHZ:
		sample_rate_val = 12;
		break;
	case SAMPLING_RATE_352P8KHZ:
		sample_rate_val = 11;
		break;
	case SAMPLING_RATE_192KHZ:
		sample_rate_val = 10;
		break;
	case SAMPLING_RATE_176P4KHZ:
		sample_rate_val = 9;
		break;
	case SAMPLING_RATE_96KHZ:
		sample_rate_val = 8;
		break;
	case SAMPLING_RATE_88P2KHZ:
		sample_rate_val = 7;
		break;
	case SAMPLING_RATE_48KHZ:
		sample_rate_val = 6;
		break;
	case SAMPLING_RATE_44P1KHZ:
		sample_rate_val = 5;
		break;
	case SAMPLING_RATE_32KHZ:
		sample_rate_val = 4;
		break;
	case SAMPLING_RATE_22P05KHZ:
		sample_rate_val = 3;
		break;
	case SAMPLING_RATE_16KHZ:
		sample_rate_val = 2;
		break;
	case SAMPLING_RATE_11P025KHZ:
		sample_rate_val = 1;
		break;
	case SAMPLING_RATE_8KHZ:
	default:
		sample_rate_val = 0;
		break;
	}

	ucontrol->value.integer.value[0] = sample_rate_val;
	pr_debug("%s: usb_audio_rx_sample_rate = %d\n", __func__,
		 usb_rx_cfg.sample_rate);
	return 0;
}

static int usb_audio_rx_sample_rate_put(struct snd_kcontrol *kcontrol,
					struct snd_ctl_elem_value *ucontrol)
{
	switch (ucontrol->value.integer.value[0]) {
	case 12:
		usb_rx_cfg.sample_rate = SAMPLING_RATE_384KHZ;
		break;
	case 11:
		usb_rx_cfg.sample_rate = SAMPLING_RATE_352P8KHZ;
		break;
	case 10:
		usb_rx_cfg.sample_rate = SAMPLING_RATE_192KHZ;
		break;
	case 9:
		usb_rx_cfg.sample_rate = SAMPLING_RATE_176P4KHZ;
		break;
	case 8:
		usb_rx_cfg.sample_rate = SAMPLING_RATE_96KHZ;
		break;
	case 7:
		usb_rx_cfg.sample_rate = SAMPLING_RATE_88P2KHZ;
		break;
	case 6:
		usb_rx_cfg.sample_rate = SAMPLING_RATE_48KHZ;
		break;
	case 5:
		usb_rx_cfg.sample_rate = SAMPLING_RATE_44P1KHZ;
		break;
	case 4:
		usb_rx_cfg.sample_rate = SAMPLING_RATE_32KHZ;
		break;
	case 3:
		usb_rx_cfg.sample_rate = SAMPLING_RATE_22P05KHZ;
		break;
	case 2:
		usb_rx_cfg.sample_rate = SAMPLING_RATE_16KHZ;
		break;
	case 1:
		usb_rx_cfg.sample_rate = SAMPLING_RATE_11P025KHZ;
		break;
	case 0:
		usb_rx_cfg.sample_rate = SAMPLING_RATE_8KHZ;
		break;
	default:
		usb_rx_cfg.sample_rate = SAMPLING_RATE_48KHZ;
		break;
	}

	pr_debug("%s: control value = %ld, usb_audio_rx_sample_rate = %d\n",
		__func__, ucontrol->value.integer.value[0],
		usb_rx_cfg.sample_rate);
	return 0;
}

static int usb_audio_rx_format_get(struct snd_kcontrol *kcontrol,
				   struct snd_ctl_elem_value *ucontrol)
{
	switch (usb_rx_cfg.bit_format) {
	case SNDRV_PCM_FORMAT_S32_LE:
		ucontrol->value.integer.value[0] = 3;
		break;
	case SNDRV_PCM_FORMAT_S24_3LE:
		ucontrol->value.integer.value[0] = 2;
		break;
	case SNDRV_PCM_FORMAT_S24_LE:
		ucontrol->value.integer.value[0] = 1;
		break;
	case SNDRV_PCM_FORMAT_S16_LE:
	default:
		ucontrol->value.integer.value[0] = 0;
		break;
	}

	pr_debug("%s: usb_audio_rx_format = %d, ucontrol value = %ld\n",
		 __func__, usb_rx_cfg.bit_format,
		 ucontrol->value.integer.value[0]);
	return 0;
}

static int usb_audio_rx_format_put(struct snd_kcontrol *kcontrol,
				   struct snd_ctl_elem_value *ucontrol)
{
	int rc = 0;

	switch (ucontrol->value.integer.value[0]) {
	case 3:
		usb_rx_cfg.bit_format = SNDRV_PCM_FORMAT_S32_LE;
		break;
	case 2:
		usb_rx_cfg.bit_format = SNDRV_PCM_FORMAT_S24_3LE;
		break;
	case 1:
		usb_rx_cfg.bit_format = SNDRV_PCM_FORMAT_S24_LE;
		break;
	case 0:
	default:
		usb_rx_cfg.bit_format = SNDRV_PCM_FORMAT_S16_LE;
		break;
	}
	pr_debug("%s: usb_audio_rx_format = %d, ucontrol value = %ld\n",
		 __func__, usb_rx_cfg.bit_format,
		 ucontrol->value.integer.value[0]);

	return rc;
}

static int usb_audio_tx_ch_get(struct snd_kcontrol *kcontrol,
			       struct snd_ctl_elem_value *ucontrol)
{
	pr_debug("%s: usb_audio_tx_ch  = %d\n", __func__,
		 usb_tx_cfg.channels);
	ucontrol->value.integer.value[0] = usb_tx_cfg.channels - 1;
	return 0;
}

static int usb_audio_tx_ch_put(struct snd_kcontrol *kcontrol,
			       struct snd_ctl_elem_value *ucontrol)
{
	usb_tx_cfg.channels = ucontrol->value.integer.value[0] + 1;

	pr_debug("%s: usb_audio_tx_ch = %d\n", __func__, usb_tx_cfg.channels);
	return 1;
}

static int usb_audio_tx_sample_rate_get(struct snd_kcontrol *kcontrol,
					struct snd_ctl_elem_value *ucontrol)
{
	int sample_rate_val;

	switch (usb_tx_cfg.sample_rate) {
	case SAMPLING_RATE_384KHZ:
		sample_rate_val = 12;
		break;
	case SAMPLING_RATE_352P8KHZ:
		sample_rate_val = 11;
		break;
	case SAMPLING_RATE_192KHZ:
		sample_rate_val = 10;
		break;
	case SAMPLING_RATE_176P4KHZ:
		sample_rate_val = 9;
		break;
	case SAMPLING_RATE_96KHZ:
		sample_rate_val = 8;
		break;
	case SAMPLING_RATE_88P2KHZ:
		sample_rate_val = 7;
		break;
	case SAMPLING_RATE_48KHZ:
		sample_rate_val = 6;
		break;
	case SAMPLING_RATE_44P1KHZ:
		sample_rate_val = 5;
		break;
	case SAMPLING_RATE_32KHZ:
		sample_rate_val = 4;
		break;
	case SAMPLING_RATE_22P05KHZ:
		sample_rate_val = 3;
		break;
	case SAMPLING_RATE_16KHZ:
		sample_rate_val = 2;
		break;
	case SAMPLING_RATE_11P025KHZ:
		sample_rate_val = 1;
		break;
	case SAMPLING_RATE_8KHZ:
		sample_rate_val = 0;
		break;
	default:
		sample_rate_val = 6;
		break;
	}

	ucontrol->value.integer.value[0] = sample_rate_val;
	pr_debug("%s: usb_audio_tx_sample_rate = %d\n", __func__,
		 usb_tx_cfg.sample_rate);
	return 0;
}

static int usb_audio_tx_sample_rate_put(struct snd_kcontrol *kcontrol,
					struct snd_ctl_elem_value *ucontrol)
{
	switch (ucontrol->value.integer.value[0]) {
	case 12:
		usb_tx_cfg.sample_rate = SAMPLING_RATE_384KHZ;
		break;
	case 11:
		usb_tx_cfg.sample_rate = SAMPLING_RATE_352P8KHZ;
		break;
	case 10:
		usb_tx_cfg.sample_rate = SAMPLING_RATE_192KHZ;
		break;
	case 9:
		usb_tx_cfg.sample_rate = SAMPLING_RATE_176P4KHZ;
		break;
	case 8:
		usb_tx_cfg.sample_rate = SAMPLING_RATE_96KHZ;
		break;
	case 7:
		usb_tx_cfg.sample_rate = SAMPLING_RATE_88P2KHZ;
		break;
	case 6:
		usb_tx_cfg.sample_rate = SAMPLING_RATE_48KHZ;
		break;
	case 5:
		usb_tx_cfg.sample_rate = SAMPLING_RATE_44P1KHZ;
		break;
	case 4:
		usb_tx_cfg.sample_rate = SAMPLING_RATE_32KHZ;
		break;
	case 3:
		usb_tx_cfg.sample_rate = SAMPLING_RATE_22P05KHZ;
		break;
	case 2:
		usb_tx_cfg.sample_rate = SAMPLING_RATE_16KHZ;
		break;
	case 1:
		usb_tx_cfg.sample_rate = SAMPLING_RATE_11P025KHZ;
		break;
	case 0:
		usb_tx_cfg.sample_rate = SAMPLING_RATE_8KHZ;
		break;
	default:
		usb_tx_cfg.sample_rate = SAMPLING_RATE_48KHZ;
		break;
	}

	pr_debug("%s: control value = %ld, usb_audio_tx_sample_rate = %d\n",
		__func__, ucontrol->value.integer.value[0],
		usb_tx_cfg.sample_rate);
	return 0;
}

static int usb_audio_tx_format_get(struct snd_kcontrol *kcontrol,
				   struct snd_ctl_elem_value *ucontrol)
{
	switch (usb_tx_cfg.bit_format) {
	case SNDRV_PCM_FORMAT_S32_LE:
		ucontrol->value.integer.value[0] = 3;
		break;
	case SNDRV_PCM_FORMAT_S24_3LE:
		ucontrol->value.integer.value[0] = 2;
		break;
	case SNDRV_PCM_FORMAT_S24_LE:
		ucontrol->value.integer.value[0] = 1;
		break;
	case SNDRV_PCM_FORMAT_S16_LE:
	default:
		ucontrol->value.integer.value[0] = 0;
		break;
	}

	pr_debug("%s: usb_audio_tx_format = %d, ucontrol value = %ld\n",
		 __func__, usb_tx_cfg.bit_format,
		 ucontrol->value.integer.value[0]);
	return 0;
}

static int usb_audio_tx_format_put(struct snd_kcontrol *kcontrol,
				   struct snd_ctl_elem_value *ucontrol)
{
	int rc = 0;

	switch (ucontrol->value.integer.value[0]) {
	case 3:
		usb_tx_cfg.bit_format = SNDRV_PCM_FORMAT_S32_LE;
		break;
	case 2:
		usb_tx_cfg.bit_format = SNDRV_PCM_FORMAT_S24_3LE;
		break;
	case 1:
		usb_tx_cfg.bit_format = SNDRV_PCM_FORMAT_S24_LE;
		break;
	case 0:
	default:
		usb_tx_cfg.bit_format = SNDRV_PCM_FORMAT_S16_LE;
		break;
	}
	pr_debug("%s: usb_audio_tx_format = %d, ucontrol value = %ld\n",
		 __func__, usb_tx_cfg.bit_format,
		 ucontrol->value.integer.value[0]);

	return rc;
}

static int ext_disp_get_port_idx(struct snd_kcontrol *kcontrol)
{
	int idx;

	if (strnstr(kcontrol->id.name, "Display Port RX",
		    sizeof("Display Port RX"))) {
		idx = DP_RX_IDX;
	} else {
		pr_err("%s: unsupported BE: %s",
			__func__, kcontrol->id.name);
		idx = -EINVAL;
	}

	return idx;
}

static int ext_disp_rx_format_get(struct snd_kcontrol *kcontrol,
				  struct snd_ctl_elem_value *ucontrol)
{
	int idx = ext_disp_get_port_idx(kcontrol);

	if (idx < 0)
		return idx;

	switch (ext_disp_rx_cfg[idx].bit_format) {
	case SNDRV_PCM_FORMAT_S24_3LE:
		ucontrol->value.integer.value[0] = 2;
		break;
	case SNDRV_PCM_FORMAT_S24_LE:
		ucontrol->value.integer.value[0] = 1;
		break;
	case SNDRV_PCM_FORMAT_S16_LE:
	default:
		ucontrol->value.integer.value[0] = 0;
		break;
	}

	pr_debug("%s: ext_disp_rx[%d].format = %d, ucontrol value = %ld\n",
		 __func__, idx, ext_disp_rx_cfg[idx].bit_format,
		 ucontrol->value.integer.value[0]);
	return 0;
}

static int ext_disp_rx_format_put(struct snd_kcontrol *kcontrol,
				  struct snd_ctl_elem_value *ucontrol)
{
	int idx = ext_disp_get_port_idx(kcontrol);

	if (idx < 0)
		return idx;

	switch (ucontrol->value.integer.value[0]) {
	case 2:
		ext_disp_rx_cfg[idx].bit_format = SNDRV_PCM_FORMAT_S24_3LE;
		break;
	case 1:
		ext_disp_rx_cfg[idx].bit_format = SNDRV_PCM_FORMAT_S24_LE;
		break;
	case 0:
	default:
		ext_disp_rx_cfg[idx].bit_format = SNDRV_PCM_FORMAT_S16_LE;
		break;
	}
	pr_debug("%s: ext_disp_rx[%d].format = %d, ucontrol value = %ld\n",
		 __func__, idx, ext_disp_rx_cfg[idx].bit_format,
		 ucontrol->value.integer.value[0]);

	return 0;
}

static int ext_disp_rx_ch_get(struct snd_kcontrol *kcontrol,
			      struct snd_ctl_elem_value *ucontrol)
{
	int idx = ext_disp_get_port_idx(kcontrol);

	if (idx < 0)
		return idx;

	ucontrol->value.integer.value[0] =
			ext_disp_rx_cfg[idx].channels - 2;

	pr_debug("%s: ext_disp_rx[%d].ch = %d\n", __func__,
		 idx, ext_disp_rx_cfg[idx].channels);

	return 0;
}

static int ext_disp_rx_ch_put(struct snd_kcontrol *kcontrol,
			      struct snd_ctl_elem_value *ucontrol)
{
	int idx = ext_disp_get_port_idx(kcontrol);

	if (idx < 0)
		return idx;

	ext_disp_rx_cfg[idx].channels =
			ucontrol->value.integer.value[0] + 2;

	pr_debug("%s: ext_disp_rx[%d].ch = %d\n", __func__,
		 idx, ext_disp_rx_cfg[idx].channels);
	return 1;
}

static int ext_disp_rx_sample_rate_get(struct snd_kcontrol *kcontrol,
				       struct snd_ctl_elem_value *ucontrol)
{
	int sample_rate_val;
	int idx = ext_disp_get_port_idx(kcontrol);

	if (idx < 0)
		return idx;

	switch (ext_disp_rx_cfg[idx].sample_rate) {
	case SAMPLING_RATE_176P4KHZ:
		sample_rate_val = 6;
		break;

	case SAMPLING_RATE_88P2KHZ:
		sample_rate_val = 5;
		break;

	case SAMPLING_RATE_44P1KHZ:
		sample_rate_val = 4;
		break;

	case SAMPLING_RATE_32KHZ:
		sample_rate_val = 3;
		break;

	case SAMPLING_RATE_192KHZ:
		sample_rate_val = 2;
		break;

	case SAMPLING_RATE_96KHZ:
		sample_rate_val = 1;
		break;

	case SAMPLING_RATE_48KHZ:
	default:
		sample_rate_val = 0;
		break;
	}

	ucontrol->value.integer.value[0] = sample_rate_val;
	pr_debug("%s: ext_disp_rx[%d].sample_rate = %d\n", __func__,
		 idx, ext_disp_rx_cfg[idx].sample_rate);

	return 0;
}

static int ext_disp_rx_sample_rate_put(struct snd_kcontrol *kcontrol,
				       struct snd_ctl_elem_value *ucontrol)
{
	int idx = ext_disp_get_port_idx(kcontrol);

	if (idx < 0)
		return idx;

	switch (ucontrol->value.integer.value[0]) {
	case 6:
		ext_disp_rx_cfg[idx].sample_rate = SAMPLING_RATE_176P4KHZ;
		break;
	case 5:
		ext_disp_rx_cfg[idx].sample_rate = SAMPLING_RATE_88P2KHZ;
		break;
	case 4:
		ext_disp_rx_cfg[idx].sample_rate = SAMPLING_RATE_44P1KHZ;
		break;
	case 3:
		ext_disp_rx_cfg[idx].sample_rate = SAMPLING_RATE_32KHZ;
		break;
	case 2:
		ext_disp_rx_cfg[idx].sample_rate = SAMPLING_RATE_192KHZ;
		break;
	case 1:
		ext_disp_rx_cfg[idx].sample_rate = SAMPLING_RATE_96KHZ;
		break;
	case 0:
	default:
		ext_disp_rx_cfg[idx].sample_rate = SAMPLING_RATE_48KHZ;
		break;
	}

	pr_debug("%s: control value = %ld, ext_disp_rx[%d].sample_rate = %d\n",
		 __func__, ucontrol->value.integer.value[0], idx,
		 ext_disp_rx_cfg[idx].sample_rate);
	return 0;
}

static int proxy_rx_ch_get(struct snd_kcontrol *kcontrol,
			       struct snd_ctl_elem_value *ucontrol)
{
	pr_debug("%s: proxy_rx channels = %d\n",
		 __func__, proxy_rx_cfg.channels);
	ucontrol->value.integer.value[0] = proxy_rx_cfg.channels - 2;

	return 0;
}

static int proxy_rx_ch_put(struct snd_kcontrol *kcontrol,
			       struct snd_ctl_elem_value *ucontrol)
{
	proxy_rx_cfg.channels = ucontrol->value.integer.value[0] + 2;
	pr_debug("%s: proxy_rx channels = %d\n",
		 __func__, proxy_rx_cfg.channels);

	return 1;
}

static int tdm_get_sample_rate(int value)
{
	int sample_rate = 0;

	switch (value) {
	case 0:
		sample_rate = SAMPLING_RATE_8KHZ;
		break;
	case 1:
		sample_rate = SAMPLING_RATE_16KHZ;
		break;
	case 2:
		sample_rate = SAMPLING_RATE_32KHZ;
		break;
	case 3:
		sample_rate = SAMPLING_RATE_48KHZ;
		break;
	case 4:
		sample_rate = SAMPLING_RATE_176P4KHZ;
		break;
	case 5:
		sample_rate = SAMPLING_RATE_352P8KHZ;
		break;
	default:
		sample_rate = SAMPLING_RATE_48KHZ;
		break;
	}
	return sample_rate;
}

static int aux_pcm_get_sample_rate(int value)
{
	int sample_rate;

	switch (value) {
	case 1:
		sample_rate = SAMPLING_RATE_16KHZ;
		break;
	case 0:
	default:
		sample_rate = SAMPLING_RATE_8KHZ;
		break;
	}
	return sample_rate;
}

static int tdm_get_sample_rate_val(int sample_rate)
{
	int sample_rate_val = 0;

	switch (sample_rate) {
	case SAMPLING_RATE_8KHZ:
		sample_rate_val = 0;
		break;
	case SAMPLING_RATE_16KHZ:
		sample_rate_val = 1;
		break;
	case SAMPLING_RATE_32KHZ:
		sample_rate_val = 2;
		break;
	case SAMPLING_RATE_48KHZ:
		sample_rate_val = 3;
		break;
	case SAMPLING_RATE_176P4KHZ:
		sample_rate_val = 4;
		break;
	case SAMPLING_RATE_352P8KHZ:
		sample_rate_val = 5;
		break;
	default:
		sample_rate_val = 3;
		break;
	}
	return sample_rate_val;
}

static int aux_pcm_get_sample_rate_val(int sample_rate)
{
	int sample_rate_val;

	switch (sample_rate) {
	case SAMPLING_RATE_16KHZ:
		sample_rate_val = 1;
		break;
	case SAMPLING_RATE_8KHZ:
	default:
		sample_rate_val = 0;
		break;
	}
	return sample_rate_val;
}

static int tdm_get_port_idx(struct snd_kcontrol *kcontrol,
			    struct tdm_port *port)
{
	if (port) {
		if (strnstr(kcontrol->id.name, "PRI",
		    sizeof(kcontrol->id.name))) {
			port->mode = TDM_PRI;
		} else if (strnstr(kcontrol->id.name, "SEC",
		    sizeof(kcontrol->id.name))) {
			port->mode = TDM_SEC;
		} else if (strnstr(kcontrol->id.name, "TERT",
		    sizeof(kcontrol->id.name))) {
			port->mode = TDM_TERT;
		} else if (strnstr(kcontrol->id.name, "QUAT",
		    sizeof(kcontrol->id.name))) {
			port->mode = TDM_QUAT;
		} else {
			pr_err("%s: unsupported mode in: %s",
				__func__, kcontrol->id.name);
			return -EINVAL;
		}

		if (strnstr(kcontrol->id.name, "RX_0",
		    sizeof(kcontrol->id.name)) ||
		    strnstr(kcontrol->id.name, "TX_0",
		    sizeof(kcontrol->id.name))) {
			port->channel = TDM_0;
		} else if (strnstr(kcontrol->id.name, "RX_1",
			   sizeof(kcontrol->id.name)) ||
			   strnstr(kcontrol->id.name, "TX_1",
			   sizeof(kcontrol->id.name))) {
			port->channel = TDM_1;
		} else if (strnstr(kcontrol->id.name, "RX_2",
			   sizeof(kcontrol->id.name)) ||
			   strnstr(kcontrol->id.name, "TX_2",
			   sizeof(kcontrol->id.name))) {
			port->channel = TDM_2;
		} else if (strnstr(kcontrol->id.name, "RX_3",
			   sizeof(kcontrol->id.name)) ||
			   strnstr(kcontrol->id.name, "TX_3",
			   sizeof(kcontrol->id.name))) {
			port->channel = TDM_3;
		} else if (strnstr(kcontrol->id.name, "RX_4",
			   sizeof(kcontrol->id.name)) ||
			   strnstr(kcontrol->id.name, "TX_4",
			   sizeof(kcontrol->id.name))) {
			port->channel = TDM_4;
		} else if (strnstr(kcontrol->id.name, "RX_5",
			   sizeof(kcontrol->id.name)) ||
			   strnstr(kcontrol->id.name, "TX_5",
			   sizeof(kcontrol->id.name))) {
			port->channel = TDM_5;
		} else if (strnstr(kcontrol->id.name, "RX_6",
			   sizeof(kcontrol->id.name)) ||
			   strnstr(kcontrol->id.name, "TX_6",
			   sizeof(kcontrol->id.name))) {
			port->channel = TDM_6;
		} else if (strnstr(kcontrol->id.name, "RX_7",
			   sizeof(kcontrol->id.name)) ||
			   strnstr(kcontrol->id.name, "TX_7",
			   sizeof(kcontrol->id.name))) {
			port->channel = TDM_7;
		} else {
			pr_err("%s: unsupported channel in: %s",
				__func__, kcontrol->id.name);
			return -EINVAL;
		}
	} else
		return -EINVAL;
	return 0;
}

static int tdm_rx_sample_rate_get(struct snd_kcontrol *kcontrol,
				   struct snd_ctl_elem_value *ucontrol)
{
	struct tdm_port port;
	int ret = tdm_get_port_idx(kcontrol, &port);

	if (ret) {
		pr_err("%s: unsupported control: %s",
			__func__, kcontrol->id.name);
	} else {
		ucontrol->value.enumerated.item[0] = tdm_get_sample_rate_val(
			tdm_rx_cfg[port.mode][port.channel].sample_rate);

		pr_debug("%s: tdm_rx_sample_rate = %d, item = %d\n", __func__,
			 tdm_rx_cfg[port.mode][port.channel].sample_rate,
			 ucontrol->value.enumerated.item[0]);
	}
	return ret;
}

static int tdm_rx_sample_rate_put(struct snd_kcontrol *kcontrol,
				   struct snd_ctl_elem_value *ucontrol)
{
	struct tdm_port port;
	int ret = tdm_get_port_idx(kcontrol, &port);

	if (ret) {
		pr_err("%s: unsupported control: %s",
			__func__, kcontrol->id.name);
	} else {
		tdm_rx_cfg[port.mode][port.channel].sample_rate =
			tdm_get_sample_rate(ucontrol->value.enumerated.item[0]);

		pr_debug("%s: tdm_rx_sample_rate = %d, item = %d\n", __func__,
			 tdm_rx_cfg[port.mode][port.channel].sample_rate,
			 ucontrol->value.enumerated.item[0]);
	}
	return ret;
}

static int tdm_tx_sample_rate_get(struct snd_kcontrol *kcontrol,
				   struct snd_ctl_elem_value *ucontrol)
{
	struct tdm_port port;
	int ret = tdm_get_port_idx(kcontrol, &port);

	if (ret) {
		pr_err("%s: unsupported control: %s",
			__func__, kcontrol->id.name);
	} else {
		ucontrol->value.enumerated.item[0] = tdm_get_sample_rate_val(
			tdm_tx_cfg[port.mode][port.channel].sample_rate);

		pr_debug("%s: tdm_tx_sample_rate = %d, item = %d\n", __func__,
			 tdm_tx_cfg[port.mode][port.channel].sample_rate,
			 ucontrol->value.enumerated.item[0]);
	}
	return ret;
}

static int tdm_tx_sample_rate_put(struct snd_kcontrol *kcontrol,
				   struct snd_ctl_elem_value *ucontrol)
{
	struct tdm_port port;
	int ret = tdm_get_port_idx(kcontrol, &port);

	if (ret) {
		pr_err("%s: unsupported control: %s",
			__func__, kcontrol->id.name);
	} else {
		tdm_tx_cfg[port.mode][port.channel].sample_rate =
			tdm_get_sample_rate(ucontrol->value.enumerated.item[0]);

		pr_debug("%s: tdm_tx_sample_rate = %d, item = %d\n", __func__,
			 tdm_tx_cfg[port.mode][port.channel].sample_rate,
			 ucontrol->value.enumerated.item[0]);
	}
	return ret;
}

static int tdm_get_format(int value)
{
	int format = 0;

	switch (value) {
	case 0:
		format = SNDRV_PCM_FORMAT_S16_LE;
		break;
	case 1:
		format = SNDRV_PCM_FORMAT_S24_LE;
		break;
	case 2:
		format = SNDRV_PCM_FORMAT_S32_LE;
		break;
	default:
		format = SNDRV_PCM_FORMAT_S16_LE;
		break;
	}
	return format;
}

static int tdm_get_format_val(int format)
{
	int value = 0;

	switch (format) {
	case SNDRV_PCM_FORMAT_S16_LE:
		value = 0;
		break;
	case SNDRV_PCM_FORMAT_S24_LE:
		value = 1;
		break;
	case SNDRV_PCM_FORMAT_S32_LE:
		value = 2;
		break;
	default:
		value = 0;
		break;
	}
	return value;
}

static int tdm_rx_format_get(struct snd_kcontrol *kcontrol,
			     struct snd_ctl_elem_value *ucontrol)
{
	struct tdm_port port;
	int ret = tdm_get_port_idx(kcontrol, &port);

	if (ret) {
		pr_err("%s: unsupported control: %s",
			__func__, kcontrol->id.name);
	} else {
		ucontrol->value.enumerated.item[0] = tdm_get_format_val(
				tdm_rx_cfg[port.mode][port.channel].bit_format);

		pr_debug("%s: tdm_rx_bit_format = %d, item = %d\n", __func__,
			 tdm_rx_cfg[port.mode][port.channel].bit_format,
			 ucontrol->value.enumerated.item[0]);
	}
	return ret;
}

static int tdm_rx_format_put(struct snd_kcontrol *kcontrol,
			     struct snd_ctl_elem_value *ucontrol)
{
	struct tdm_port port;
	int ret = tdm_get_port_idx(kcontrol, &port);

	if (ret) {
		pr_err("%s: unsupported control: %s",
			__func__, kcontrol->id.name);
	} else {
		tdm_rx_cfg[port.mode][port.channel].bit_format =
			tdm_get_format(ucontrol->value.enumerated.item[0]);

		pr_debug("%s: tdm_rx_bit_format = %d, item = %d\n", __func__,
			 tdm_rx_cfg[port.mode][port.channel].bit_format,
			 ucontrol->value.enumerated.item[0]);
	}
	return ret;
}

static int tdm_tx_format_get(struct snd_kcontrol *kcontrol,
			     struct snd_ctl_elem_value *ucontrol)
{
	struct tdm_port port;
	int ret = tdm_get_port_idx(kcontrol, &port);

	if (ret) {
		pr_err("%s: unsupported control: %s",
			__func__, kcontrol->id.name);
	} else {
		ucontrol->value.enumerated.item[0] = tdm_get_format_val(
				tdm_tx_cfg[port.mode][port.channel].bit_format);

		pr_debug("%s: tdm_tx_bit_format = %d, item = %d\n", __func__,
			 tdm_tx_cfg[port.mode][port.channel].bit_format,
			 ucontrol->value.enumerated.item[0]);
	}
	return ret;
}

static int tdm_tx_format_put(struct snd_kcontrol *kcontrol,
			     struct snd_ctl_elem_value *ucontrol)
{
	struct tdm_port port;
	int ret = tdm_get_port_idx(kcontrol, &port);

	if (ret) {
		pr_err("%s: unsupported control: %s",
			__func__, kcontrol->id.name);
	} else {
		tdm_tx_cfg[port.mode][port.channel].bit_format =
			tdm_get_format(ucontrol->value.enumerated.item[0]);

		pr_debug("%s: tdm_tx_bit_format = %d, item = %d\n", __func__,
			 tdm_tx_cfg[port.mode][port.channel].bit_format,
			 ucontrol->value.enumerated.item[0]);
	}
	return ret;
}

static int tdm_rx_ch_get(struct snd_kcontrol *kcontrol,
			 struct snd_ctl_elem_value *ucontrol)
{
	struct tdm_port port;
	int ret = tdm_get_port_idx(kcontrol, &port);

	if (ret) {
		pr_err("%s: unsupported control: %s",
			__func__, kcontrol->id.name);
	} else {

		ucontrol->value.enumerated.item[0] =
			tdm_rx_cfg[port.mode][port.channel].channels - 1;

		pr_debug("%s: tdm_rx_ch = %d, item = %d\n", __func__,
			 tdm_rx_cfg[port.mode][port.channel].channels - 1,
			 ucontrol->value.enumerated.item[0]);
	}
	return ret;
}

static int tdm_rx_ch_put(struct snd_kcontrol *kcontrol,
			 struct snd_ctl_elem_value *ucontrol)
{
	struct tdm_port port;
	int ret = tdm_get_port_idx(kcontrol, &port);

	if (ret) {
		pr_err("%s: unsupported control: %s",
			__func__, kcontrol->id.name);
	} else {
		tdm_rx_cfg[port.mode][port.channel].channels =
			ucontrol->value.enumerated.item[0] + 1;

		pr_debug("%s: tdm_rx_ch = %d, item = %d\n", __func__,
			 tdm_rx_cfg[port.mode][port.channel].channels,
			 ucontrol->value.enumerated.item[0] + 1);
	}
	return ret;
}

static int tdm_tx_ch_get(struct snd_kcontrol *kcontrol,
				   struct snd_ctl_elem_value *ucontrol)
{
	struct tdm_port port;
	int ret = tdm_get_port_idx(kcontrol, &port);

	if (ret) {
		pr_err("%s: unsupported control: %s",
			__func__, kcontrol->id.name);
	} else {
		ucontrol->value.enumerated.item[0] =
			tdm_tx_cfg[port.mode][port.channel].channels - 1;

		pr_debug("%s: tdm_tx_ch = %d, item = %d\n", __func__,
			 tdm_tx_cfg[port.mode][port.channel].channels - 1,
			 ucontrol->value.enumerated.item[0]);
	}
	return ret;
}

static int tdm_tx_ch_put(struct snd_kcontrol *kcontrol,
				   struct snd_ctl_elem_value *ucontrol)
{
	struct tdm_port port;
	int ret = tdm_get_port_idx(kcontrol, &port);

	if (ret) {
		pr_err("%s: unsupported control: %s",
			__func__, kcontrol->id.name);
	} else {
		tdm_tx_cfg[port.mode][port.channel].channels =
			ucontrol->value.enumerated.item[0] + 1;

		pr_debug("%s: tdm_tx_ch = %d, item = %d\n", __func__,
			 tdm_tx_cfg[port.mode][port.channel].channels,
			 ucontrol->value.enumerated.item[0] + 1);
	}
	return ret;
}

static int aux_pcm_get_port_idx(struct snd_kcontrol *kcontrol)
{
	int idx;

	if (strnstr(kcontrol->id.name, "PRIM_AUX_PCM",
		    sizeof("PRIM_AUX_PCM")))
		idx = PRIM_AUX_PCM;
	else if (strnstr(kcontrol->id.name, "SEC_AUX_PCM",
			 sizeof("SEC_AUX_PCM")))
		idx = SEC_AUX_PCM;
	else if (strnstr(kcontrol->id.name, "TERT_AUX_PCM",
			 sizeof("TERT_AUX_PCM")))
		idx = TERT_AUX_PCM;
	else if (strnstr(kcontrol->id.name, "QUAT_AUX_PCM",
			 sizeof("QUAT_AUX_PCM")))
		idx = QUAT_AUX_PCM;
	else {
		pr_err("%s: unsupported port: %s",
			__func__, kcontrol->id.name);
		idx = -EINVAL;
	}

	return idx;
}

static int aux_pcm_rx_sample_rate_put(struct snd_kcontrol *kcontrol,
				      struct snd_ctl_elem_value *ucontrol)
{
	int idx = aux_pcm_get_port_idx(kcontrol);

	if (idx < 0)
		return idx;

	aux_pcm_rx_cfg[idx].sample_rate =
		aux_pcm_get_sample_rate(ucontrol->value.enumerated.item[0]);

	pr_debug("%s: idx[%d]_rx_sample_rate = %d, item = %d\n", __func__,
		 idx, aux_pcm_rx_cfg[idx].sample_rate,
		 ucontrol->value.enumerated.item[0]);

	return 0;
}

static int aux_pcm_rx_sample_rate_get(struct snd_kcontrol *kcontrol,
				      struct snd_ctl_elem_value *ucontrol)
{
	int idx = aux_pcm_get_port_idx(kcontrol);

	if (idx < 0)
		return idx;

	ucontrol->value.enumerated.item[0] =
	     aux_pcm_get_sample_rate_val(aux_pcm_rx_cfg[idx].sample_rate);

	pr_debug("%s: idx[%d]_rx_sample_rate = %d, item = %d\n", __func__,
		 idx, aux_pcm_rx_cfg[idx].sample_rate,
		 ucontrol->value.enumerated.item[0]);

	return 0;
}

static int aux_pcm_tx_sample_rate_put(struct snd_kcontrol *kcontrol,
				      struct snd_ctl_elem_value *ucontrol)
{
	int idx = aux_pcm_get_port_idx(kcontrol);

	if (idx < 0)
		return idx;

	aux_pcm_tx_cfg[idx].sample_rate =
		aux_pcm_get_sample_rate(ucontrol->value.enumerated.item[0]);

	pr_debug("%s: idx[%d]_tx_sample_rate = %d, item = %d\n", __func__,
		 idx, aux_pcm_tx_cfg[idx].sample_rate,
		 ucontrol->value.enumerated.item[0]);

	return 0;
}

static int aux_pcm_tx_sample_rate_get(struct snd_kcontrol *kcontrol,
				   struct snd_ctl_elem_value *ucontrol)
{
	int idx = aux_pcm_get_port_idx(kcontrol);

	if (idx < 0)
		return idx;

	ucontrol->value.enumerated.item[0] =
	     aux_pcm_get_sample_rate_val(aux_pcm_tx_cfg[idx].sample_rate);

	pr_debug("%s: idx[%d]_tx_sample_rate = %d, item = %d\n", __func__,
		 idx, aux_pcm_tx_cfg[idx].sample_rate,
		 ucontrol->value.enumerated.item[0]);

	return 0;
}

static int mi2s_get_port_idx(struct snd_kcontrol *kcontrol)
{
	int idx;

	if (strnstr(kcontrol->id.name, "PRIM_MI2S_RX",
	    sizeof("PRIM_MI2S_RX")))
		idx = PRIM_MI2S;
	else if (strnstr(kcontrol->id.name, "SEC_MI2S_RX",
		 sizeof("SEC_MI2S_RX")))
		idx = SEC_MI2S;
	else if (strnstr(kcontrol->id.name, "TERT_MI2S_RX",
		 sizeof("TERT_MI2S_RX")))
		idx = TERT_MI2S;
	else if (strnstr(kcontrol->id.name, "QUAT_MI2S_RX",
		 sizeof("QUAT_MI2S_RX")))
		idx = QUAT_MI2S;
	else if (strnstr(kcontrol->id.name, "PRIM_MI2S_TX",
		 sizeof("PRIM_MI2S_TX")))
		idx = PRIM_MI2S;
	else if (strnstr(kcontrol->id.name, "SEC_MI2S_TX",
		 sizeof("SEC_MI2S_TX")))
		idx = SEC_MI2S;
	else if (strnstr(kcontrol->id.name, "TERT_MI2S_TX",
		 sizeof("TERT_MI2S_TX")))
		idx = TERT_MI2S;
	else if (strnstr(kcontrol->id.name, "QUAT_MI2S_TX",
		 sizeof("QUAT_MI2S_TX")))
		idx = QUAT_MI2S;
	else {
		pr_err("%s: unsupported channel: %s",
			__func__, kcontrol->id.name);
		idx = -EINVAL;
	}

	return idx;
}

static int mi2s_get_sample_rate_val(int sample_rate)
{
	int sample_rate_val;

	switch (sample_rate) {
	case SAMPLING_RATE_8KHZ:
		sample_rate_val = 0;
		break;
	case SAMPLING_RATE_11P025KHZ:
		sample_rate_val = 1;
		break;
	case SAMPLING_RATE_16KHZ:
		sample_rate_val = 2;
		break;
	case SAMPLING_RATE_22P05KHZ:
		sample_rate_val = 3;
		break;
	case SAMPLING_RATE_32KHZ:
		sample_rate_val = 4;
		break;
	case SAMPLING_RATE_44P1KHZ:
		sample_rate_val = 5;
		break;
	case SAMPLING_RATE_48KHZ:
		sample_rate_val = 6;
		break;
	case SAMPLING_RATE_96KHZ:
		sample_rate_val = 7;
		break;
	case SAMPLING_RATE_192KHZ:
		sample_rate_val = 8;
		break;
	default:
		sample_rate_val = 6;
		break;
	}
	return sample_rate_val;
}

static int mi2s_get_sample_rate(int value)
{
	int sample_rate;

	switch (value) {
	case 0:
		sample_rate = SAMPLING_RATE_8KHZ;
		break;
	case 1:
		sample_rate = SAMPLING_RATE_11P025KHZ;
		break;
	case 2:
		sample_rate = SAMPLING_RATE_16KHZ;
		break;
	case 3:
		sample_rate = SAMPLING_RATE_22P05KHZ;
		break;
	case 4:
		sample_rate = SAMPLING_RATE_32KHZ;
		break;
	case 5:
		sample_rate = SAMPLING_RATE_44P1KHZ;
		break;
	case 6:
		sample_rate = SAMPLING_RATE_48KHZ;
		break;
	case 7:
		sample_rate = SAMPLING_RATE_96KHZ;
		break;
	case 8:
		sample_rate = SAMPLING_RATE_192KHZ;
		break;
	default:
		sample_rate = SAMPLING_RATE_48KHZ;
		break;
	}
	return sample_rate;
}

static int mi2s_auxpcm_get_format(int value)
{
	int format;

	switch (value) {
	case 0:
		format = SNDRV_PCM_FORMAT_S16_LE;
		break;
	case 1:
		format = SNDRV_PCM_FORMAT_S24_LE;
		break;
	case 2:
		format = SNDRV_PCM_FORMAT_S24_3LE;
		break;
	case 3:
		format = SNDRV_PCM_FORMAT_S32_LE;
		break;
	default:
		format = SNDRV_PCM_FORMAT_S16_LE;
		break;
	}
	return format;
}

static int mi2s_auxpcm_get_format_value(int format)
{
	int value;

	switch (format) {
	case SNDRV_PCM_FORMAT_S16_LE:
		value = 0;
		break;
	case SNDRV_PCM_FORMAT_S24_LE:
		value = 1;
		break;
	case SNDRV_PCM_FORMAT_S24_3LE:
		value = 2;
		break;
	case SNDRV_PCM_FORMAT_S32_LE:
		value = 3;
		break;
	default:
		value = 0;
		break;
	}
	return value;
}

static int mi2s_rx_sample_rate_put(struct snd_kcontrol *kcontrol,
				   struct snd_ctl_elem_value *ucontrol)
{
	int idx = mi2s_get_port_idx(kcontrol);

	if (idx < 0)
		return idx;

	mi2s_rx_cfg[idx].sample_rate =
		mi2s_get_sample_rate(ucontrol->value.enumerated.item[0]);

	pr_debug("%s: idx[%d]_rx_sample_rate = %d, item = %d\n", __func__,
		 idx, mi2s_rx_cfg[idx].sample_rate,
		 ucontrol->value.enumerated.item[0]);

	return 0;
}

static int mi2s_rx_sample_rate_get(struct snd_kcontrol *kcontrol,
				   struct snd_ctl_elem_value *ucontrol)
{
	int idx = mi2s_get_port_idx(kcontrol);

	if (idx < 0)
		return idx;

	ucontrol->value.enumerated.item[0] =
		mi2s_get_sample_rate_val(mi2s_rx_cfg[idx].sample_rate);

	pr_debug("%s: idx[%d]_rx_sample_rate = %d, item = %d\n", __func__,
		 idx, mi2s_rx_cfg[idx].sample_rate,
		 ucontrol->value.enumerated.item[0]);

	return 0;
}

static int mi2s_tx_sample_rate_put(struct snd_kcontrol *kcontrol,
				   struct snd_ctl_elem_value *ucontrol)
{
	int idx = mi2s_get_port_idx(kcontrol);

	if (idx < 0)
		return idx;

	mi2s_tx_cfg[idx].sample_rate =
		mi2s_get_sample_rate(ucontrol->value.enumerated.item[0]);

	pr_debug("%s: idx[%d]_tx_sample_rate = %d, item = %d\n", __func__,
		 idx, mi2s_tx_cfg[idx].sample_rate,
		 ucontrol->value.enumerated.item[0]);

	return 0;
}

static int mi2s_tx_sample_rate_get(struct snd_kcontrol *kcontrol,
				   struct snd_ctl_elem_value *ucontrol)
{
	int idx = mi2s_get_port_idx(kcontrol);

	if (idx < 0)
		return idx;

	ucontrol->value.enumerated.item[0] =
		mi2s_get_sample_rate_val(mi2s_tx_cfg[idx].sample_rate);

	pr_debug("%s: idx[%d]_tx_sample_rate = %d, item = %d\n", __func__,
		 idx, mi2s_tx_cfg[idx].sample_rate,
		 ucontrol->value.enumerated.item[0]);

	return 0;
}

static int msm_mi2s_rx_ch_get(struct snd_kcontrol *kcontrol,
			      struct snd_ctl_elem_value *ucontrol)
{
	int idx = mi2s_get_port_idx(kcontrol);

	if (idx < 0)
		return idx;

	pr_debug("%s: msm_mi2s_[%d]_rx_ch  = %d\n", __func__,
		 idx, mi2s_rx_cfg[idx].channels);
	ucontrol->value.enumerated.item[0] = mi2s_rx_cfg[idx].channels - 1;

	return 0;
}

static int msm_mi2s_rx_ch_put(struct snd_kcontrol *kcontrol,
			      struct snd_ctl_elem_value *ucontrol)
{
	int idx = mi2s_get_port_idx(kcontrol);

	if (idx < 0)
		return idx;

	mi2s_rx_cfg[idx].channels = ucontrol->value.enumerated.item[0] + 1;
	pr_debug("%s: msm_mi2s_[%d]_rx_ch  = %d\n", __func__,
		 idx, mi2s_rx_cfg[idx].channels);

	return 1;
}

static int msm_mi2s_tx_ch_get(struct snd_kcontrol *kcontrol,
			      struct snd_ctl_elem_value *ucontrol)
{
	int idx = mi2s_get_port_idx(kcontrol);

	if (idx < 0)
		return idx;

	pr_debug("%s: msm_mi2s_[%d]_tx_ch  = %d\n", __func__,
		 idx, mi2s_tx_cfg[idx].channels);
	ucontrol->value.enumerated.item[0] = mi2s_tx_cfg[idx].channels - 1;

	return 0;
}

static int msm_mi2s_tx_ch_put(struct snd_kcontrol *kcontrol,
			      struct snd_ctl_elem_value *ucontrol)
{
	int idx = mi2s_get_port_idx(kcontrol);

	if (idx < 0)
		return idx;

	mi2s_tx_cfg[idx].channels = ucontrol->value.enumerated.item[0] + 1;
	pr_debug("%s: msm_mi2s_[%d]_tx_ch  = %d\n", __func__,
		 idx, mi2s_tx_cfg[idx].channels);

	return 1;
}

static int msm_mi2s_rx_format_get(struct snd_kcontrol *kcontrol,
				struct snd_ctl_elem_value *ucontrol)
{
	int idx = mi2s_get_port_idx(kcontrol);

	if (idx < 0)
		return idx;

	ucontrol->value.enumerated.item[0] =
		mi2s_auxpcm_get_format_value(mi2s_rx_cfg[idx].bit_format);

	pr_debug("%s: idx[%d]_rx_format = %d, item = %d\n", __func__,
		idx, mi2s_rx_cfg[idx].bit_format,
		ucontrol->value.enumerated.item[0]);

	return 0;
}

static int msm_mi2s_rx_format_put(struct snd_kcontrol *kcontrol,
				struct snd_ctl_elem_value *ucontrol)
{
	int idx = mi2s_get_port_idx(kcontrol);

	if (idx < 0)
		return idx;

	mi2s_rx_cfg[idx].bit_format =
		mi2s_auxpcm_get_format(ucontrol->value.enumerated.item[0]);

	pr_debug("%s: idx[%d]_rx_format = %d, item = %d\n", __func__,
		  idx, mi2s_rx_cfg[idx].bit_format,
		  ucontrol->value.enumerated.item[0]);

	return 0;
}

static int msm_mi2s_tx_format_get(struct snd_kcontrol *kcontrol,
				struct snd_ctl_elem_value *ucontrol)
{
	int idx = mi2s_get_port_idx(kcontrol);

	if (idx < 0)
		return idx;

	ucontrol->value.enumerated.item[0] =
		mi2s_auxpcm_get_format_value(mi2s_tx_cfg[idx].bit_format);

	pr_debug("%s: idx[%d]_tx_format = %d, item = %d\n", __func__,
		idx, mi2s_tx_cfg[idx].bit_format,
		ucontrol->value.enumerated.item[0]);

	return 0;
}

static int msm_mi2s_tx_format_put(struct snd_kcontrol *kcontrol,
				struct snd_ctl_elem_value *ucontrol)
{
	int idx = mi2s_get_port_idx(kcontrol);

	if (idx < 0)
		return idx;

	mi2s_tx_cfg[idx].bit_format =
		mi2s_auxpcm_get_format(ucontrol->value.enumerated.item[0]);

	pr_debug("%s: idx[%d]_tx_format = %d, item = %d\n", __func__,
		  idx, mi2s_tx_cfg[idx].bit_format,
		  ucontrol->value.enumerated.item[0]);

	return 0;
}

static int msm_aux_pcm_rx_format_get(struct snd_kcontrol *kcontrol,
				struct snd_ctl_elem_value *ucontrol)
{
	int idx = aux_pcm_get_port_idx(kcontrol);

	if (idx < 0)
		return idx;

	ucontrol->value.enumerated.item[0] =
		mi2s_auxpcm_get_format_value(aux_pcm_rx_cfg[idx].bit_format);

	pr_debug("%s: idx[%d]_rx_format = %d, item = %d\n", __func__,
		idx, aux_pcm_rx_cfg[idx].bit_format,
		ucontrol->value.enumerated.item[0]);

	return 0;
}

static int msm_aux_pcm_rx_format_put(struct snd_kcontrol *kcontrol,
				struct snd_ctl_elem_value *ucontrol)
{
	int idx = aux_pcm_get_port_idx(kcontrol);

	if (idx < 0)
		return idx;

	aux_pcm_rx_cfg[idx].bit_format =
		mi2s_auxpcm_get_format(ucontrol->value.enumerated.item[0]);

	pr_debug("%s: idx[%d]_rx_format = %d, item = %d\n", __func__,
		  idx, aux_pcm_rx_cfg[idx].bit_format,
		  ucontrol->value.enumerated.item[0]);

	return 0;
}

static int msm_aux_pcm_tx_format_get(struct snd_kcontrol *kcontrol,
				struct snd_ctl_elem_value *ucontrol)
{
	int idx = aux_pcm_get_port_idx(kcontrol);

	if (idx < 0)
		return idx;

	ucontrol->value.enumerated.item[0] =
		mi2s_auxpcm_get_format_value(aux_pcm_tx_cfg[idx].bit_format);

	pr_debug("%s: idx[%d]_tx_format = %d, item = %d\n", __func__,
		idx, aux_pcm_tx_cfg[idx].bit_format,
		ucontrol->value.enumerated.item[0]);

	return 0;
}

static int msm_aux_pcm_tx_format_put(struct snd_kcontrol *kcontrol,
				struct snd_ctl_elem_value *ucontrol)
{
	int idx = aux_pcm_get_port_idx(kcontrol);

	if (idx < 0)
		return idx;

	aux_pcm_tx_cfg[idx].bit_format =
		mi2s_auxpcm_get_format(ucontrol->value.enumerated.item[0]);

	pr_debug("%s: idx[%d]_tx_format = %d, item = %d\n", __func__,
		  idx, aux_pcm_tx_cfg[idx].bit_format,
		  ucontrol->value.enumerated.item[0]);

	return 0;
}

static int msm_hifi_ctrl(struct snd_soc_codec *codec)
{
	struct snd_soc_dapm_context *dapm = snd_soc_codec_get_dapm(codec);
	struct snd_soc_card *card = codec->component.card;
	struct msm_asoc_mach_data *pdata =
				snd_soc_card_get_drvdata(card);

	pr_debug("%s: msm_hifi_control = %d", __func__,
		 msm_hifi_control);

	if (!pdata || !pdata->hph_en1_gpio_p) {
		pr_err("%s: hph_en1_gpio is invalid\n", __func__);
		return -EINVAL;
	}
	if (msm_hifi_control == MSM_HIFI_ON) {
		msm_cdc_pinctrl_select_active_state(pdata->hph_en1_gpio_p);
		/* 5msec delay needed as per HW requirement */
		usleep_range(5000, 5010);
	} else {
		msm_cdc_pinctrl_select_sleep_state(pdata->hph_en1_gpio_p);
	}
	snd_soc_dapm_sync(dapm);

	return 0;
}

static int msm_hifi_get(struct snd_kcontrol *kcontrol,
			struct snd_ctl_elem_value *ucontrol)
{
	pr_debug("%s: msm_hifi_control = %d\n",
		 __func__, msm_hifi_control);
	ucontrol->value.integer.value[0] = msm_hifi_control;

	return 0;
}

static int msm_hifi_put(struct snd_kcontrol *kcontrol,
			struct snd_ctl_elem_value *ucontrol)
{
	struct snd_soc_codec *codec = snd_soc_kcontrol_codec(kcontrol);

	pr_debug("%s() ucontrol->value.integer.value[0] = %ld\n",
		 __func__, ucontrol->value.integer.value[0]);

	msm_hifi_control = ucontrol->value.integer.value[0];
	msm_hifi_ctrl(codec);

	return 0;
}

static int msm_qos_ctl_get(struct snd_kcontrol *kcontrol,
			   struct snd_ctl_elem_value *ucontrol)
{
	ucontrol->value.enumerated.item[0] = qos_vote_status;

	return 0;
}

static int msm_qos_ctl_put(struct snd_kcontrol *kcontrol,
			   struct snd_ctl_elem_value *ucontrol)
{
	struct snd_soc_codec *codec = snd_soc_kcontrol_codec(kcontrol);
	struct snd_soc_card *card = codec->component.card;
	const char *be_name = MSM_DAILINK_NAME(LowLatency);
	struct snd_soc_pcm_runtime *rtd;
	struct snd_pcm_substream *substream;
	s32 usecs;

	rtd = snd_soc_get_pcm_runtime(card, be_name);
	if (!rtd) {
		pr_err("%s: fail to get pcm runtime for %s\n",
			__func__, be_name);
		return -EINVAL;
	}

	substream = rtd->pcm->streams[SNDRV_PCM_STREAM_PLAYBACK].substream;
	if (!substream) {
		pr_err("%s: substream is null\n", __func__);
		return -EINVAL;
	}

	qos_vote_status = ucontrol->value.enumerated.item[0];
	if (qos_vote_status) {
		if (pm_qos_request_active(&substream->latency_pm_qos_req))
			pm_qos_remove_request(&substream->latency_pm_qos_req);
		if (!substream->runtime) {
			pr_err("%s: runtime is null\n", __func__);
			return -EINVAL;
		}
		usecs = MSM_LL_QOS_VALUE;
		if (usecs >= 0)
			pm_qos_add_request(&substream->latency_pm_qos_req,
					PM_QOS_CPU_DMA_LATENCY, usecs);
	} else {
		if (pm_qos_request_active(&substream->latency_pm_qos_req))
			pm_qos_remove_request(&substream->latency_pm_qos_req);
	}

	return 0;
}

static const struct snd_kcontrol_new msm_snd_controls[] = {
	SOC_ENUM_EXT("SLIM_0_RX Channels", slim_0_rx_chs,
			msm_slim_rx_ch_get, msm_slim_rx_ch_put),
	SOC_ENUM_EXT("SLIM_2_RX Channels", slim_2_rx_chs,
			msm_slim_rx_ch_get, msm_slim_rx_ch_put),
	SOC_ENUM_EXT("SLIM_0_TX Channels", slim_0_tx_chs,
			msm_slim_tx_ch_get, msm_slim_tx_ch_put),
	SOC_ENUM_EXT("SLIM_1_TX Channels", slim_1_tx_chs,
			msm_slim_tx_ch_get, msm_slim_tx_ch_put),
	SOC_ENUM_EXT("SLIM_5_RX Channels", slim_5_rx_chs,
			msm_slim_rx_ch_get, msm_slim_rx_ch_put),
	SOC_ENUM_EXT("SLIM_6_RX Channels", slim_6_rx_chs,
			msm_slim_rx_ch_get, msm_slim_rx_ch_put),
	SOC_ENUM_EXT("VI_FEED_TX Channels", vi_feed_tx_chs,
			msm_vi_feed_tx_ch_get, msm_vi_feed_tx_ch_put),
	SOC_ENUM_EXT("USB_AUDIO_RX Channels", usb_rx_chs,
			usb_audio_rx_ch_get, usb_audio_rx_ch_put),
	SOC_ENUM_EXT("USB_AUDIO_TX Channels", usb_tx_chs,
			usb_audio_tx_ch_get, usb_audio_tx_ch_put),
	SOC_ENUM_EXT("Display Port RX Channels", ext_disp_rx_chs,
			ext_disp_rx_ch_get, ext_disp_rx_ch_put),
	SOC_ENUM_EXT("PROXY_RX Channels", proxy_rx_chs,
			proxy_rx_ch_get, proxy_rx_ch_put),
	SOC_ENUM_EXT("SLIM_0_RX Format", slim_0_rx_format,
			slim_rx_bit_format_get, slim_rx_bit_format_put),
	SOC_ENUM_EXT("SLIM_5_RX Format", slim_5_rx_format,
			slim_rx_bit_format_get, slim_rx_bit_format_put),
	SOC_ENUM_EXT("SLIM_6_RX Format", slim_6_rx_format,
			slim_rx_bit_format_get, slim_rx_bit_format_put),
	SOC_ENUM_EXT("SLIM_0_TX Format", slim_0_tx_format,
			slim_tx_bit_format_get, slim_tx_bit_format_put),
	SOC_ENUM_EXT("USB_AUDIO_RX Format", usb_rx_format,
			usb_audio_rx_format_get, usb_audio_rx_format_put),
	SOC_ENUM_EXT("USB_AUDIO_TX Format", usb_tx_format,
			usb_audio_tx_format_get, usb_audio_tx_format_put),
	SOC_ENUM_EXT("Display Port RX Bit Format", ext_disp_rx_format,
			ext_disp_rx_format_get, ext_disp_rx_format_put),
	SOC_ENUM_EXT("SLIM_0_RX SampleRate", slim_0_rx_sample_rate,
			slim_rx_sample_rate_get, slim_rx_sample_rate_put),
	SOC_ENUM_EXT("SLIM_2_RX SampleRate", slim_2_rx_sample_rate,
			slim_rx_sample_rate_get, slim_rx_sample_rate_put),
	SOC_ENUM_EXT("SLIM_0_TX SampleRate", slim_0_tx_sample_rate,
			slim_tx_sample_rate_get, slim_tx_sample_rate_put),
	SOC_ENUM_EXT("SLIM_5_RX SampleRate", slim_5_rx_sample_rate,
			slim_rx_sample_rate_get, slim_rx_sample_rate_put),
	SOC_ENUM_EXT("SLIM_6_RX SampleRate", slim_6_rx_sample_rate,
			slim_rx_sample_rate_get, slim_rx_sample_rate_put),
	SOC_ENUM_EXT("BT SampleRate", bt_sample_rate,
			msm_bt_sample_rate_get,
			msm_bt_sample_rate_put),
	SOC_ENUM_EXT("USB_AUDIO_RX SampleRate", usb_rx_sample_rate,
			usb_audio_rx_sample_rate_get,
			usb_audio_rx_sample_rate_put),
	SOC_ENUM_EXT("USB_AUDIO_TX SampleRate", usb_tx_sample_rate,
			usb_audio_tx_sample_rate_get,
			usb_audio_tx_sample_rate_put),
	SOC_ENUM_EXT("Display Port RX SampleRate", ext_disp_rx_sample_rate,
			ext_disp_rx_sample_rate_get,
			ext_disp_rx_sample_rate_put),
	SOC_ENUM_EXT("PRI_TDM_RX_0 SampleRate", tdm_rx_sample_rate,
			tdm_rx_sample_rate_get,
			tdm_rx_sample_rate_put),
	SOC_ENUM_EXT("PRI_TDM_TX_0 SampleRate", tdm_tx_sample_rate,
			tdm_tx_sample_rate_get,
			tdm_tx_sample_rate_put),
	SOC_ENUM_EXT("PRI_TDM_RX_0 Format", tdm_rx_format,
			tdm_rx_format_get,
			tdm_rx_format_put),
	SOC_ENUM_EXT("PRI_TDM_TX_0 Format", tdm_tx_format,
			tdm_tx_format_get,
			tdm_tx_format_put),
	SOC_ENUM_EXT("PRI_TDM_RX_0 Channels", tdm_rx_chs,
			tdm_rx_ch_get,
			tdm_rx_ch_put),
	SOC_ENUM_EXT("PRI_TDM_TX_0 Channels", tdm_tx_chs,
			tdm_tx_ch_get,
			tdm_tx_ch_put),
	SOC_ENUM_EXT("SEC_TDM_RX_0 SampleRate", tdm_rx_sample_rate,
			tdm_rx_sample_rate_get,
			tdm_rx_sample_rate_put),
	SOC_ENUM_EXT("SEC_TDM_TX_0 SampleRate", tdm_tx_sample_rate,
			tdm_tx_sample_rate_get,
			tdm_tx_sample_rate_put),
	SOC_ENUM_EXT("SEC_TDM_RX_0 Format", tdm_rx_format,
			tdm_rx_format_get,
			tdm_rx_format_put),
	SOC_ENUM_EXT("SEC_TDM_TX_0 Format", tdm_tx_format,
			tdm_tx_format_get,
			tdm_tx_format_put),
	SOC_ENUM_EXT("SEC_TDM_RX_0 Channels", tdm_rx_chs,
			tdm_rx_ch_get,
			tdm_rx_ch_put),
	SOC_ENUM_EXT("SEC_TDM_TX_0 Channels", tdm_tx_chs,
			tdm_tx_ch_get,
			tdm_tx_ch_put),
	SOC_ENUM_EXT("TERT_TDM_RX_0 SampleRate", tdm_rx_sample_rate,
			tdm_rx_sample_rate_get,
			tdm_rx_sample_rate_put),
	SOC_ENUM_EXT("TERT_TDM_TX_0 SampleRate", tdm_tx_sample_rate,
			tdm_tx_sample_rate_get,
			tdm_tx_sample_rate_put),
	SOC_ENUM_EXT("TERT_TDM_RX_0 Format", tdm_rx_format,
			tdm_rx_format_get,
			tdm_rx_format_put),
	SOC_ENUM_EXT("TERT_TDM_TX_0 Format", tdm_tx_format,
			tdm_tx_format_get,
			tdm_tx_format_put),
	SOC_ENUM_EXT("TERT_TDM_RX_0 Channels", tdm_rx_chs,
			tdm_rx_ch_get,
			tdm_rx_ch_put),
	SOC_ENUM_EXT("TERT_TDM_TX_0 Channels", tdm_tx_chs,
			tdm_tx_ch_get,
			tdm_tx_ch_put),
	SOC_ENUM_EXT("QUAT_TDM_RX_0 SampleRate", tdm_rx_sample_rate,
			tdm_rx_sample_rate_get,
			tdm_rx_sample_rate_put),
	SOC_ENUM_EXT("QUAT_TDM_TX_0 SampleRate", tdm_tx_sample_rate,
			tdm_tx_sample_rate_get,
			tdm_tx_sample_rate_put),
	SOC_ENUM_EXT("QUAT_TDM_RX_0 Format", tdm_rx_format,
			tdm_rx_format_get,
			tdm_rx_format_put),
	SOC_ENUM_EXT("QUAT_TDM_TX_0 Format", tdm_tx_format,
			tdm_tx_format_get,
			tdm_tx_format_put),
	SOC_ENUM_EXT("QUAT_TDM_RX_0 Channels", tdm_rx_chs,
			tdm_rx_ch_get,
			tdm_rx_ch_put),
	SOC_ENUM_EXT("QUAT_TDM_TX_0 Channels", tdm_tx_chs,
			tdm_tx_ch_get,
			tdm_tx_ch_put),
	SOC_ENUM_EXT("PRIM_AUX_PCM_RX SampleRate", prim_aux_pcm_rx_sample_rate,
			aux_pcm_rx_sample_rate_get,
			aux_pcm_rx_sample_rate_put),
	SOC_ENUM_EXT("SEC_AUX_PCM_RX SampleRate", sec_aux_pcm_rx_sample_rate,
			aux_pcm_rx_sample_rate_get,
			aux_pcm_rx_sample_rate_put),
	SOC_ENUM_EXT("TERT_AUX_PCM_RX SampleRate", tert_aux_pcm_rx_sample_rate,
			aux_pcm_rx_sample_rate_get,
			aux_pcm_rx_sample_rate_put),
	SOC_ENUM_EXT("QUAT_AUX_PCM_RX SampleRate", quat_aux_pcm_rx_sample_rate,
			aux_pcm_rx_sample_rate_get,
			aux_pcm_rx_sample_rate_put),
	SOC_ENUM_EXT("PRIM_AUX_PCM_TX SampleRate", prim_aux_pcm_tx_sample_rate,
			aux_pcm_tx_sample_rate_get,
			aux_pcm_tx_sample_rate_put),
	SOC_ENUM_EXT("SEC_AUX_PCM_TX SampleRate", sec_aux_pcm_tx_sample_rate,
			aux_pcm_tx_sample_rate_get,
			aux_pcm_tx_sample_rate_put),
	SOC_ENUM_EXT("TERT_AUX_PCM_TX SampleRate", tert_aux_pcm_tx_sample_rate,
			aux_pcm_tx_sample_rate_get,
			aux_pcm_tx_sample_rate_put),
	SOC_ENUM_EXT("QUAT_AUX_PCM_TX SampleRate", quat_aux_pcm_tx_sample_rate,
			aux_pcm_tx_sample_rate_get,
			aux_pcm_tx_sample_rate_put),
	SOC_ENUM_EXT("PRIM_MI2S_RX SampleRate", prim_mi2s_rx_sample_rate,
			mi2s_rx_sample_rate_get,
			mi2s_rx_sample_rate_put),
	SOC_ENUM_EXT("SEC_MI2S_RX SampleRate", sec_mi2s_rx_sample_rate,
			mi2s_rx_sample_rate_get,
			mi2s_rx_sample_rate_put),
	SOC_ENUM_EXT("TERT_MI2S_RX SampleRate", tert_mi2s_rx_sample_rate,
			mi2s_rx_sample_rate_get,
			mi2s_rx_sample_rate_put),
	SOC_ENUM_EXT("QUAT_MI2S_RX SampleRate", quat_mi2s_rx_sample_rate,
			mi2s_rx_sample_rate_get,
			mi2s_rx_sample_rate_put),
	SOC_ENUM_EXT("PRIM_MI2S_TX SampleRate", prim_mi2s_tx_sample_rate,
			mi2s_tx_sample_rate_get,
			mi2s_tx_sample_rate_put),
	SOC_ENUM_EXT("SEC_MI2S_TX SampleRate", sec_mi2s_tx_sample_rate,
			mi2s_tx_sample_rate_get,
			mi2s_tx_sample_rate_put),
	SOC_ENUM_EXT("TERT_MI2S_TX SampleRate", tert_mi2s_tx_sample_rate,
			mi2s_tx_sample_rate_get,
			mi2s_tx_sample_rate_put),
	SOC_ENUM_EXT("QUAT_MI2S_TX SampleRate", quat_mi2s_tx_sample_rate,
			mi2s_tx_sample_rate_get,
			mi2s_tx_sample_rate_put),
	SOC_ENUM_EXT("PRIM_MI2S_RX Channels", prim_mi2s_rx_chs,
			msm_mi2s_rx_ch_get, msm_mi2s_rx_ch_put),
	SOC_ENUM_EXT("PRIM_MI2S_TX Channels", prim_mi2s_tx_chs,
			msm_mi2s_tx_ch_get, msm_mi2s_tx_ch_put),
	SOC_ENUM_EXT("SEC_MI2S_RX Channels", sec_mi2s_rx_chs,
			msm_mi2s_rx_ch_get, msm_mi2s_rx_ch_put),
	SOC_ENUM_EXT("SEC_MI2S_TX Channels", sec_mi2s_tx_chs,
			msm_mi2s_tx_ch_get, msm_mi2s_tx_ch_put),
	SOC_ENUM_EXT("TERT_MI2S_RX Channels", tert_mi2s_rx_chs,
			msm_mi2s_rx_ch_get, msm_mi2s_rx_ch_put),
	SOC_ENUM_EXT("TERT_MI2S_TX Channels", tert_mi2s_tx_chs,
			msm_mi2s_tx_ch_get, msm_mi2s_tx_ch_put),
	SOC_ENUM_EXT("QUAT_MI2S_RX Channels", quat_mi2s_rx_chs,
			msm_mi2s_rx_ch_get, msm_mi2s_rx_ch_put),
	SOC_ENUM_EXT("QUAT_MI2S_TX Channels", quat_mi2s_tx_chs,
			msm_mi2s_tx_ch_get, msm_mi2s_tx_ch_put),
	SOC_ENUM_EXT("PRIM_MI2S_RX Format", mi2s_rx_format,
			msm_mi2s_rx_format_get, msm_mi2s_rx_format_put),
	SOC_ENUM_EXT("PRIM_MI2S_TX Format", mi2s_tx_format,
			msm_mi2s_tx_format_get, msm_mi2s_tx_format_put),
	SOC_ENUM_EXT("SEC_MI2S_RX Format", mi2s_rx_format,
			msm_mi2s_rx_format_get, msm_mi2s_rx_format_put),
	SOC_ENUM_EXT("SEC_MI2S_TX Format", mi2s_tx_format,
			msm_mi2s_tx_format_get, msm_mi2s_tx_format_put),
	SOC_ENUM_EXT("TERT_MI2S_RX Format", mi2s_rx_format,
			msm_mi2s_rx_format_get, msm_mi2s_rx_format_put),
	SOC_ENUM_EXT("TERT_MI2S_TX Format", mi2s_tx_format,
			msm_mi2s_tx_format_get, msm_mi2s_tx_format_put),
	SOC_ENUM_EXT("QUAT_MI2S_RX Format", mi2s_rx_format,
			msm_mi2s_rx_format_get, msm_mi2s_rx_format_put),
	SOC_ENUM_EXT("QUAT_MI2S_TX Format", mi2s_tx_format,
			msm_mi2s_tx_format_get, msm_mi2s_tx_format_put),
	SOC_ENUM_EXT("PRIM_AUX_PCM_RX Format", aux_pcm_rx_format,
			msm_aux_pcm_rx_format_get, msm_aux_pcm_rx_format_put),
	SOC_ENUM_EXT("PRIM_AUX_PCM_TX Format", aux_pcm_tx_format,
			msm_aux_pcm_tx_format_get, msm_aux_pcm_tx_format_put),
	SOC_ENUM_EXT("SEC_AUX_PCM_RX Format", aux_pcm_rx_format,
			msm_aux_pcm_rx_format_get, msm_aux_pcm_rx_format_put),
	SOC_ENUM_EXT("SEC_AUX_PCM_TX Format", aux_pcm_tx_format,
			msm_aux_pcm_tx_format_get, msm_aux_pcm_tx_format_put),
	SOC_ENUM_EXT("TERT_AUX_PCM_RX Format", aux_pcm_rx_format,
			msm_aux_pcm_rx_format_get, msm_aux_pcm_rx_format_put),
	SOC_ENUM_EXT("TERT_AUX_PCM_TX Format", aux_pcm_tx_format,
			msm_aux_pcm_tx_format_get, msm_aux_pcm_tx_format_put),
	SOC_ENUM_EXT("QUAT_AUX_PCM_RX Format", aux_pcm_rx_format,
			msm_aux_pcm_rx_format_get, msm_aux_pcm_rx_format_put),
	SOC_ENUM_EXT("QUAT_AUX_PCM_TX Format", aux_pcm_tx_format,
			msm_aux_pcm_tx_format_get, msm_aux_pcm_tx_format_put),
	SOC_ENUM_EXT("HiFi Function", hifi_function, msm_hifi_get,
			msm_hifi_put),
	SOC_ENUM_EXT("MultiMedia5_RX QOS Vote", qos_vote, msm_qos_ctl_get,
			msm_qos_ctl_put),
};

static int msm_snd_enable_codec_ext_clk(struct snd_soc_codec *codec,
					int enable, bool dapm)
{
	int ret = 0;

	if (!strcmp(dev_name(codec->dev), "tavil_codec")) {
		ret = tavil_cdc_mclk_enable(codec, enable);
	} else {
		dev_err(codec->dev, "%s: unknown codec to enable ext clk\n",
			__func__);
		ret = -EINVAL;
	}
	return ret;
}

static int msm_snd_enable_codec_ext_tx_clk(struct snd_soc_codec *codec,
					   int enable, bool dapm)
{
	int ret = 0;

	if (!strcmp(dev_name(codec->dev), "tavil_codec")) {
		ret = tavil_cdc_mclk_tx_enable(codec, enable);
	} else {
		dev_err(codec->dev, "%s: unknown codec to enable TX ext clk\n",
			__func__);
		ret = -EINVAL;
	}

	return ret;
}

static int msm_mclk_tx_event(struct snd_soc_dapm_widget *w,
			     struct snd_kcontrol *kcontrol, int event)
{
	struct snd_soc_codec *codec = snd_soc_dapm_to_codec(w->dapm);

	pr_debug("%s: event = %d\n", __func__, event);

	switch (event) {
	case SND_SOC_DAPM_PRE_PMU:
		return msm_snd_enable_codec_ext_tx_clk(codec, 1, true);
	case SND_SOC_DAPM_POST_PMD:
		return msm_snd_enable_codec_ext_tx_clk(codec, 0, true);
	}
	return 0;
}

static int msm_mclk_event(struct snd_soc_dapm_widget *w,
				 struct snd_kcontrol *kcontrol, int event)
{
	struct snd_soc_codec *codec = snd_soc_dapm_to_codec(w->dapm);

	pr_debug("%s: event = %d\n", __func__, event);

	switch (event) {
	case SND_SOC_DAPM_PRE_PMU:
		return msm_snd_enable_codec_ext_clk(codec, 1, true);
	case SND_SOC_DAPM_POST_PMD:
		return msm_snd_enable_codec_ext_clk(codec, 0, true);
	}
	return 0;
}

static int msm_hifi_ctrl_event(struct snd_soc_dapm_widget *w,
			       struct snd_kcontrol *k, int event)
{
	struct snd_soc_codec *codec = snd_soc_dapm_to_codec(w->dapm);
	struct snd_soc_card *card = codec->component.card;
	struct msm_asoc_mach_data *pdata =
				snd_soc_card_get_drvdata(card);

	pr_debug("%s: msm_hifi_control = %d", __func__, msm_hifi_control);

	if (!pdata || !pdata->hph_en0_gpio_p) {
		pr_err("%s: hph_en0_gpio is invalid\n", __func__);
		return -EINVAL;
	}

	if (msm_hifi_control != MSM_HIFI_ON) {
		pr_debug("%s: HiFi mixer control is not set\n",
			 __func__);
		return 0;
	}

	switch (event) {
	case SND_SOC_DAPM_POST_PMU:
		msm_cdc_pinctrl_select_active_state(pdata->hph_en0_gpio_p);
		break;
	case SND_SOC_DAPM_PRE_PMD:
		msm_cdc_pinctrl_select_sleep_state(pdata->hph_en0_gpio_p);
		break;
	}

	return 0;
}

static const struct snd_soc_dapm_widget msm_dapm_widgets[] = {

	SND_SOC_DAPM_SUPPLY("MCLK",  SND_SOC_NOPM, 0, 0,
			    msm_mclk_event,
			    SND_SOC_DAPM_PRE_PMU | SND_SOC_DAPM_POST_PMD),

	SND_SOC_DAPM_SUPPLY("MCLK TX",  SND_SOC_NOPM, 0, 0,
	msm_mclk_tx_event, SND_SOC_DAPM_PRE_PMU | SND_SOC_DAPM_POST_PMD),

	SND_SOC_DAPM_SPK("Lineout_1 amp", NULL),
	SND_SOC_DAPM_SPK("Lineout_2 amp", NULL),
	SND_SOC_DAPM_SPK("hifi amp", msm_hifi_ctrl_event),
	SND_SOC_DAPM_MIC("Handset Mic", NULL),
	SND_SOC_DAPM_MIC("Headset Mic", NULL),
	SND_SOC_DAPM_MIC("ANCRight Headset Mic", NULL),
	SND_SOC_DAPM_MIC("ANCLeft Headset Mic", NULL),
	SND_SOC_DAPM_MIC("Analog Mic5", NULL),

	SND_SOC_DAPM_MIC("Digital Mic0", NULL),
	SND_SOC_DAPM_MIC("Digital Mic1", NULL),
	SND_SOC_DAPM_MIC("Digital Mic2", NULL),
	SND_SOC_DAPM_MIC("Digital Mic3", NULL),
	SND_SOC_DAPM_MIC("Digital Mic4", NULL),
	SND_SOC_DAPM_MIC("Digital Mic5", NULL),
	SND_SOC_DAPM_MIC("Flicker Mic", NULL),
};

static inline int param_is_mask(int p)
{
	return (p >= SNDRV_PCM_HW_PARAM_FIRST_MASK) &&
			(p <= SNDRV_PCM_HW_PARAM_LAST_MASK);
}

static inline struct snd_mask *param_to_mask(struct snd_pcm_hw_params *p,
					     int n)
{
	return &(p->masks[n - SNDRV_PCM_HW_PARAM_FIRST_MASK]);
}

static void param_set_mask(struct snd_pcm_hw_params *p, int n,
			   unsigned int bit)
{
	if (bit >= SNDRV_MASK_MAX)
		return;
	if (param_is_mask(n)) {
		struct snd_mask *m = param_to_mask(p, n);

		m->bits[0] = 0;
		m->bits[1] = 0;
		m->bits[bit >> 5] |= (1 << (bit & 31));
	}
}

static int msm_slim_get_ch_from_beid(int32_t be_id)
{
	int ch_id = 0;

	switch (be_id) {
	case MSM_BACKEND_DAI_SLIMBUS_0_RX:
		ch_id = SLIM_RX_0;
		break;
	case MSM_BACKEND_DAI_SLIMBUS_1_RX:
		ch_id = SLIM_RX_1;
		break;
	case MSM_BACKEND_DAI_SLIMBUS_2_RX:
		ch_id = SLIM_RX_2;
		break;
	case MSM_BACKEND_DAI_SLIMBUS_3_RX:
		ch_id = SLIM_RX_3;
		break;
	case MSM_BACKEND_DAI_SLIMBUS_4_RX:
		ch_id = SLIM_RX_4;
		break;
	case MSM_BACKEND_DAI_SLIMBUS_6_RX:
		ch_id = SLIM_RX_6;
		break;
	case MSM_BACKEND_DAI_SLIMBUS_0_TX:
		ch_id = SLIM_TX_0;
		break;
	case MSM_BACKEND_DAI_SLIMBUS_3_TX:
		ch_id = SLIM_TX_3;
		break;
	default:
		ch_id = SLIM_RX_0;
		break;
	}

	return ch_id;
}

static int msm_ext_disp_get_idx_from_beid(int32_t be_id)
{
	int idx;

	switch (be_id) {
	case MSM_BACKEND_DAI_DISPLAY_PORT_RX:
		idx = DP_RX_IDX;
		break;
	default:
		pr_err("%s: Incorrect ext_disp BE id %d\n", __func__, be_id);
		idx = -EINVAL;
		break;
	}

	return idx;
}

static int msm_be_hw_params_fixup(struct snd_soc_pcm_runtime *rtd,
				  struct snd_pcm_hw_params *params)
{
	struct snd_soc_dai_link *dai_link = rtd->dai_link;
	struct snd_interval *rate = hw_param_interval(params,
					SNDRV_PCM_HW_PARAM_RATE);
	struct snd_interval *channels = hw_param_interval(params,
					SNDRV_PCM_HW_PARAM_CHANNELS);
	int rc = 0;
	int idx;
	void *config = NULL;
	struct snd_soc_codec *codec = NULL;

	pr_debug("%s: format = %d, rate = %d\n",
		  __func__, params_format(params), params_rate(params));

	switch (dai_link->id) {
	case MSM_BACKEND_DAI_SLIMBUS_0_RX:
	case MSM_BACKEND_DAI_SLIMBUS_1_RX:
	case MSM_BACKEND_DAI_SLIMBUS_2_RX:
	case MSM_BACKEND_DAI_SLIMBUS_3_RX:
	case MSM_BACKEND_DAI_SLIMBUS_4_RX:
	case MSM_BACKEND_DAI_SLIMBUS_6_RX:
		idx = msm_slim_get_ch_from_beid(dai_link->id);
		param_set_mask(params, SNDRV_PCM_HW_PARAM_FORMAT,
				slim_rx_cfg[idx].bit_format);
		rate->min = rate->max = slim_rx_cfg[idx].sample_rate;
		channels->min = channels->max = slim_rx_cfg[idx].channels;
		break;

	case MSM_BACKEND_DAI_SLIMBUS_0_TX:
	case MSM_BACKEND_DAI_SLIMBUS_3_TX:
		idx = msm_slim_get_ch_from_beid(dai_link->id);
		param_set_mask(params, SNDRV_PCM_HW_PARAM_FORMAT,
				slim_tx_cfg[idx].bit_format);
		rate->min = rate->max = slim_tx_cfg[idx].sample_rate;
		channels->min = channels->max = slim_tx_cfg[idx].channels;
		break;

	case MSM_BACKEND_DAI_SLIMBUS_1_TX:
		param_set_mask(params, SNDRV_PCM_HW_PARAM_FORMAT,
				slim_tx_cfg[1].bit_format);
		rate->min = rate->max = slim_tx_cfg[1].sample_rate;
		channels->min = channels->max = slim_tx_cfg[1].channels;
		break;

	case MSM_BACKEND_DAI_SLIMBUS_4_TX:
		param_set_mask(params, SNDRV_PCM_HW_PARAM_FORMAT,
			       SNDRV_PCM_FORMAT_S32_LE);
		rate->min = rate->max = SAMPLING_RATE_8KHZ;
		channels->min = channels->max = msm_vi_feed_tx_ch;
		break;

	case MSM_BACKEND_DAI_SLIMBUS_5_RX:
		param_set_mask(params, SNDRV_PCM_HW_PARAM_FORMAT,
				slim_rx_cfg[5].bit_format);
		rate->min = rate->max = slim_rx_cfg[5].sample_rate;
		channels->min = channels->max = slim_rx_cfg[5].channels;
		break;

	case MSM_BACKEND_DAI_SLIMBUS_5_TX:
		codec = rtd->codec;
		rate->min = rate->max = SAMPLING_RATE_16KHZ;
		channels->min = channels->max = 1;

		config = msm_codec_fn.get_afe_config_fn(codec,
					AFE_SLIMBUS_SLAVE_PORT_CONFIG);
		if (config) {
			rc = afe_set_config(AFE_SLIMBUS_SLAVE_PORT_CONFIG,
					    config, SLIMBUS_5_TX);
			if (rc)
				pr_err("%s: Failed to set slimbus slave port config %d\n",
					__func__, rc);
		}
		break;

	case MSM_BACKEND_DAI_SLIMBUS_7_RX:
		param_set_mask(params, SNDRV_PCM_HW_PARAM_FORMAT,
				slim_rx_cfg[SLIM_RX_7].bit_format);
		rate->min = rate->max = slim_rx_cfg[SLIM_RX_7].sample_rate;
		channels->min = channels->max =
			slim_rx_cfg[SLIM_RX_7].channels;
		break;

	case MSM_BACKEND_DAI_SLIMBUS_7_TX:
		rate->min = rate->max = slim_tx_cfg[SLIM_TX_7].sample_rate;
		channels->min = channels->max =
			slim_tx_cfg[SLIM_TX_7].channels;
		break;

	case MSM_BACKEND_DAI_SLIMBUS_8_TX:
		rate->min = rate->max = slim_tx_cfg[SLIM_TX_8].sample_rate;
		channels->min = channels->max =
			slim_tx_cfg[SLIM_TX_8].channels;
		break;

	case MSM_BACKEND_DAI_USB_RX:
		param_set_mask(params, SNDRV_PCM_HW_PARAM_FORMAT,
				usb_rx_cfg.bit_format);
		rate->min = rate->max = usb_rx_cfg.sample_rate;
		channels->min = channels->max = usb_rx_cfg.channels;
		break;

	case MSM_BACKEND_DAI_USB_TX:
		param_set_mask(params, SNDRV_PCM_HW_PARAM_FORMAT,
				usb_tx_cfg.bit_format);
		rate->min = rate->max = usb_tx_cfg.sample_rate;
		channels->min = channels->max = usb_tx_cfg.channels;
		break;

	case MSM_BACKEND_DAI_DISPLAY_PORT_RX:
		idx = msm_ext_disp_get_idx_from_beid(dai_link->id);
		if (idx < 0) {
			pr_err("%s: Incorrect ext disp idx %d\n",
			       __func__, idx);
			rc = idx;
			goto done;
		}

		param_set_mask(params, SNDRV_PCM_HW_PARAM_FORMAT,
				ext_disp_rx_cfg[idx].bit_format);
		rate->min = rate->max = ext_disp_rx_cfg[idx].sample_rate;
		channels->min = channels->max = ext_disp_rx_cfg[idx].channels;
		break;

	case MSM_BACKEND_DAI_AFE_PCM_RX:
		channels->min = channels->max = proxy_rx_cfg.channels;
		rate->min = rate->max = SAMPLING_RATE_48KHZ;
		break;

	case MSM_BACKEND_DAI_PRI_TDM_RX_0:
		channels->min = channels->max =
				tdm_rx_cfg[TDM_PRI][TDM_0].channels;
		param_set_mask(params, SNDRV_PCM_HW_PARAM_FORMAT,
			       tdm_rx_cfg[TDM_PRI][TDM_0].bit_format);
		rate->min = rate->max = tdm_rx_cfg[TDM_PRI][TDM_0].sample_rate;
		break;

	case MSM_BACKEND_DAI_PRI_TDM_TX_0:
		channels->min = channels->max =
				tdm_tx_cfg[TDM_PRI][TDM_0].channels;
		param_set_mask(params, SNDRV_PCM_HW_PARAM_FORMAT,
			       tdm_tx_cfg[TDM_PRI][TDM_0].bit_format);
		rate->min = rate->max = tdm_tx_cfg[TDM_PRI][TDM_0].sample_rate;
		break;

	case MSM_BACKEND_DAI_SEC_TDM_RX_0:
		channels->min = channels->max =
				tdm_rx_cfg[TDM_SEC][TDM_0].channels;
		param_set_mask(params, SNDRV_PCM_HW_PARAM_FORMAT,
			       tdm_rx_cfg[TDM_SEC][TDM_0].bit_format);
		rate->min = rate->max = tdm_rx_cfg[TDM_SEC][TDM_0].sample_rate;
		break;

	case MSM_BACKEND_DAI_SEC_TDM_TX_0:
		channels->min = channels->max =
				tdm_tx_cfg[TDM_SEC][TDM_0].channels;
		param_set_mask(params, SNDRV_PCM_HW_PARAM_FORMAT,
			       tdm_tx_cfg[TDM_SEC][TDM_0].bit_format);
		rate->min = rate->max = tdm_tx_cfg[TDM_SEC][TDM_0].sample_rate;
		break;

	case MSM_BACKEND_DAI_TERT_TDM_RX_0:
		channels->min = channels->max =
				tdm_rx_cfg[TDM_TERT][TDM_0].channels;
		param_set_mask(params, SNDRV_PCM_HW_PARAM_FORMAT,
			       tdm_rx_cfg[TDM_TERT][TDM_0].bit_format);
		rate->min = rate->max = tdm_rx_cfg[TDM_TERT][TDM_0].sample_rate;
		break;

	case MSM_BACKEND_DAI_TERT_TDM_TX_0:
		channels->min = channels->max =
				tdm_tx_cfg[TDM_TERT][TDM_0].channels;
		param_set_mask(params, SNDRV_PCM_HW_PARAM_FORMAT,
			       tdm_tx_cfg[TDM_TERT][TDM_0].bit_format);
		rate->min = rate->max = tdm_tx_cfg[TDM_TERT][TDM_0].sample_rate;
		break;

	case MSM_BACKEND_DAI_QUAT_TDM_RX_0:
		channels->min = channels->max =
				tdm_rx_cfg[TDM_QUAT][TDM_0].channels;
		param_set_mask(params, SNDRV_PCM_HW_PARAM_FORMAT,
			       tdm_rx_cfg[TDM_QUAT][TDM_0].bit_format);
		rate->min = rate->max = tdm_rx_cfg[TDM_QUAT][TDM_0].sample_rate;
		break;

	case MSM_BACKEND_DAI_QUAT_TDM_TX_0:
		channels->min = channels->max =
				tdm_tx_cfg[TDM_QUAT][TDM_0].channels;
		param_set_mask(params, SNDRV_PCM_HW_PARAM_FORMAT,
			       tdm_tx_cfg[TDM_QUAT][TDM_0].bit_format);
		rate->min = rate->max = tdm_tx_cfg[TDM_QUAT][TDM_0].sample_rate;
		break;

	case MSM_BACKEND_DAI_AUXPCM_RX:
		param_set_mask(params, SNDRV_PCM_HW_PARAM_FORMAT,
			aux_pcm_rx_cfg[PRIM_AUX_PCM].bit_format);
		rate->min = rate->max =
			aux_pcm_rx_cfg[PRIM_AUX_PCM].sample_rate;
		channels->min = channels->max =
			aux_pcm_rx_cfg[PRIM_AUX_PCM].channels;
		break;

	case MSM_BACKEND_DAI_AUXPCM_TX:
		param_set_mask(params, SNDRV_PCM_HW_PARAM_FORMAT,
			aux_pcm_tx_cfg[PRIM_AUX_PCM].bit_format);
		rate->min = rate->max =
			aux_pcm_tx_cfg[PRIM_AUX_PCM].sample_rate;
		channels->min = channels->max =
			aux_pcm_tx_cfg[PRIM_AUX_PCM].channels;
		break;

	case MSM_BACKEND_DAI_SEC_AUXPCM_RX:
		param_set_mask(params, SNDRV_PCM_HW_PARAM_FORMAT,
			aux_pcm_rx_cfg[SEC_AUX_PCM].bit_format);
		rate->min = rate->max =
			aux_pcm_rx_cfg[SEC_AUX_PCM].sample_rate;
		channels->min = channels->max =
			aux_pcm_rx_cfg[SEC_AUX_PCM].channels;
		break;

	case MSM_BACKEND_DAI_SEC_AUXPCM_TX:
		param_set_mask(params, SNDRV_PCM_HW_PARAM_FORMAT,
			aux_pcm_tx_cfg[SEC_AUX_PCM].bit_format);
		rate->min = rate->max =
			aux_pcm_tx_cfg[SEC_AUX_PCM].sample_rate;
		channels->min = channels->max =
			aux_pcm_tx_cfg[SEC_AUX_PCM].channels;
		break;

	case MSM_BACKEND_DAI_TERT_AUXPCM_RX:
		param_set_mask(params, SNDRV_PCM_HW_PARAM_FORMAT,
			aux_pcm_rx_cfg[TERT_AUX_PCM].bit_format);
		rate->min = rate->max =
			aux_pcm_rx_cfg[TERT_AUX_PCM].sample_rate;
		channels->min = channels->max =
			aux_pcm_rx_cfg[TERT_AUX_PCM].channels;
		break;

	case MSM_BACKEND_DAI_TERT_AUXPCM_TX:
		param_set_mask(params, SNDRV_PCM_HW_PARAM_FORMAT,
			aux_pcm_tx_cfg[TERT_AUX_PCM].bit_format);
		rate->min = rate->max =
			aux_pcm_tx_cfg[TERT_AUX_PCM].sample_rate;
		channels->min = channels->max =
			aux_pcm_tx_cfg[TERT_AUX_PCM].channels;
		break;

	case MSM_BACKEND_DAI_QUAT_AUXPCM_RX:
		param_set_mask(params, SNDRV_PCM_HW_PARAM_FORMAT,
			aux_pcm_rx_cfg[QUAT_AUX_PCM].bit_format);
		rate->min = rate->max =
			aux_pcm_rx_cfg[QUAT_AUX_PCM].sample_rate;
		channels->min = channels->max =
			aux_pcm_rx_cfg[QUAT_AUX_PCM].channels;
		break;

	case MSM_BACKEND_DAI_QUAT_AUXPCM_TX:
		param_set_mask(params, SNDRV_PCM_HW_PARAM_FORMAT,
			aux_pcm_tx_cfg[QUAT_AUX_PCM].bit_format);
		rate->min = rate->max =
			aux_pcm_tx_cfg[QUAT_AUX_PCM].sample_rate;
		channels->min = channels->max =
			aux_pcm_tx_cfg[QUAT_AUX_PCM].channels;
		break;

	case MSM_BACKEND_DAI_PRI_MI2S_RX:
		param_set_mask(params, SNDRV_PCM_HW_PARAM_FORMAT,
			mi2s_rx_cfg[PRIM_MI2S].bit_format);
		rate->min = rate->max = mi2s_rx_cfg[PRIM_MI2S].sample_rate;
		channels->min = channels->max =
			mi2s_rx_cfg[PRIM_MI2S].channels;
		break;

	case MSM_BACKEND_DAI_PRI_MI2S_TX:
		param_set_mask(params, SNDRV_PCM_HW_PARAM_FORMAT,
			mi2s_tx_cfg[PRIM_MI2S].bit_format);
		rate->min = rate->max = mi2s_tx_cfg[PRIM_MI2S].sample_rate;
		channels->min = channels->max =
			mi2s_tx_cfg[PRIM_MI2S].channels;
		break;

	case MSM_BACKEND_DAI_SECONDARY_MI2S_RX:
		param_set_mask(params, SNDRV_PCM_HW_PARAM_FORMAT,
			mi2s_rx_cfg[SEC_MI2S].bit_format);
		rate->min = rate->max = mi2s_rx_cfg[SEC_MI2S].sample_rate;
		channels->min = channels->max =
			mi2s_rx_cfg[SEC_MI2S].channels;
		break;

	case MSM_BACKEND_DAI_SECONDARY_MI2S_TX:
		param_set_mask(params, SNDRV_PCM_HW_PARAM_FORMAT,
			mi2s_tx_cfg[SEC_MI2S].bit_format);
		rate->min = rate->max = mi2s_tx_cfg[SEC_MI2S].sample_rate;
		channels->min = channels->max =
			mi2s_tx_cfg[SEC_MI2S].channels;
		break;

	case MSM_BACKEND_DAI_TERTIARY_MI2S_RX:
		param_set_mask(params, SNDRV_PCM_HW_PARAM_FORMAT,
			mi2s_rx_cfg[TERT_MI2S].bit_format);
		rate->min = rate->max = mi2s_rx_cfg[TERT_MI2S].sample_rate;
		channels->min = channels->max =
			mi2s_rx_cfg[TERT_MI2S].channels;
		break;

	case MSM_BACKEND_DAI_TERTIARY_MI2S_TX:
		param_set_mask(params, SNDRV_PCM_HW_PARAM_FORMAT,
			mi2s_tx_cfg[TERT_MI2S].bit_format);
		rate->min = rate->max = mi2s_tx_cfg[TERT_MI2S].sample_rate;
		channels->min = channels->max =
			mi2s_tx_cfg[TERT_MI2S].channels;
		break;

	case MSM_BACKEND_DAI_QUATERNARY_MI2S_RX:
		param_set_mask(params, SNDRV_PCM_HW_PARAM_FORMAT,
			mi2s_rx_cfg[QUAT_MI2S].bit_format);
		rate->min = rate->max = mi2s_rx_cfg[QUAT_MI2S].sample_rate;
		channels->min = channels->max =
			mi2s_rx_cfg[QUAT_MI2S].channels;
		break;

	case MSM_BACKEND_DAI_QUATERNARY_MI2S_TX:
		param_set_mask(params, SNDRV_PCM_HW_PARAM_FORMAT,
			mi2s_tx_cfg[QUAT_MI2S].bit_format);
		rate->min = rate->max = mi2s_tx_cfg[QUAT_MI2S].sample_rate;
		channels->min = channels->max =
			mi2s_tx_cfg[QUAT_MI2S].channels;
		break;

	default:
		rate->min = rate->max = SAMPLING_RATE_48KHZ;
		break;
	}

done:
	return rc;
}

static bool msm_usbc_swap_gnd_mic(struct snd_soc_codec *codec, bool active)
{
	int value = 0;
	bool ret = 0;
	struct snd_soc_card *card = codec->component.card;
	struct msm_asoc_mach_data *pdata = snd_soc_card_get_drvdata(card);
	struct pinctrl_state *en2_pinctrl_active;
	struct pinctrl_state *en2_pinctrl_sleep;

	if (!pdata->usbc_en2_gpio_p) {
		if (active) {
			/* if active and usbc_en2_gpio undefined, get pin */
			pdata->usbc_en2_gpio_p = devm_pinctrl_get(card->dev);
			if (IS_ERR_OR_NULL(pdata->usbc_en2_gpio_p)) {
				dev_err(card->dev,
					"%s: Can't get EN2 gpio pinctrl:%ld\n",
					__func__,
					PTR_ERR(pdata->usbc_en2_gpio_p));
				pdata->usbc_en2_gpio_p = NULL;
				return false;
			}
		} else
			/* if not active and usbc_en2_gpio undefined, return */
			return false;
	}

	pdata->usbc_en2_gpio = of_get_named_gpio(card->dev->of_node,
				    "qcom,usbc-analog-en2-gpio", 0);
	if (!gpio_is_valid(pdata->usbc_en2_gpio)) {
		dev_err(card->dev, "%s, property %s not in node %s",
			__func__, "qcom,usbc-analog-en2-gpio",
			card->dev->of_node->full_name);
		return false;
	}

	en2_pinctrl_active = pinctrl_lookup_state(
					pdata->usbc_en2_gpio_p, "aud_active");
	if (IS_ERR_OR_NULL(en2_pinctrl_active)) {
		dev_err(card->dev,
			"%s: Cannot get aud_active pinctrl state:%ld\n",
			__func__, PTR_ERR(en2_pinctrl_active));
		ret = false;
		goto err_lookup_state;
	}

	en2_pinctrl_sleep = pinctrl_lookup_state(
					pdata->usbc_en2_gpio_p, "aud_sleep");
	if (IS_ERR_OR_NULL(en2_pinctrl_sleep)) {
		dev_err(card->dev,
			"%s: Cannot get aud_sleep pinctrl state:%ld\n",
			__func__, PTR_ERR(en2_pinctrl_sleep));
		ret = false;
		goto err_lookup_state;
	}

	/* if active and usbc_en2_gpio_p defined, swap using usbc_en2_gpio_p */
	if (active) {
		dev_dbg(codec->dev, "%s: enter\n", __func__);
		if (pdata->usbc_en2_gpio_p) {
			value = gpio_get_value_cansleep(pdata->usbc_en2_gpio);
			if (value)
				pinctrl_select_state(pdata->usbc_en2_gpio_p,
							en2_pinctrl_sleep);
			else
				pinctrl_select_state(pdata->usbc_en2_gpio_p,
							en2_pinctrl_active);
		} else if (pdata->usbc_en2_gpio >= 0) {
			value = gpio_get_value_cansleep(pdata->usbc_en2_gpio);
			gpio_set_value_cansleep(pdata->usbc_en2_gpio, !value);
		}
		pr_debug("%s: swap select switch %d to %d\n", __func__,
			value, !value);
		ret = true;
	} else {
		/* if not active, release usbc_en2_gpio_p pin */
		pinctrl_select_state(pdata->usbc_en2_gpio_p,
					en2_pinctrl_sleep);
	}

err_lookup_state:
	devm_pinctrl_put(pdata->usbc_en2_gpio_p);
	pdata->usbc_en2_gpio_p = NULL;
	return ret;
}

static bool msm_swap_gnd_mic(struct snd_soc_codec *codec, bool active)
{
	int value = 0;
	int ret = 0;
	struct snd_soc_card *card = codec->component.card;
	struct msm_asoc_mach_data *pdata = snd_soc_card_get_drvdata(card);

	if (!pdata)
		return false;

	if (!wcd_mbhc_cfg.enable_usbc_analog) {
		/* if usbc is not defined, swap using us_euro_gpio_p */
		if (pdata->us_euro_gpio_p) {
			value = msm_cdc_pinctrl_get_state(
						pdata->us_euro_gpio_p);
			if (value)
				msm_cdc_pinctrl_select_sleep_state(
						pdata->us_euro_gpio_p);
			else
				msm_cdc_pinctrl_select_active_state(
						pdata->us_euro_gpio_p);
		} else if (pdata->us_euro_gpio >= 0) {
			value = gpio_get_value_cansleep(
						pdata->us_euro_gpio);
			gpio_set_value_cansleep(
					pdata->us_euro_gpio, !value);
		}
		pr_debug("%s: swap select switch %d to %d\n", __func__,
			 value, !value);
		ret = true;
	} else {
		/* if usbc is defined, swap using usbc_en2 */
		ret = msm_usbc_swap_gnd_mic(codec, active);
	}
	return ret;
}

static int msm_afe_set_config(struct snd_soc_codec *codec)
{
	int ret = 0;
	void *config_data = NULL;

	if (!msm_codec_fn.get_afe_config_fn) {
		dev_err(codec->dev, "%s: codec get afe config not init'ed\n",
			__func__);
		return -EINVAL;
	}

	config_data = msm_codec_fn.get_afe_config_fn(codec,
			AFE_CDC_REGISTERS_CONFIG);
	if (config_data) {
		ret = afe_set_config(AFE_CDC_REGISTERS_CONFIG, config_data, 0);
		if (ret) {
			dev_err(codec->dev,
				"%s: Failed to set codec registers config %d\n",
				__func__, ret);
			return ret;
		}
	}

	config_data = msm_codec_fn.get_afe_config_fn(codec,
			AFE_CDC_REGISTER_PAGE_CONFIG);
	if (config_data) {
		ret = afe_set_config(AFE_CDC_REGISTER_PAGE_CONFIG, config_data,
				    0);
		if (ret)
			dev_err(codec->dev,
				"%s: Failed to set cdc register page config\n",
				__func__);
	}

	config_data = msm_codec_fn.get_afe_config_fn(codec,
			AFE_SLIMBUS_SLAVE_CONFIG);
	if (config_data) {
		ret = afe_set_config(AFE_SLIMBUS_SLAVE_CONFIG, config_data, 0);
		if (ret) {
			dev_err(codec->dev,
				"%s: Failed to set slimbus slave config %d\n",
				__func__, ret);
			return ret;
		}
	}

	return 0;
}

static void msm_afe_clear_config(void)
{
	afe_clear_config(AFE_CDC_REGISTERS_CONFIG);
	afe_clear_config(AFE_SLIMBUS_SLAVE_CONFIG);
}

static int msm_adsp_power_up_config(struct snd_soc_codec *codec,
				    struct snd_card *card)
{
	int ret = 0;
	unsigned long timeout;
	int adsp_ready = 0;
	bool snd_card_online = 0;

	timeout = jiffies +
		msecs_to_jiffies(ADSP_STATE_READY_TIMEOUT_MS);

	do {
		if (!snd_card_online) {
			snd_card_online = snd_card_is_online_state(card);
			pr_debug("%s: Sound card is %s\n", __func__,
				 snd_card_online ? "Online" : "Offline");
		}
		if (!adsp_ready) {
			adsp_ready = q6core_is_adsp_ready();
			pr_debug("%s: ADSP Audio is %s\n", __func__,
				 adsp_ready ? "ready" : "not ready");
		}
		if (snd_card_online && adsp_ready)
			break;

		/*
		 * Sound card/ADSP will be coming up after subsystem restart and
		 * it might not be fully up when the control reaches
		 * here. So, wait for 50msec before checking ADSP state
		 */
		msleep(50);
	} while (time_after(timeout, jiffies));

	if (!snd_card_online || !adsp_ready) {
		pr_err("%s: Timeout. Sound card is %s, ADSP Audio is %s\n",
		       __func__,
		       snd_card_online ? "Online" : "Offline",
		       adsp_ready ? "ready" : "not ready");
		ret = -ETIMEDOUT;
		goto err;
	}

	ret = msm_afe_set_config(codec);
	if (ret)
		pr_err("%s: Failed to set AFE config. err %d\n",
			__func__, ret);

	return 0;

err:
	return ret;
}

static int sdm845_notifier_service_cb(struct notifier_block *this,
					 unsigned long opcode, void *ptr)
{
	int ret;
	struct snd_soc_card *card = NULL;
	const char *be_dl_name = LPASS_BE_SLIMBUS_0_RX;
	struct snd_soc_pcm_runtime *rtd;
	struct snd_soc_codec *codec;

	pr_debug("%s: Service opcode 0x%lx\n", __func__, opcode);

	switch (opcode) {
	case AUDIO_NOTIFIER_SERVICE_DOWN:
		/*
		 * Use flag to ignore initial boot notifications
		 * On initial boot msm_adsp_power_up_config is
		 * called on init. There is no need to clear
		 * and set the config again on initial boot.
		 */
		if (is_initial_boot)
			break;
		msm_afe_clear_config();
		break;
	case AUDIO_NOTIFIER_SERVICE_UP:
		if (is_initial_boot) {
			is_initial_boot = false;
			break;
		}
		if (!spdev)
			return -EINVAL;

		card = platform_get_drvdata(spdev);
		rtd = snd_soc_get_pcm_runtime(card, be_dl_name);
		if (!rtd) {
			dev_err(card->dev,
				"%s: snd_soc_get_pcm_runtime for %s failed!\n",
				__func__, be_dl_name);
			ret = -EINVAL;
			goto err;
		}
		codec = rtd->codec;

		ret = msm_adsp_power_up_config(codec, card->snd_card);
		if (ret < 0) {
			dev_err(card->dev,
				"%s: msm_adsp_power_up_config failed ret = %d!\n",
				__func__, ret);
			goto err;
		}
		break;
	default:
		break;
	}
err:
	return NOTIFY_OK;
}

static struct notifier_block service_nb = {
	.notifier_call  = sdm845_notifier_service_cb,
	.priority = -INT_MAX,
};

static int msm_audrx_init(struct snd_soc_pcm_runtime *rtd)
{
	int ret = 0;
	void *config_data;
	struct snd_soc_codec *codec = rtd->codec;
	struct snd_soc_dapm_context *dapm = snd_soc_codec_get_dapm(codec);
	struct snd_soc_dai *cpu_dai = rtd->cpu_dai;
	struct snd_soc_dai *codec_dai = rtd->codec_dai;
	struct snd_soc_component *aux_comp;
	struct snd_card *card;
	struct snd_info_entry *entry;
	struct msm_asoc_mach_data *pdata =
				snd_soc_card_get_drvdata(rtd->card);

	/* Codec SLIMBUS configuration
	 * RX1, RX2, RX3, RX4, RX5, RX6, RX7, RX8
	 * TX1, TX2, TX3, TX4, TX5, TX6, TX7, TX8, TX9, TX10, TX11, TX12, TX13
	 * TX14, TX15, TX16
	 */
	unsigned int rx_ch[WCD934X_RX_MAX] = {144, 145, 146, 147, 148, 149,
					      150, 151};
	unsigned int tx_ch[WCD934X_TX_MAX] = {128, 129, 130, 131, 132, 133,
					      134, 135, 136, 137, 138, 139,
					      140, 141, 142, 143};

	pr_info("%s: dev_name%s\n", __func__, dev_name(cpu_dai->dev));

	rtd->pmdown_time = 0;

	ret = snd_soc_add_codec_controls(codec, msm_snd_controls,
					 ARRAY_SIZE(msm_snd_controls));
	if (ret < 0) {
		pr_err("%s: add_codec_controls failed, err %d\n",
			__func__, ret);
		return ret;
	}

	snd_soc_dapm_new_controls(dapm, msm_dapm_widgets,
				ARRAY_SIZE(msm_dapm_widgets));

	snd_soc_dapm_add_routes(dapm, wcd_audio_paths,
				ARRAY_SIZE(wcd_audio_paths));

	snd_soc_dapm_ignore_suspend(dapm, "Handset Mic");
	snd_soc_dapm_ignore_suspend(dapm, "Headset Mic");
	snd_soc_dapm_ignore_suspend(dapm, "ANCRight Headset Mic");
	snd_soc_dapm_ignore_suspend(dapm, "ANCLeft Headset Mic");
	snd_soc_dapm_ignore_suspend(dapm, "Digital Mic0");
	snd_soc_dapm_ignore_suspend(dapm, "Digital Mic1");
	snd_soc_dapm_ignore_suspend(dapm, "Digital Mic2");
	snd_soc_dapm_ignore_suspend(dapm, "Digital Mic3");
	snd_soc_dapm_ignore_suspend(dapm, "Digital Mic4");
	snd_soc_dapm_ignore_suspend(dapm, "Digital Mic5");
	snd_soc_dapm_ignore_suspend(dapm, "Analog Mic5");
	snd_soc_dapm_ignore_suspend(dapm, "MADINPUT");
	snd_soc_dapm_ignore_suspend(dapm, "MAD_CPE_INPUT");
	snd_soc_dapm_ignore_suspend(dapm, "MAD_CPE_OUT1");
	snd_soc_dapm_ignore_suspend(dapm, "MAD_CPE_OUT2");
	snd_soc_dapm_ignore_suspend(dapm, "EAR");
	snd_soc_dapm_ignore_suspend(dapm, "LINEOUT1");
	snd_soc_dapm_ignore_suspend(dapm, "LINEOUT2");
	snd_soc_dapm_ignore_suspend(dapm, "ANC EAR");
	snd_soc_dapm_ignore_suspend(dapm, "SPK1 OUT");
	snd_soc_dapm_ignore_suspend(dapm, "SPK2 OUT");
	snd_soc_dapm_ignore_suspend(dapm, "HPHL");
	snd_soc_dapm_ignore_suspend(dapm, "HPHR");
	snd_soc_dapm_ignore_suspend(dapm, "AIF4 VI");
	snd_soc_dapm_ignore_suspend(dapm, "VIINPUT");
	snd_soc_dapm_ignore_suspend(dapm, "ANC HPHL");
	snd_soc_dapm_ignore_suspend(dapm, "ANC HPHR");
	snd_soc_dapm_ignore_suspend(dapm, "Flicker Mic");

	snd_soc_dapm_sync(dapm);

	snd_soc_dai_set_channel_map(codec_dai, ARRAY_SIZE(tx_ch),
				    tx_ch, ARRAY_SIZE(rx_ch), rx_ch);

	msm_codec_fn.get_afe_config_fn = tavil_get_afe_config;

	ret = msm_adsp_power_up_config(codec, rtd->card->snd_card);
	if (ret) {
		pr_err("%s: Failed to set AFE config %d\n", __func__, ret);
		goto err;
	}

	config_data = msm_codec_fn.get_afe_config_fn(codec,
						     AFE_AANC_VERSION);
	if (config_data) {
		ret = afe_set_config(AFE_AANC_VERSION, config_data, 0);
		if (ret) {
			pr_err("%s: Failed to set aanc version %d\n",
				__func__, ret);
			goto err;
		}
	}

	/*
	 * Send speaker configuration only for WSA8810.
	 * Default configuration is for WSA8815.
	 */
	pr_debug("%s: Number of aux devices: %d\n",
		__func__, rtd->card->num_aux_devs);
	if (rtd->card->num_aux_devs &&
	    !list_empty(&rtd->card->aux_comp_list)) {
		aux_comp = list_first_entry(&rtd->card->aux_comp_list,
				struct snd_soc_component, list_aux);

#if IS_ENABLED(CONFIG_SND_SOC_WSA881X)
		if (!strcmp(aux_comp->name, WSA8810_NAME_1) ||
		    !strcmp(aux_comp->name, WSA8810_NAME_2)) {
			tavil_set_spkr_mode(rtd->codec, WCD934X_SPKR_MODE_1);
			tavil_set_spkr_gain_offset(rtd->codec,
					WCD934X_RX_GAIN_OFFSET_M1P5_DB);
		}
#endif
	}
	card = rtd->card->snd_card;
	entry = snd_info_create_subdir(card->module, "codecs",
				       card->proc_root);
	if (!entry) {
		pr_debug("%s: Cannot create codecs module entry\n",
			 __func__);
		pdata->codec_root = NULL;
		goto done;
	}
	pdata->codec_root = entry;
	tavil_codec_info_create_codec_entry(pdata->codec_root, codec);

done:
	codec_reg_done = true;
	return 0;

err:
	return ret;
}

static int msm_wcn_init(struct snd_soc_pcm_runtime *rtd)
{
	unsigned int rx_ch[WCN_CDC_SLIM_RX_CH_MAX] = {157, 158};
	unsigned int tx_ch[WCN_CDC_SLIM_TX_CH_MAX]  = {159, 160, 161};
	struct snd_soc_dai *codec_dai = rtd->codec_dai;

	return snd_soc_dai_set_channel_map(codec_dai, ARRAY_SIZE(tx_ch),
					   tx_ch, ARRAY_SIZE(rx_ch), rx_ch);
}

static void *def_tavil_mbhc_cal(void)
{
	void *tavil_wcd_cal;
	struct wcd_mbhc_btn_detect_cfg *btn_cfg;
	u16 *btn_high;

	tavil_wcd_cal = kzalloc(WCD_MBHC_CAL_SIZE(WCD_MBHC_DEF_BUTTONS,
				WCD9XXX_MBHC_DEF_RLOADS), GFP_KERNEL);
	if (!tavil_wcd_cal)
		return NULL;

#define S(X, Y) ((WCD_MBHC_CAL_PLUG_TYPE_PTR(tavil_wcd_cal)->X) = (Y))
	S(v_hs_max, 1600);
#undef S
#define S(X, Y) ((WCD_MBHC_CAL_BTN_DET_PTR(tavil_wcd_cal)->X) = (Y))
	S(num_btn, WCD_MBHC_DEF_BUTTONS);
#undef S

	btn_cfg = WCD_MBHC_CAL_BTN_DET_PTR(tavil_wcd_cal);
	btn_high = ((void *)&btn_cfg->_v_btn_low) +
		(sizeof(btn_cfg->_v_btn_low[0]) * btn_cfg->num_btn);

	btn_high[0] = 75;
	btn_high[1] = 150;
	btn_high[2] = 237;
	btn_high[3] = 500;
	btn_high[4] = 500;
	btn_high[5] = 500;
	btn_high[6] = 500;
	btn_high[7] = 500;

	return tavil_wcd_cal;
}

static int msm_snd_hw_params(struct snd_pcm_substream *substream,
			     struct snd_pcm_hw_params *params)
{
	struct snd_soc_pcm_runtime *rtd = substream->private_data;
	struct snd_soc_dai *codec_dai = rtd->codec_dai;
	struct snd_soc_dai *cpu_dai = rtd->cpu_dai;
	struct snd_soc_dai_link *dai_link = rtd->dai_link;

	int ret = 0;
	u32 rx_ch[SLIM_MAX_RX_PORTS], tx_ch[SLIM_MAX_TX_PORTS];
	u32 rx_ch_cnt = 0, tx_ch_cnt = 0;
	u32 user_set_tx_ch = 0;
	u32 rx_ch_count;

	if (substream->stream == SNDRV_PCM_STREAM_PLAYBACK) {
		ret = snd_soc_dai_get_channel_map(codec_dai,
					&tx_ch_cnt, tx_ch, &rx_ch_cnt, rx_ch);
		if (ret < 0) {
			pr_err("%s: failed to get codec chan map, err:%d\n",
				__func__, ret);
			goto err;
		}
		if (dai_link->id == MSM_BACKEND_DAI_SLIMBUS_5_RX) {
			pr_debug("%s: rx_5_ch=%d\n", __func__,
				  slim_rx_cfg[5].channels);
			rx_ch_count = slim_rx_cfg[5].channels;
		} else if (dai_link->id == MSM_BACKEND_DAI_SLIMBUS_2_RX) {
			pr_debug("%s: rx_2_ch=%d\n", __func__,
				 slim_rx_cfg[2].channels);
			rx_ch_count = slim_rx_cfg[2].channels;
		} else if (dai_link->id == MSM_BACKEND_DAI_SLIMBUS_6_RX) {
			pr_debug("%s: rx_6_ch=%d\n", __func__,
				  slim_rx_cfg[6].channels);
			rx_ch_count = slim_rx_cfg[6].channels;
		} else {
			pr_debug("%s: rx_0_ch=%d\n", __func__,
				  slim_rx_cfg[0].channels);
			rx_ch_count = slim_rx_cfg[0].channels;
		}
		ret = snd_soc_dai_set_channel_map(cpu_dai, 0, 0,
						  rx_ch_count, rx_ch);
		if (ret < 0) {
			pr_err("%s: failed to set cpu chan map, err:%d\n",
				__func__, ret);
			goto err;
		}
	} else {

		pr_debug("%s: %s_tx_dai_id_%d_ch=%d\n", __func__,
			 codec_dai->name, codec_dai->id, user_set_tx_ch);
		ret = snd_soc_dai_get_channel_map(codec_dai,
					 &tx_ch_cnt, tx_ch, &rx_ch_cnt, rx_ch);
		if (ret < 0) {
			pr_err("%s: failed to get codec chan map\n, err:%d\n",
				__func__, ret);
			goto err;
		}
		/* For <codec>_tx1 case */
		if (dai_link->id == MSM_BACKEND_DAI_SLIMBUS_0_TX)
			user_set_tx_ch = slim_tx_cfg[0].channels;
		/* For <codec>_tx3 case */
		else if (dai_link->id == MSM_BACKEND_DAI_SLIMBUS_1_TX)
			user_set_tx_ch = slim_tx_cfg[1].channels;
		else if (dai_link->id == MSM_BACKEND_DAI_SLIMBUS_4_TX)
			user_set_tx_ch = msm_vi_feed_tx_ch;
		else
			user_set_tx_ch = tx_ch_cnt;

		pr_debug("%s: msm_slim_0_tx_ch(%d) user_set_tx_ch(%d) tx_ch_cnt(%d), BE id (%d)\n",
			 __func__,  slim_tx_cfg[0].channels, user_set_tx_ch,
			 tx_ch_cnt, dai_link->id);

		ret = snd_soc_dai_set_channel_map(cpu_dai,
						  user_set_tx_ch, tx_ch, 0, 0);
		if (ret < 0)
			pr_err("%s: failed to set cpu chan map, err:%d\n",
				__func__, ret);
	}

err:
	return ret;
}

static int msm_slimbus_2_hw_params(struct snd_pcm_substream *substream,
					  struct snd_pcm_hw_params *params)
{
	struct snd_soc_pcm_runtime *rtd = substream->private_data;
	struct snd_soc_dai *codec_dai = rtd->codec_dai;
	struct snd_soc_dai *cpu_dai = rtd->cpu_dai;
	unsigned int rx_ch[SLIM_MAX_RX_PORTS], tx_ch[SLIM_MAX_TX_PORTS];
	unsigned int rx_ch_cnt = 0, tx_ch_cnt = 0;
	unsigned int num_tx_ch = 0;
	unsigned int num_rx_ch = 0;
	int ret = 0;

	if (substream->stream == SNDRV_PCM_STREAM_PLAYBACK) {
		num_rx_ch =  params_channels(params);
		pr_debug("%s: %s rx_dai_id = %d  num_ch = %d\n", __func__,
			codec_dai->name, codec_dai->id, num_rx_ch);
		ret = snd_soc_dai_get_channel_map(codec_dai,
				&tx_ch_cnt, tx_ch, &rx_ch_cnt, rx_ch);
		if (ret < 0) {
			pr_err("%s: failed to get codec chan map, err:%d\n",
				__func__, ret);
			goto err;
		}
		ret = snd_soc_dai_set_channel_map(cpu_dai, 0, 0,
				num_rx_ch, rx_ch);
		if (ret < 0) {
			pr_err("%s: failed to set cpu chan map, err:%d\n",
				__func__, ret);
			goto err;
		}
	} else {
		num_tx_ch =  params_channels(params);
		pr_debug("%s: %s  tx_dai_id = %d  num_ch = %d\n", __func__,
			codec_dai->name, codec_dai->id, num_tx_ch);
		ret = snd_soc_dai_get_channel_map(codec_dai,
				&tx_ch_cnt, tx_ch, &rx_ch_cnt, rx_ch);
		if (ret < 0) {
			pr_err("%s: failed to get codec chan map, err:%d\n",
				__func__, ret);
			goto err;
		}
		ret = snd_soc_dai_set_channel_map(cpu_dai,
				num_tx_ch, tx_ch, 0, 0);
		if (ret < 0) {
			pr_err("%s: failed to set cpu chan map, err:%d\n",
				__func__, ret);
			goto err;
		}
	}

err:
	return ret;
}

static int msm_wcn_hw_params(struct snd_pcm_substream *substream,
			     struct snd_pcm_hw_params *params)
{
	struct snd_soc_pcm_runtime *rtd = substream->private_data;
	struct snd_soc_dai *codec_dai = rtd->codec_dai;
	struct snd_soc_dai *cpu_dai = rtd->cpu_dai;
	struct snd_soc_dai_link *dai_link = rtd->dai_link;
	u32 rx_ch[WCN_CDC_SLIM_RX_CH_MAX], tx_ch[WCN_CDC_SLIM_TX_CH_MAX];
	u32 rx_ch_cnt = 0, tx_ch_cnt = 0;
	int ret;

	dev_dbg(rtd->dev, "%s: %s_tx_dai_id_%d\n", __func__,
		 codec_dai->name, codec_dai->id);
	ret = snd_soc_dai_get_channel_map(codec_dai,
				 &tx_ch_cnt, tx_ch, &rx_ch_cnt, rx_ch);
	if (ret) {
		dev_err(rtd->dev,
			"%s: failed to get BTFM codec chan map\n, err:%d\n",
			__func__, ret);
		goto err;
	}

	dev_dbg(rtd->dev, "%s: tx_ch_cnt(%d) BE id %d\n",
		__func__, tx_ch_cnt, dai_link->id);

	ret = snd_soc_dai_set_channel_map(cpu_dai,
					  tx_ch_cnt, tx_ch, rx_ch_cnt, rx_ch);
	if (ret)
		dev_err(rtd->dev, "%s: failed to set cpu chan map, err:%d\n",
			__func__, ret);

err:
	return ret;
}

static int msm_aux_pcm_snd_startup(struct snd_pcm_substream *substream)
{
	int ret = 0;
	struct snd_soc_pcm_runtime *rtd = substream->private_data;
	struct snd_soc_dai *cpu_dai = rtd->cpu_dai;
	int index = cpu_dai->id - 1;

	dev_dbg(rtd->card->dev,
		"%s: substream = %s  stream = %d, dai name %s, dai ID %d\n",
		__func__, substream->name, substream->stream,
		cpu_dai->name, cpu_dai->id);

	if (index < PRIM_AUX_PCM || index > QUAT_AUX_PCM) {
		ret = -EINVAL;
		dev_err(rtd->card->dev,
			"%s: CPU DAI id (%d) out of range\n",
			__func__, cpu_dai->id);
		goto err;
	}

	mutex_lock(&auxpcm_intf_conf[index].lock);
	if (++auxpcm_intf_conf[index].ref_cnt == 1) {
		if (mi2s_auxpcm_conf[index].pcm_i2s_sel_vt_addr != NULL) {
			mutex_lock(&mi2s_auxpcm_conf[index].lock);
			iowrite32(1,
				mi2s_auxpcm_conf[index].pcm_i2s_sel_vt_addr);
			mutex_unlock(&mi2s_auxpcm_conf[index].lock);
		} else {
			dev_err(rtd->card->dev,
				"%s lpaif_tert_muxsel_virt_addr is NULL\n",
				__func__);
			ret = -EINVAL;
		}
	}
	if (ret < 0)
		auxpcm_intf_conf[index].ref_cnt--;

	mutex_unlock(&auxpcm_intf_conf[index].lock);

err:
	return ret;
}

static void msm_aux_pcm_snd_shutdown(struct snd_pcm_substream *substream)
{
	struct snd_soc_pcm_runtime *rtd = substream->private_data;
	int index = rtd->cpu_dai->id - 1;

	dev_dbg(rtd->card->dev,
		"%s: substream = %s  stream = %d, dai name %s, dai ID %d\n",
		__func__,
		substream->name, substream->stream,
		rtd->cpu_dai->name, rtd->cpu_dai->id);

	if (index < PRIM_AUX_PCM || index > QUAT_AUX_PCM) {
		dev_err(rtd->card->dev,
			"%s: CPU DAI id (%d) out of range\n",
			__func__, rtd->cpu_dai->id);
		return;
	}

	mutex_lock(&auxpcm_intf_conf[index].lock);
	if (--auxpcm_intf_conf[index].ref_cnt == 0) {
		if (mi2s_auxpcm_conf[index].pcm_i2s_sel_vt_addr != NULL) {
			mutex_lock(&mi2s_auxpcm_conf[index].lock);
			iowrite32(0,
				mi2s_auxpcm_conf[index].pcm_i2s_sel_vt_addr);
			mutex_unlock(&mi2s_auxpcm_conf[index].lock);
		} else {
			dev_err(rtd->card->dev,
				"%s lpaif_tert_muxsel_virt_addr is NULL\n",
				__func__);
		}
	}
	mutex_unlock(&auxpcm_intf_conf[index].lock);
}

static int msm_get_port_id(int be_id)
{
	int afe_port_id;

	switch (be_id) {
	case MSM_BACKEND_DAI_PRI_MI2S_RX:
		afe_port_id = AFE_PORT_ID_PRIMARY_MI2S_RX;
		break;
	case MSM_BACKEND_DAI_PRI_MI2S_TX:
		afe_port_id = AFE_PORT_ID_PRIMARY_MI2S_TX;
		break;
	case MSM_BACKEND_DAI_SECONDARY_MI2S_RX:
		afe_port_id = AFE_PORT_ID_SECONDARY_MI2S_RX;
		break;
	case MSM_BACKEND_DAI_SECONDARY_MI2S_TX:
		afe_port_id = AFE_PORT_ID_SECONDARY_MI2S_TX;
		break;
	case MSM_BACKEND_DAI_TERTIARY_MI2S_RX:
		afe_port_id = AFE_PORT_ID_TERTIARY_MI2S_RX;
		break;
	case MSM_BACKEND_DAI_TERTIARY_MI2S_TX:
		afe_port_id = AFE_PORT_ID_TERTIARY_MI2S_TX;
		break;
	case MSM_BACKEND_DAI_QUATERNARY_MI2S_RX:
		afe_port_id = AFE_PORT_ID_QUATERNARY_MI2S_RX;
		break;
	case MSM_BACKEND_DAI_QUATERNARY_MI2S_TX:
		afe_port_id = AFE_PORT_ID_QUATERNARY_MI2S_TX;
		break;
	default:
		pr_err("%s: Invalid BE id: %d\n", __func__, be_id);
		afe_port_id = -EINVAL;
	}

	return afe_port_id;
}

static u32 get_mi2s_bits_per_sample(u32 bit_format)
{
	u32 bit_per_sample;

	switch (bit_format) {
	case SNDRV_PCM_FORMAT_S32_LE:
	case SNDRV_PCM_FORMAT_S24_3LE:
	case SNDRV_PCM_FORMAT_S24_LE:
		bit_per_sample = 32;
		break;
	case SNDRV_PCM_FORMAT_S16_LE:
	default:
		bit_per_sample = 16;
		break;
	}

	return bit_per_sample;
}

static void update_mi2s_clk_val(int dai_id, int stream)
{
	u32 bit_per_sample;

	if (stream == SNDRV_PCM_STREAM_PLAYBACK) {
		bit_per_sample =
		    get_mi2s_bits_per_sample(mi2s_rx_cfg[dai_id].bit_format);
		mi2s_clk[dai_id].clk_freq_in_hz =
		    mi2s_rx_cfg[dai_id].sample_rate * 2 * bit_per_sample;
	} else {
		bit_per_sample =
		    get_mi2s_bits_per_sample(mi2s_tx_cfg[dai_id].bit_format);
		mi2s_clk[dai_id].clk_freq_in_hz =
		    mi2s_tx_cfg[dai_id].sample_rate * 2 * bit_per_sample;
	}
}

static int msm_mi2s_set_sclk(struct snd_pcm_substream *substream, bool enable)
{
	int ret = 0;
	struct snd_soc_pcm_runtime *rtd = substream->private_data;
	struct snd_soc_dai *cpu_dai = rtd->cpu_dai;
	int port_id = 0;
	int index = cpu_dai->id;

	port_id = msm_get_port_id(rtd->dai_link->id);
	if (port_id < 0) {
		dev_err(rtd->card->dev, "%s: Invalid port_id\n", __func__);
		ret = port_id;
		goto err;
	}

	if (enable) {
		update_mi2s_clk_val(index, substream->stream);
		dev_dbg(rtd->card->dev, "%s: clock rate %ul\n", __func__,
			mi2s_clk[index].clk_freq_in_hz);
	}

	mi2s_clk[index].enable = enable;
	ret = afe_set_lpass_clock_v2(port_id,
				     &mi2s_clk[index]);
	if (ret < 0) {
		dev_err(rtd->card->dev,
			"%s: afe lpass clock failed for port 0x%x , err:%d\n",
			__func__, port_id, ret);
		goto err;
	}

err:
	return ret;
}

static int msm_set_pinctrl(struct msm_pinctrl_info *pinctrl_info,
				enum pinctrl_pin_state new_state)
{
	int ret = 0;
	int curr_state = 0;

	if (pinctrl_info == NULL) {
		pr_err("%s: pinctrl_info is NULL\n", __func__);
		ret = -EINVAL;
		goto err;
	}

	if (pinctrl_info->pinctrl == NULL) {
		pr_err("%s: pinctrl_info->pinctrl is NULL\n", __func__);
		ret = -EINVAL;
		goto err;
	}

	curr_state = pinctrl_info->curr_state;
	pinctrl_info->curr_state = new_state;
	pr_debug("%s: curr_state = %s new_state = %s\n", __func__,
		 pin_states[curr_state], pin_states[pinctrl_info->curr_state]);

	if (curr_state == pinctrl_info->curr_state) {
		pr_debug("%s: Already in same state\n", __func__);
		goto err;
	}

	if (curr_state != STATE_DISABLE &&
		pinctrl_info->curr_state != STATE_DISABLE) {
		pr_debug("%s: state already active cannot switch\n", __func__);
		ret = -EIO;
		goto err;
	}

	switch (pinctrl_info->curr_state) {
	case STATE_MI2S_ACTIVE:
		ret = pinctrl_select_state(pinctrl_info->pinctrl,
					pinctrl_info->mi2s_active);
		if (ret) {
			pr_err("%s: MI2S state select failed with %d\n",
				__func__, ret);
			ret = -EIO;
			goto err;
		}
		break;
	case STATE_TDM_ACTIVE:
		ret = pinctrl_select_state(pinctrl_info->pinctrl,
					pinctrl_info->tdm_active);
		if (ret) {
			pr_err("%s: TDM state select failed with %d\n",
				__func__, ret);
			ret = -EIO;
			goto err;
		}
		break;
	case STATE_DISABLE:
		if (curr_state == STATE_MI2S_ACTIVE) {
			ret = pinctrl_select_state(pinctrl_info->pinctrl,
					pinctrl_info->mi2s_disable);
		} else {
			ret = pinctrl_select_state(pinctrl_info->pinctrl,
					pinctrl_info->tdm_disable);
		}
		if (ret) {
			pr_err("%s:  state disable failed with %d\n",
				__func__, ret);
			ret = -EIO;
			goto err;
		}
		break;
	default:
		pr_err("%s: TLMM pin state is invalid\n", __func__);
		return -EINVAL;
	}

err:
	return ret;
}

static void msm_release_pinctrl(struct platform_device *pdev)
{
	struct snd_soc_card *card = platform_get_drvdata(pdev);
	struct msm_asoc_mach_data *pdata = snd_soc_card_get_drvdata(card);
	struct msm_pinctrl_info *pinctrl_info = &pdata->pinctrl_info;

	if (pinctrl_info->pinctrl) {
		devm_pinctrl_put(pinctrl_info->pinctrl);
		pinctrl_info->pinctrl = NULL;
	}
}

static int msm_get_pinctrl(struct platform_device *pdev)
{
	struct snd_soc_card *card = platform_get_drvdata(pdev);
	struct msm_asoc_mach_data *pdata = snd_soc_card_get_drvdata(card);
	struct msm_pinctrl_info *pinctrl_info = NULL;
	struct pinctrl *pinctrl;
	int ret;

	pinctrl_info = &pdata->pinctrl_info;

	if (pinctrl_info == NULL) {
		pr_err("%s: pinctrl_info is NULL\n", __func__);
		return -EINVAL;
	}

	pinctrl = devm_pinctrl_get(&pdev->dev);
	if (IS_ERR_OR_NULL(pinctrl)) {
		pr_err("%s: Unable to get pinctrl handle\n", __func__);
		return -EINVAL;
	}
	pinctrl_info->pinctrl = pinctrl;

	/* get all the states handles from Device Tree */
	pinctrl_info->mi2s_disable = pinctrl_lookup_state(pinctrl,
						"quat-mi2s-sleep");
	if (IS_ERR(pinctrl_info->mi2s_disable)) {
		pr_err("%s: could not get mi2s_disable pinstate\n", __func__);
		goto err;
	}
	pinctrl_info->mi2s_active = pinctrl_lookup_state(pinctrl,
						"quat-mi2s-active");
	if (IS_ERR(pinctrl_info->mi2s_active)) {
		pr_err("%s: could not get mi2s_active pinstate\n", __func__);
		goto err;
	}
	pinctrl_info->tdm_disable = pinctrl_lookup_state(pinctrl,
						"quat-tdm-sleep");
	if (IS_ERR(pinctrl_info->tdm_disable)) {
		pr_err("%s: could not get tdm_disable pinstate\n", __func__);
		goto err;
	}
	pinctrl_info->tdm_active = pinctrl_lookup_state(pinctrl,
						"quat-tdm-active");
	if (IS_ERR(pinctrl_info->tdm_active)) {
		pr_err("%s: could not get tdm_active pinstate\n",
			__func__);
		goto err;
	}
	/* Reset the TLMM pins to a default state */
	ret = pinctrl_select_state(pinctrl_info->pinctrl,
					pinctrl_info->mi2s_disable);
	if (ret != 0) {
		pr_err("%s: Disable TLMM pins failed with %d\n",
			__func__, ret);
		ret = -EIO;
		goto err;
	}
	pinctrl_info->curr_state = STATE_DISABLE;

	return 0;

err:
	devm_pinctrl_put(pinctrl);
	pinctrl_info->pinctrl = NULL;
	return -EINVAL;
}

static int msm_tdm_be_hw_params_fixup(struct snd_soc_pcm_runtime *rtd,
				      struct snd_pcm_hw_params *params)
{
	struct snd_soc_dai *cpu_dai = rtd->cpu_dai;
	struct snd_interval *rate = hw_param_interval(params,
					SNDRV_PCM_HW_PARAM_RATE);
	struct snd_interval *channels = hw_param_interval(params,
					SNDRV_PCM_HW_PARAM_CHANNELS);

	if (cpu_dai->id == AFE_PORT_ID_QUATERNARY_TDM_RX) {
		channels->min = channels->max =
				tdm_rx_cfg[TDM_QUAT][TDM_0].channels;
		param_set_mask(params, SNDRV_PCM_HW_PARAM_FORMAT,
			       tdm_rx_cfg[TDM_QUAT][TDM_0].bit_format);
		rate->min = rate->max =
				tdm_rx_cfg[TDM_QUAT][TDM_0].sample_rate;
	} else if (cpu_dai->id == AFE_PORT_ID_SECONDARY_TDM_RX) {
		channels->min = channels->max =
				tdm_rx_cfg[TDM_SEC][TDM_0].channels;
		param_set_mask(params, SNDRV_PCM_HW_PARAM_FORMAT,
			       tdm_rx_cfg[TDM_SEC][TDM_0].bit_format);
		rate->min = rate->max = tdm_rx_cfg[TDM_SEC][TDM_0].sample_rate;
	} else {
		pr_err("%s: dai id 0x%x not supported\n",
			__func__, cpu_dai->id);
		return -EINVAL;
	}

	pr_debug("%s: dai id = 0x%x channels = %d rate = %d format = 0x%x\n",
		__func__, cpu_dai->id, channels->max, rate->max,
		params_format(params));

	return 0;
}

static int sdm845_tdm_snd_hw_params(struct snd_pcm_substream *substream,
				     struct snd_pcm_hw_params *params)
{
	struct snd_soc_pcm_runtime *rtd = substream->private_data;
	struct snd_soc_dai *cpu_dai = rtd->cpu_dai;
	int ret = 0;
	int slot_width = 32;
	int channels, slots = 8;
	unsigned int slot_mask, rate, clk_freq;
	unsigned int slot_offset[8] = {0, 4, 8, 12, 16, 20, 24, 28};

	pr_debug("%s: dai id = 0x%x\n", __func__, cpu_dai->id);

	/* currently only supporting TDM_RX_0 and TDM_TX_0 */
	switch (cpu_dai->id) {
	case AFE_PORT_ID_PRIMARY_TDM_RX:
		channels = tdm_rx_cfg[TDM_PRI][TDM_0].channels;
		break;
	case AFE_PORT_ID_SECONDARY_TDM_RX:
		channels = tdm_rx_cfg[TDM_SEC][TDM_0].channels;
		break;
	case AFE_PORT_ID_TERTIARY_TDM_RX:
		channels = tdm_rx_cfg[TDM_TERT][TDM_0].channels;
		break;
	case AFE_PORT_ID_QUATERNARY_TDM_RX:
		channels = tdm_rx_cfg[TDM_QUAT][TDM_0].channels;
		break;
	case AFE_PORT_ID_PRIMARY_TDM_TX:
		channels = tdm_tx_cfg[TDM_PRI][TDM_0].channels;
		break;
	case AFE_PORT_ID_SECONDARY_TDM_TX:
		channels = tdm_tx_cfg[TDM_SEC][TDM_0].channels;
		break;
	case AFE_PORT_ID_TERTIARY_TDM_TX:
		channels = tdm_tx_cfg[TDM_TERT][TDM_0].channels;
		break;
	case AFE_PORT_ID_QUATERNARY_TDM_TX:
		channels = tdm_tx_cfg[TDM_QUAT][TDM_0].channels;
		break;
	default:
		pr_err("%s: dai id 0x%x not supported\n",
			__func__, cpu_dai->id);
		return -EINVAL;
	}

	if (substream->stream == SNDRV_PCM_STREAM_PLAYBACK) {
		/*2 slot config - bits 0 and 1 set for the first two slots */
		slot_mask = 0x0000FFFF >> (16 - channels);

		pr_debug("%s: tdm rx slot_width %d slots %d\n",
			__func__, slot_width, slots);
		ret = snd_soc_dai_set_tdm_slot(cpu_dai, 0, slot_mask,
			slots, slot_width);
		if (ret < 0) {
			pr_err("%s: failed to set tdm rx slot, err:%d\n",
				__func__, ret);
			goto end;
		}

		ret = snd_soc_dai_set_channel_map(cpu_dai,
			0, NULL, channels, slot_offset);
		if (ret < 0) {
			pr_err("%s: failed to set tdm rx channel map, err:%d\n",
				__func__, ret);
			goto end;
		}
	} else if (substream->stream == SNDRV_PCM_STREAM_CAPTURE) {
		/*2 slot config - bits 0 and 1 set for the first two slots */
		slot_mask = 0x0000FFFF >> (16 - channels);

		pr_debug("%s: tdm tx slot_width %d slots %d\n",
			__func__, slot_width, slots);

		ret = snd_soc_dai_set_tdm_slot(cpu_dai, slot_mask, 0,
			slots, slot_width);
		if (ret < 0) {
			pr_err("%s: failed to set tdm tx slot, err:%d\n",
				__func__, ret);
			goto end;
		}

		ret = snd_soc_dai_set_channel_map(cpu_dai,
			channels, slot_offset, 0, NULL);
		if (ret < 0) {
			pr_err("%s: failed to set tdm tx channel map, err:%d\n",
				__func__, ret);
			goto end;
		}
	} else {
		ret = -EINVAL;
		pr_err("%s: invalid use case, err:%d\n",
			__func__, ret);
		goto end;
	}

	rate = params_rate(params);
	clk_freq = rate * slot_width * slots;
	ret = snd_soc_dai_set_sysclk(cpu_dai, 0, clk_freq, SND_SOC_CLOCK_OUT);
	if (ret < 0)
		pr_err("%s: failed to set tdm clk, err:%d\n",
			__func__, ret);

end:
	return ret;
}

static int sdm845_tdm_snd_startup(struct snd_pcm_substream *substream)
{
	int ret = 0;
	struct snd_soc_pcm_runtime *rtd = substream->private_data;
	struct snd_soc_dai *cpu_dai = rtd->cpu_dai;
	struct snd_soc_card *card = rtd->card;
	struct msm_asoc_mach_data *pdata = snd_soc_card_get_drvdata(card);
	struct msm_pinctrl_info *pinctrl_info = &pdata->pinctrl_info;
	struct snd_soc_dai *codec_dai = rtd->codec_dai;
	struct snd_soc_codec *codec = codec_dai->codec;
	struct snd_soc_dai **codec_dais = rtd->codec_dais;
	int i;

	/* currently only supporting TDM_RX_0 and TDM_TX_0 */
	if ((cpu_dai->id == AFE_PORT_ID_QUATERNARY_TDM_RX) ||
		(cpu_dai->id == AFE_PORT_ID_QUATERNARY_TDM_TX)) {
		ret = msm_set_pinctrl(pinctrl_info, STATE_TDM_ACTIVE);
		if (ret)
			pr_err("%s: TDM TLMM pinctrl set failed with %d\n",
				__func__, ret);
	}

	for (i = 0; i < rtd->num_codecs; i++) {
		codec = codec_dais[i]->codec;
		ret = snd_soc_dai_set_fmt(codec_dais[i],
					SND_SOC_DAIFMT_DSP_A |
					SND_SOC_DAIFMT_CBS_CFS |
					SND_SOC_DAIFMT_IB_NF);
		ret = snd_soc_dai_set_sysclk(codec_dais[i], 0,
				     Q6AFE_LPASS_IBIT_CLK_12_P288_MHZ,
				     SND_SOC_CLOCK_IN);

		if (ret != 0) {
			dev_err(codec_dai->dev,
				"Failed to set %s's clock: ret = %d\n",
				codec_dai->name, ret);
			return ret;
		}

		ret = snd_soc_codec_set_sysclk(codec, 0, 0,
				Q6AFE_LPASS_IBIT_CLK_12_P288_MHZ,
				SND_SOC_CLOCK_IN);
		if (ret < 0)
			pr_err("%s: set sysclk failed, err:%d\n",
				__func__, ret);
	}

	return ret;
}

static void sdm845_tdm_snd_shutdown(struct snd_pcm_substream *substream)
{
	int ret = 0;
	struct snd_soc_pcm_runtime *rtd = substream->private_data;
	struct snd_soc_dai *cpu_dai = rtd->cpu_dai;
	struct snd_soc_card *card = rtd->card;
	struct msm_asoc_mach_data *pdata = snd_soc_card_get_drvdata(card);
	struct msm_pinctrl_info *pinctrl_info = &pdata->pinctrl_info;

	/* currently only supporting TDM_RX_0 and TDM_TX_0 */
	if ((cpu_dai->id == AFE_PORT_ID_QUATERNARY_TDM_RX) ||
		(cpu_dai->id == AFE_PORT_ID_QUATERNARY_TDM_TX)) {
		ret = msm_set_pinctrl(pinctrl_info, STATE_DISABLE);
		if (ret)
			pr_err("%s: TDM TLMM pinctrl set failed with %d\n",
				__func__, ret);
	}
}

static struct snd_soc_ops sdm845_tdm_be_ops = {
	.hw_params = sdm845_tdm_snd_hw_params,
	.startup = sdm845_tdm_snd_startup,
	.shutdown = sdm845_tdm_snd_shutdown
};

static int msm_mi2s_snd_init(struct snd_soc_pcm_runtime *rtd)
{
	int ret = 0;

#if IS_ENABLED(CONFIG_SND_SOC_CS35L36_I2S)
	struct snd_soc_dai *codec_dai = rtd->codec_dai;
	struct snd_soc_codec *codec = codec_dai->codec;
	struct snd_soc_dai **codec_dais = rtd->codec_dais;
	int i;

	for (i = 0; i < rtd->num_codecs; i++) {
		codec = codec_dais[i]->codec;
		ret = snd_soc_dai_set_sysclk(codec_dais[i], 0,
						Q6AFE_LPASS_IBIT_CLK_3_P072_MHZ,
						SND_SOC_CLOCK_IN);
		if (ret < 0)
			pr_err("%s: set dai_sysclk failed, err:%d\n",
				__func__, ret);
	}
#endif

	return ret;
}

static int msm_fe_qos_prepare(struct snd_pcm_substream *substream)
{
	cpumask_t mask;

	if (pm_qos_request_active(&substream->latency_pm_qos_req))
		pm_qos_remove_request(&substream->latency_pm_qos_req);

	cpumask_clear(&mask);
	cpumask_set_cpu(1, &mask); /* affine to core 1 */
	cpumask_set_cpu(2, &mask); /* affine to core 2 */
	cpumask_copy(&substream->latency_pm_qos_req.cpus_affine, &mask);

	substream->latency_pm_qos_req.type = PM_QOS_REQ_AFFINE_CORES;

	pm_qos_add_request(&substream->latency_pm_qos_req,
			  PM_QOS_CPU_DMA_LATENCY,
			  MSM_LL_QOS_VALUE);
	return 0;
}

static struct snd_soc_ops msm_fe_qos_ops = {
	.prepare = msm_fe_qos_prepare,
};

static int msm_mi2s_snd_startup(struct snd_pcm_substream *substream)
{
	int ret = 0;
	struct snd_soc_pcm_runtime *rtd = substream->private_data;
	struct snd_soc_dai *cpu_dai = rtd->cpu_dai;
	int index = cpu_dai->id;
	unsigned int fmt = SND_SOC_DAIFMT_CBS_CFS;
	struct snd_soc_card *card = rtd->card;
	struct msm_asoc_mach_data *pdata = snd_soc_card_get_drvdata(card);
	struct msm_pinctrl_info *pinctrl_info = &pdata->pinctrl_info;
	int ret_pinctrl = 0;

#if IS_ENABLED(CONFIG_SND_SOC_CS35L36_I2S)
	int i;
	struct snd_soc_dai *codec_dai = rtd->codec_dai;
	struct snd_soc_codec *codec = codec_dai->codec;
	struct snd_soc_dai **codec_dais = rtd->codec_dais;
#endif

	dev_dbg(rtd->card->dev,
		"%s: substream = %s  stream = %d, dai name %s, dai ID %d\n",
		__func__, substream->name, substream->stream,
		cpu_dai->name, cpu_dai->id);

	if (index < PRIM_MI2S || index > QUAT_MI2S) {
		ret = -EINVAL;
		dev_err(rtd->card->dev,
			"%s: CPU DAI id (%d) out of range\n",
			__func__, cpu_dai->id);
		goto err;
	}
<<<<<<< HEAD
	if ((index == QUAT_MI2S) && (pinctrl_info) && (pinctrl_info->pinctrl)) {
		ret_pinctrl = msm_set_pinctrl(pinctrl_info, STATE_MI2S_ACTIVE);
		if (ret_pinctrl)
			pr_err("%s: MI2S TLMM pinctrl set failed with %d\n",
				__func__, ret_pinctrl);
	}
=======
>>>>>>> b432d228
	/*
	 * Muxtex protection in case the same MI2S
	 * interface using for both TX and RX  so
	 * that the same clock won't be enable twice.
	 */
	mutex_lock(&mi2s_intf_conf[index].lock);
	if (++mi2s_intf_conf[index].ref_cnt == 1) {
		/* Check if msm needs to provide the clock to the interface */
		if (!mi2s_intf_conf[index].msm_is_mi2s_master) {
			mi2s_clk[index].clk_id = mi2s_ebit_clk[index];
			fmt = SND_SOC_DAIFMT_CBM_CFM;
		}
		ret = msm_mi2s_set_sclk(substream, true);
		if (ret < 0) {
			dev_err(rtd->card->dev,
				"%s: afe lpass clock failed to enable MI2S clock, err:%d\n",
				__func__, ret);
			goto clean_up;
		}
		if (mi2s_auxpcm_conf[index].pcm_i2s_sel_vt_addr != NULL) {
			mutex_lock(&mi2s_auxpcm_conf[index].lock);
			iowrite32(0,
				mi2s_auxpcm_conf[index].pcm_i2s_sel_vt_addr);
			mutex_unlock(&mi2s_auxpcm_conf[index].lock);
		} else {
			dev_err(rtd->card->dev,
				"%s lpaif_muxsel_virt_addr is NULL for dai %d\n",
				__func__, index);
			ret = -EINVAL;
			goto clk_off;
		}
		ret = snd_soc_dai_set_fmt(cpu_dai, fmt);
		if (ret < 0) {
			pr_err("%s: set fmt cpu dai failed for MI2S (%d), err:%d\n",
				__func__, index, ret);
			goto clk_off;
		}
<<<<<<< HEAD

#if IS_ENABLED(CONFIG_SND_SOC_CS35L36_I2S)
		for (i = 0; i < rtd->num_codecs; i++) {
			codec = codec_dais[i]->codec;
			ret = snd_soc_dai_set_fmt(codec_dais[i], SND_SOC_DAIFMT_CBS_CFS |
							SND_SOC_DAIFMT_I2S);
			if (ret < 0)
				pr_err("%s: set fmt failed, err:%d\n",
					__func__, ret);

			ret = snd_soc_codec_set_sysclk(codec, 0, 0,
							Q6AFE_LPASS_IBIT_CLK_3_P072_MHZ,
							SND_SOC_CLOCK_IN);
			if (ret < 0)
				pr_err("%s: set sysclk failed, err:%d\n",
					__func__, ret);
		}
#endif

=======
		if (index == QUAT_MI2S) {
			ret_pinctrl = msm_set_pinctrl(pinctrl_info,
						      STATE_MI2S_ACTIVE);
			if (ret_pinctrl)
				pr_err("%s: MI2S TLMM pinctrl set failed with %d\n",
					__func__, ret_pinctrl);
		}
>>>>>>> b432d228
	}
clk_off:
	if (ret < 0)
		msm_mi2s_set_sclk(substream, false);
clean_up:
	if (ret < 0)
		mi2s_intf_conf[index].ref_cnt--;
	mutex_unlock(&mi2s_intf_conf[index].lock);
err:
	return ret;
}

static void msm_mi2s_snd_shutdown(struct snd_pcm_substream *substream)
{
	int ret;
	struct snd_soc_pcm_runtime *rtd = substream->private_data;
	int index = rtd->cpu_dai->id;
	struct snd_soc_card *card = rtd->card;
	struct msm_asoc_mach_data *pdata = snd_soc_card_get_drvdata(card);
	struct msm_pinctrl_info *pinctrl_info = &pdata->pinctrl_info;
	int ret_pinctrl = 0;

	pr_debug("%s(): substream = %s  stream = %d\n", __func__,
		 substream->name, substream->stream);
	if (index < PRIM_MI2S || index > QUAT_MI2S) {
		pr_err("%s:invalid MI2S DAI(%d)\n", __func__, index);
		return;
	}

	mutex_lock(&mi2s_intf_conf[index].lock);
	if (--mi2s_intf_conf[index].ref_cnt == 0) {
		ret = msm_mi2s_set_sclk(substream, false);
		if (ret < 0)
			pr_err("%s:clock disable failed for MI2S (%d); ret=%d\n",
				__func__, index, ret);
		if (index == QUAT_MI2S) {
			ret_pinctrl = msm_set_pinctrl(pinctrl_info,
						      STATE_DISABLE);
			if (ret_pinctrl)
				pr_err("%s: MI2S TLMM pinctrl set failed with %d\n",
					__func__, ret_pinctrl);
		}
	}
	mutex_unlock(&mi2s_intf_conf[index].lock);

<<<<<<< HEAD
	if ((index == QUAT_MI2S) && (pinctrl_info) && (pinctrl_info->pinctrl)) {
		ret_pinctrl = msm_set_pinctrl(pinctrl_info, STATE_DISABLE);
		if (ret_pinctrl)
			pr_err("%s: MI2S TLMM pinctrl set failed with %d\n",
				__func__, ret_pinctrl);
	}
=======
>>>>>>> b432d228
}

static struct snd_soc_ops msm_mi2s_be_ops = {
	.startup = msm_mi2s_snd_startup,
	.shutdown = msm_mi2s_snd_shutdown,
};

static struct snd_soc_ops msm_aux_pcm_be_ops = {
	.startup = msm_aux_pcm_snd_startup,
	.shutdown = msm_aux_pcm_snd_shutdown,
};

static struct snd_soc_ops msm_be_ops = {
	.hw_params = msm_snd_hw_params,
};

static struct snd_soc_ops msm_slimbus_2_be_ops = {
	.hw_params = msm_slimbus_2_hw_params,
};

static struct snd_soc_ops msm_wcn_ops = {
	.hw_params = msm_wcn_hw_params,
};


/* Digital audio interface glue - connects codec <---> CPU */
static struct snd_soc_dai_link msm_common_dai_links[] = {
	/* FrontEnd DAI Links */
	{
		.name = MSM_DAILINK_NAME(Media1),
		.stream_name = "MultiMedia1",
		.cpu_dai_name = "MultiMedia1",
		.platform_name = "msm-pcm-dsp.0",
		.dynamic = 1,
		.async_ops = ASYNC_DPCM_SND_SOC_PREPARE,
		.dpcm_playback = 1,
		.dpcm_capture = 1,
		.trigger = {SND_SOC_DPCM_TRIGGER_POST,
			SND_SOC_DPCM_TRIGGER_POST},
		.codec_dai_name = "snd-soc-dummy-dai",
		.codec_name = "snd-soc-dummy",
		.ignore_suspend = 1,
		/* this dainlink has playback support */
		.ignore_pmdown_time = 1,
		.id = MSM_FRONTEND_DAI_MULTIMEDIA1
	},
	{
		.name = MSM_DAILINK_NAME(Media2),
		.stream_name = "MultiMedia2",
		.cpu_dai_name = "MultiMedia2",
		.platform_name = "msm-pcm-dsp.0",
		.dynamic = 1,
		.dpcm_playback = 1,
		.dpcm_capture = 1,
		.codec_dai_name = "snd-soc-dummy-dai",
		.codec_name = "snd-soc-dummy",
		.trigger = {SND_SOC_DPCM_TRIGGER_POST,
			SND_SOC_DPCM_TRIGGER_POST},
		.ignore_suspend = 1,
		/* this dainlink has playback support */
		.ignore_pmdown_time = 1,
		.id = MSM_FRONTEND_DAI_MULTIMEDIA2,
	},
	{
		.name = "VoiceMMode1",
		.stream_name = "VoiceMMode1",
		.cpu_dai_name = "VoiceMMode1",
		.platform_name = "msm-pcm-voice",
		.dynamic = 1,
		.dpcm_playback = 1,
		.dpcm_capture = 1,
		.trigger = {SND_SOC_DPCM_TRIGGER_POST,
			    SND_SOC_DPCM_TRIGGER_POST},
		.no_host_mode = SND_SOC_DAI_LINK_NO_HOST,
		.ignore_suspend = 1,
		.ignore_pmdown_time = 1,
		.codec_dai_name = "snd-soc-dummy-dai",
		.codec_name = "snd-soc-dummy",
		.id = MSM_FRONTEND_DAI_VOICEMMODE1,
	},
	{
		.name = "MSM VoIP",
		.stream_name = "VoIP",
		.cpu_dai_name = "VoIP",
		.platform_name = "msm-voip-dsp",
		.dynamic = 1,
		.dpcm_playback = 1,
		.dpcm_capture = 1,
		.trigger = {SND_SOC_DPCM_TRIGGER_POST,
			SND_SOC_DPCM_TRIGGER_POST},
		.codec_dai_name = "snd-soc-dummy-dai",
		.codec_name = "snd-soc-dummy",
		.ignore_suspend = 1,
		/* this dainlink has playback support */
		.ignore_pmdown_time = 1,
		.id = MSM_FRONTEND_DAI_VOIP,
	},
	{
		.name = MSM_DAILINK_NAME(ULL),
		.stream_name = "MultiMedia3",
		.cpu_dai_name = "MultiMedia3",
		.platform_name = "msm-pcm-dsp.2",
		.dynamic = 1,
		.async_ops = ASYNC_DPCM_SND_SOC_PREPARE,
		.dpcm_playback = 1,
		.trigger = {SND_SOC_DPCM_TRIGGER_POST,
			SND_SOC_DPCM_TRIGGER_POST},
		.codec_dai_name = "snd-soc-dummy-dai",
		.codec_name = "snd-soc-dummy",
		.ignore_suspend = 1,
		/* this dainlink has playback support */
		.ignore_pmdown_time = 1,
		.id = MSM_FRONTEND_DAI_MULTIMEDIA3,
	},
	/* Hostless PCM purpose */
	{
		.name = "SLIMBUS_0 Hostless",
		.stream_name = "SLIMBUS_0 Hostless",
		.cpu_dai_name = "SLIMBUS0_HOSTLESS",
		.platform_name = "msm-pcm-hostless",
		.dynamic = 1,
		.dpcm_playback = 1,
		.dpcm_capture = 1,
		.trigger = {SND_SOC_DPCM_TRIGGER_POST,
			    SND_SOC_DPCM_TRIGGER_POST},
		.no_host_mode = SND_SOC_DAI_LINK_NO_HOST,
		.ignore_suspend = 1,
		 /* this dailink has playback support */
		.ignore_pmdown_time = 1,
		.codec_dai_name = "snd-soc-dummy-dai",
		.codec_name = "snd-soc-dummy",
	},
	{
		.name = "MSM AFE-PCM RX",
		.stream_name = "AFE-PROXY RX",
		.cpu_dai_name = "msm-dai-q6-dev.241",
		.codec_name = "msm-stub-codec.1",
		.codec_dai_name = "msm-stub-rx",
		.platform_name = "msm-pcm-afe",
		.dpcm_playback = 1,
		.ignore_suspend = 1,
		/* this dainlink has playback support */
		.ignore_pmdown_time = 1,
	},
	{
		.name = "MSM AFE-PCM TX",
		.stream_name = "AFE-PROXY TX",
		.cpu_dai_name = "msm-dai-q6-dev.240",
		.codec_name = "msm-stub-codec.1",
		.codec_dai_name = "msm-stub-tx",
		.platform_name  = "msm-pcm-afe",
		.dpcm_capture = 1,
		.ignore_suspend = 1,
	},
	{
		.name = MSM_DAILINK_NAME(Compress1),
		.stream_name = "Compress1",
		.cpu_dai_name = "MultiMedia4",
		.platform_name = "msm-compress-dsp",
		.dynamic = 1,
		.async_ops = ASYNC_DPCM_SND_SOC_HW_PARAMS,
		.dpcm_playback = 1,
		.dpcm_capture = 1,
		.trigger = {SND_SOC_DPCM_TRIGGER_POST,
			 SND_SOC_DPCM_TRIGGER_POST},
		.codec_dai_name = "snd-soc-dummy-dai",
		.codec_name = "snd-soc-dummy",
		.ignore_suspend = 1,
		.ignore_pmdown_time = 1,
		 /* this dainlink has playback support */
		.id = MSM_FRONTEND_DAI_MULTIMEDIA4,
	},
	{
		.name = "AUXPCM Hostless",
		.stream_name = "AUXPCM Hostless",
		.cpu_dai_name = "AUXPCM_HOSTLESS",
		.platform_name = "msm-pcm-hostless",
		.dynamic = 1,
		.dpcm_playback = 1,
		.dpcm_capture = 1,
		.trigger = {SND_SOC_DPCM_TRIGGER_POST,
			SND_SOC_DPCM_TRIGGER_POST},
		.no_host_mode = SND_SOC_DAI_LINK_NO_HOST,
		.ignore_suspend = 1,
		/* this dainlink has playback support */
		.ignore_pmdown_time = 1,
		.codec_dai_name = "snd-soc-dummy-dai",
		.codec_name = "snd-soc-dummy",
	},
	{
		.name = "SLIMBUS_1 Hostless",
		.stream_name = "SLIMBUS_1 Hostless",
		.cpu_dai_name = "SLIMBUS1_HOSTLESS",
		.platform_name = "msm-pcm-hostless",
		.dynamic = 1,
		.dpcm_playback = 1,
		.dpcm_capture = 1,
		.trigger = {SND_SOC_DPCM_TRIGGER_POST,
			    SND_SOC_DPCM_TRIGGER_POST},
		.no_host_mode = SND_SOC_DAI_LINK_NO_HOST,
		.ignore_suspend = 1,
		 /* this dailink has playback support */
		.ignore_pmdown_time = 1,
		.codec_dai_name = "snd-soc-dummy-dai",
		.codec_name = "snd-soc-dummy",
	},
	{
		.name = "SLIMBUS_3 Hostless",
		.stream_name = "SLIMBUS_3 Hostless",
		.cpu_dai_name = "SLIMBUS3_HOSTLESS",
		.platform_name = "msm-pcm-hostless",
		.dynamic = 1,
		.dpcm_playback = 1,
		.dpcm_capture = 1,
		.trigger = {SND_SOC_DPCM_TRIGGER_POST,
			    SND_SOC_DPCM_TRIGGER_POST},
		.no_host_mode = SND_SOC_DAI_LINK_NO_HOST,
		.ignore_suspend = 1,
		 /* this dailink has playback support */
		.ignore_pmdown_time = 1,
		.codec_dai_name = "snd-soc-dummy-dai",
		.codec_name = "snd-soc-dummy",
	},
	{
		.name = "SLIMBUS_4 Hostless",
		.stream_name = "SLIMBUS_4 Hostless",
		.cpu_dai_name = "SLIMBUS4_HOSTLESS",
		.platform_name = "msm-pcm-hostless",
		.dynamic = 1,
		.dpcm_playback = 1,
		.dpcm_capture = 1,
		.trigger = {SND_SOC_DPCM_TRIGGER_POST,
			    SND_SOC_DPCM_TRIGGER_POST},
		.no_host_mode = SND_SOC_DAI_LINK_NO_HOST,
		.ignore_suspend = 1,
		 /* this dailink has playback support */
		.ignore_pmdown_time = 1,
		.codec_dai_name = "snd-soc-dummy-dai",
		.codec_name = "snd-soc-dummy",
	},
	{
		.name = MSM_DAILINK_NAME(LowLatency),
		.stream_name = "MultiMedia5",
		.cpu_dai_name = "MultiMedia5",
		.platform_name = "msm-pcm-dsp.1",
		.dynamic = 1,
		.async_ops = ASYNC_DPCM_SND_SOC_PREPARE,
		.dpcm_playback = 1,
		.dpcm_capture = 1,
		.codec_dai_name = "snd-soc-dummy-dai",
		.codec_name = "snd-soc-dummy",
		.trigger = {SND_SOC_DPCM_TRIGGER_POST,
				SND_SOC_DPCM_TRIGGER_POST},
		.ignore_suspend = 1,
		/* this dainlink has playback support */
		.ignore_pmdown_time = 1,
		.id = MSM_FRONTEND_DAI_MULTIMEDIA5,
		.ops = &msm_fe_qos_ops,
	},
	{
		.name = "Listen 1 Audio Service",
		.stream_name = "Listen 1 Audio Service",
		.cpu_dai_name = "LSM1",
		.platform_name = "msm-lsm-client",
		.dynamic = 1,
		.dpcm_capture = 1,
		.trigger = { SND_SOC_DPCM_TRIGGER_POST,
			     SND_SOC_DPCM_TRIGGER_POST },
		.no_host_mode = SND_SOC_DAI_LINK_NO_HOST,
		.ignore_suspend = 1,
		.ignore_pmdown_time = 1,
		.codec_dai_name = "snd-soc-dummy-dai",
		.codec_name = "snd-soc-dummy",
		.id = MSM_FRONTEND_DAI_LSM1,
	},
	/* Multiple Tunnel instances */
	{
		.name = MSM_DAILINK_NAME(Compress2),
		.stream_name = "Compress2",
		.cpu_dai_name = "MultiMedia7",
		.platform_name = "msm-compress-dsp",
		.dynamic = 1,
		.dpcm_playback = 1,
		.trigger = {SND_SOC_DPCM_TRIGGER_POST,
			 SND_SOC_DPCM_TRIGGER_POST},
		.codec_dai_name = "snd-soc-dummy-dai",
		.codec_name = "snd-soc-dummy",
		.ignore_suspend = 1,
		.ignore_pmdown_time = 1,
		 /* this dainlink has playback support */
		.id = MSM_FRONTEND_DAI_MULTIMEDIA7,
	},
	{
		.name = MSM_DAILINK_NAME(MultiMedia10),
		.stream_name = "MultiMedia10",
		.cpu_dai_name = "MultiMedia10",
		.platform_name = "msm-pcm-dsp.1",
		.dynamic = 1,
		.dpcm_playback = 1,
		.dpcm_capture = 1,
		.trigger = {SND_SOC_DPCM_TRIGGER_POST,
			 SND_SOC_DPCM_TRIGGER_POST},
		.codec_dai_name = "snd-soc-dummy-dai",
		.codec_name = "snd-soc-dummy",
		.ignore_suspend = 1,
		.ignore_pmdown_time = 1,
		 /* this dainlink has playback support */
		.id = MSM_FRONTEND_DAI_MULTIMEDIA10,
	},
	{
		.name = MSM_DAILINK_NAME(ULL_NOIRQ),
		.stream_name = "MM_NOIRQ",
		.cpu_dai_name = "MultiMedia8",
		.platform_name = "msm-pcm-dsp-noirq",
		.dynamic = 1,
		.dpcm_playback = 1,
		.dpcm_capture = 1,
		.trigger = {SND_SOC_DPCM_TRIGGER_POST,
			 SND_SOC_DPCM_TRIGGER_POST},
		.codec_dai_name = "snd-soc-dummy-dai",
		.codec_name = "snd-soc-dummy",
		.ignore_suspend = 1,
		.ignore_pmdown_time = 1,
		 /* this dainlink has playback support */
		.id = MSM_FRONTEND_DAI_MULTIMEDIA8,
		.ops = &msm_fe_qos_ops,
	},
	/* HDMI Hostless */
	{
		.name = "HDMI_RX_HOSTLESS",
		.stream_name = "HDMI_RX_HOSTLESS",
		.cpu_dai_name = "HDMI_HOSTLESS",
		.platform_name = "msm-pcm-hostless",
		.dynamic = 1,
		.dpcm_playback = 1,
		.trigger = {SND_SOC_DPCM_TRIGGER_POST,
			SND_SOC_DPCM_TRIGGER_POST},
		.no_host_mode = SND_SOC_DAI_LINK_NO_HOST,
		.ignore_suspend = 1,
		.ignore_pmdown_time = 1,
		.codec_dai_name = "snd-soc-dummy-dai",
		.codec_name = "snd-soc-dummy",
	},
	{
		.name = "VoiceMMode2",
		.stream_name = "VoiceMMode2",
		.cpu_dai_name = "VoiceMMode2",
		.platform_name = "msm-pcm-voice",
		.dynamic = 1,
		.dpcm_playback = 1,
		.dpcm_capture = 1,
		.trigger = {SND_SOC_DPCM_TRIGGER_POST,
			    SND_SOC_DPCM_TRIGGER_POST},
		.no_host_mode = SND_SOC_DAI_LINK_NO_HOST,
		.ignore_suspend = 1,
		.ignore_pmdown_time = 1,
		.codec_dai_name = "snd-soc-dummy-dai",
		.codec_name = "snd-soc-dummy",
		.id = MSM_FRONTEND_DAI_VOICEMMODE2,
	},
	/* LSM FE */
	{
		.name = "Listen 2 Audio Service",
		.stream_name = "Listen 2 Audio Service",
		.cpu_dai_name = "LSM2",
		.platform_name = "msm-lsm-client",
		.dynamic = 1,
		.dpcm_capture = 1,
		.trigger = { SND_SOC_DPCM_TRIGGER_POST,
				 SND_SOC_DPCM_TRIGGER_POST },
		.no_host_mode = SND_SOC_DAI_LINK_NO_HOST,
		.ignore_suspend = 1,
		.ignore_pmdown_time = 1,
		.codec_dai_name = "snd-soc-dummy-dai",
		.codec_name = "snd-soc-dummy",
		.id = MSM_FRONTEND_DAI_LSM2,
	},
	{
		.name = "Listen 3 Audio Service",
		.stream_name = "Listen 3 Audio Service",
		.cpu_dai_name = "LSM3",
		.platform_name = "msm-lsm-client",
		.dynamic = 1,
		.dpcm_capture = 1,
		.trigger = { SND_SOC_DPCM_TRIGGER_POST,
				 SND_SOC_DPCM_TRIGGER_POST },
		.no_host_mode = SND_SOC_DAI_LINK_NO_HOST,
		.ignore_suspend = 1,
		.ignore_pmdown_time = 1,
		.codec_dai_name = "snd-soc-dummy-dai",
		.codec_name = "snd-soc-dummy",
		.id = MSM_FRONTEND_DAI_LSM3,
	},
	{
		.name = "Listen 4 Audio Service",
		.stream_name = "Listen 4 Audio Service",
		.cpu_dai_name = "LSM4",
		.platform_name = "msm-lsm-client",
		.dynamic = 1,
		.dpcm_capture = 1,
		.trigger = { SND_SOC_DPCM_TRIGGER_POST,
				 SND_SOC_DPCM_TRIGGER_POST },
		.no_host_mode = SND_SOC_DAI_LINK_NO_HOST,
		.ignore_suspend = 1,
		.ignore_pmdown_time = 1,
		.codec_dai_name = "snd-soc-dummy-dai",
		.codec_name = "snd-soc-dummy",
		.id = MSM_FRONTEND_DAI_LSM4,
	},
	{
		.name = "Listen 5 Audio Service",
		.stream_name = "Listen 5 Audio Service",
		.cpu_dai_name = "LSM5",
		.platform_name = "msm-lsm-client",
		.dynamic = 1,
		.dpcm_capture = 1,
		.trigger = { SND_SOC_DPCM_TRIGGER_POST,
				 SND_SOC_DPCM_TRIGGER_POST },
		.no_host_mode = SND_SOC_DAI_LINK_NO_HOST,
		.ignore_suspend = 1,
		.ignore_pmdown_time = 1,
		.codec_dai_name = "snd-soc-dummy-dai",
		.codec_name = "snd-soc-dummy",
		.id = MSM_FRONTEND_DAI_LSM5,
	},
	{
		.name = "Listen 6 Audio Service",
		.stream_name = "Listen 6 Audio Service",
		.cpu_dai_name = "LSM6",
		.platform_name = "msm-lsm-client",
		.dynamic = 1,
		.dpcm_capture = 1,
		.trigger = { SND_SOC_DPCM_TRIGGER_POST,
				 SND_SOC_DPCM_TRIGGER_POST },
		.no_host_mode = SND_SOC_DAI_LINK_NO_HOST,
		.ignore_suspend = 1,
		.ignore_pmdown_time = 1,
		.codec_dai_name = "snd-soc-dummy-dai",
		.codec_name = "snd-soc-dummy",
		.id = MSM_FRONTEND_DAI_LSM6,
	},
	{
		.name = "Listen 7 Audio Service",
		.stream_name = "Listen 7 Audio Service",
		.cpu_dai_name = "LSM7",
		.platform_name = "msm-lsm-client",
		.dynamic = 1,
		.dpcm_capture = 1,
		.trigger = { SND_SOC_DPCM_TRIGGER_POST,
				 SND_SOC_DPCM_TRIGGER_POST },
		.no_host_mode = SND_SOC_DAI_LINK_NO_HOST,
		.ignore_suspend = 1,
		.ignore_pmdown_time = 1,
		.codec_dai_name = "snd-soc-dummy-dai",
		.codec_name = "snd-soc-dummy",
		.id = MSM_FRONTEND_DAI_LSM7,
	},
	{
		.name = "Listen 8 Audio Service",
		.stream_name = "Listen 8 Audio Service",
		.cpu_dai_name = "LSM8",
		.platform_name = "msm-lsm-client",
		.dynamic = 1,
		.dpcm_capture = 1,
		.trigger = { SND_SOC_DPCM_TRIGGER_POST,
				 SND_SOC_DPCM_TRIGGER_POST },
		.no_host_mode = SND_SOC_DAI_LINK_NO_HOST,
		.ignore_suspend = 1,
		.ignore_pmdown_time = 1,
		.codec_dai_name = "snd-soc-dummy-dai",
		.codec_name = "snd-soc-dummy",
		.id = MSM_FRONTEND_DAI_LSM8,
	},
	{
		.name = MSM_DAILINK_NAME(Media9),
		.stream_name = "MultiMedia9",
		.cpu_dai_name = "MultiMedia9",
		.platform_name = "msm-pcm-dsp.0",
		.dynamic = 1,
		.dpcm_playback = 1,
		.dpcm_capture = 1,
		.trigger = {SND_SOC_DPCM_TRIGGER_POST,
				SND_SOC_DPCM_TRIGGER_POST},
		.codec_dai_name = "snd-soc-dummy-dai",
		.codec_name = "snd-soc-dummy",
		.ignore_suspend = 1,
		/* this dainlink has playback support */
		.ignore_pmdown_time = 1,
		.id = MSM_FRONTEND_DAI_MULTIMEDIA9,
	},
	{
		.name = MSM_DAILINK_NAME(Compress4),
		.stream_name = "Compress4",
		.cpu_dai_name = "MultiMedia11",
		.platform_name = "msm-compress-dsp",
		.dynamic = 1,
		.dpcm_playback = 1,
		.trigger = {SND_SOC_DPCM_TRIGGER_POST,
			 SND_SOC_DPCM_TRIGGER_POST},
		.codec_dai_name = "snd-soc-dummy-dai",
		.codec_name = "snd-soc-dummy",
		.ignore_suspend = 1,
		.ignore_pmdown_time = 1,
		 /* this dainlink has playback support */
		.id = MSM_FRONTEND_DAI_MULTIMEDIA11,
	},
	{
		.name = MSM_DAILINK_NAME(Compress5),
		.stream_name = "Compress5",
		.cpu_dai_name = "MultiMedia12",
		.platform_name = "msm-compress-dsp",
		.dynamic = 1,
		.dpcm_playback = 1,
		.trigger = {SND_SOC_DPCM_TRIGGER_POST,
			 SND_SOC_DPCM_TRIGGER_POST},
		.codec_dai_name = "snd-soc-dummy-dai",
		.codec_name = "snd-soc-dummy",
		.ignore_suspend = 1,
		.ignore_pmdown_time = 1,
		 /* this dainlink has playback support */
		.id = MSM_FRONTEND_DAI_MULTIMEDIA12,
	},
	{
		.name = MSM_DAILINK_NAME(Compress6),
		.stream_name = "Compress6",
		.cpu_dai_name = "MultiMedia13",
		.platform_name = "msm-compress-dsp",
		.dynamic = 1,
		.dpcm_playback = 1,
		.trigger = {SND_SOC_DPCM_TRIGGER_POST,
			 SND_SOC_DPCM_TRIGGER_POST},
		.codec_dai_name = "snd-soc-dummy-dai",
		.codec_name = "snd-soc-dummy",
		.ignore_suspend = 1,
		.ignore_pmdown_time = 1,
		 /* this dainlink has playback support */
		.id = MSM_FRONTEND_DAI_MULTIMEDIA13,
	},
	{
		.name = MSM_DAILINK_NAME(Compress7),
		.stream_name = "Compress7",
		.cpu_dai_name = "MultiMedia14",
		.platform_name = "msm-compress-dsp",
		.dynamic = 1,
		.dpcm_playback = 1,
		.trigger = {SND_SOC_DPCM_TRIGGER_POST,
			 SND_SOC_DPCM_TRIGGER_POST},
		.codec_dai_name = "snd-soc-dummy-dai",
		.codec_name = "snd-soc-dummy",
		.ignore_suspend = 1,
		.ignore_pmdown_time = 1,
		 /* this dainlink has playback support */
		.id = MSM_FRONTEND_DAI_MULTIMEDIA14,
	},
	{
		.name = MSM_DAILINK_NAME(Compress8),
		.stream_name = "Compress8",
		.cpu_dai_name = "MultiMedia15",
		.platform_name = "msm-compress-dsp",
		.dynamic = 1,
		.dpcm_playback = 1,
		.trigger = {SND_SOC_DPCM_TRIGGER_POST,
			 SND_SOC_DPCM_TRIGGER_POST},
		.codec_dai_name = "snd-soc-dummy-dai",
		.codec_name = "snd-soc-dummy",
		.ignore_suspend = 1,
		.ignore_pmdown_time = 1,
		 /* this dainlink has playback support */
		.id = MSM_FRONTEND_DAI_MULTIMEDIA15,
	},
	{
		.name = MSM_DAILINK_NAME(ULL_NOIRQ_2),
		.stream_name = "MM_NOIRQ_2",
		.cpu_dai_name = "MultiMedia16",
		.platform_name = "msm-pcm-dsp-noirq",
		.dynamic = 1,
		.dpcm_playback = 1,
		.dpcm_capture = 1,
		.trigger = {SND_SOC_DPCM_TRIGGER_POST,
			 SND_SOC_DPCM_TRIGGER_POST},
		.codec_dai_name = "snd-soc-dummy-dai",
		.codec_name = "snd-soc-dummy",
		.ignore_suspend = 1,
		.ignore_pmdown_time = 1,
		 /* this dainlink has playback support */
		.id = MSM_FRONTEND_DAI_MULTIMEDIA16,
	},
	{
		.name = "SLIMBUS_8 Hostless",
		.stream_name = "SLIMBUS8_HOSTLESS Capture",
		.cpu_dai_name = "SLIMBUS8_HOSTLESS",
		.platform_name = "msm-pcm-hostless",
		.dynamic = 1,
		.dpcm_capture = 1,
		.trigger = {SND_SOC_DPCM_TRIGGER_POST,
			    SND_SOC_DPCM_TRIGGER_POST},
		.no_host_mode = SND_SOC_DAI_LINK_NO_HOST,
		.ignore_suspend = 1,
		.ignore_pmdown_time = 1,
		.codec_dai_name = "snd-soc-dummy-dai",
		.codec_name = "snd-soc-dummy",
	},
};

static struct snd_soc_dai_link msm_tavil_fe_dai_links[] = {
	{
		.name = LPASS_BE_SLIMBUS_4_TX,
		.stream_name = "Slimbus4 Capture",
		.cpu_dai_name = "msm-dai-q6-dev.16393",
		.platform_name = "msm-pcm-hostless",
		.codec_name = "tavil_codec",
		.codec_dai_name = "tavil_vifeedback",
		.id = MSM_BACKEND_DAI_SLIMBUS_4_TX,
		.be_hw_params_fixup = msm_be_hw_params_fixup,
		.ops = &msm_be_ops,
		.no_host_mode = SND_SOC_DAI_LINK_NO_HOST,
		.ignore_suspend = 1,
	},
	/* Ultrasound RX DAI Link */
	{
		.name = "SLIMBUS_2 Hostless Playback",
		.stream_name = "SLIMBUS_2 Hostless Playback",
		.cpu_dai_name = "msm-dai-q6-dev.16388",
		.platform_name = "msm-pcm-hostless",
		.codec_name = "tavil_codec",
		.codec_dai_name = "tavil_rx2",
		.ignore_suspend = 1,
		.ignore_pmdown_time = 1,
		.no_host_mode = SND_SOC_DAI_LINK_NO_HOST,
		.ops = &msm_slimbus_2_be_ops,
	},
	/* Ultrasound TX DAI Link */
	{
		.name = "SLIMBUS_2 Hostless Capture",
		.stream_name = "SLIMBUS_2 Hostless Capture",
		.cpu_dai_name = "msm-dai-q6-dev.16389",
		.platform_name = "msm-pcm-hostless",
		.codec_name = "tavil_codec",
		.codec_dai_name = "tavil_tx2",
		.ignore_suspend = 1,
		.no_host_mode = SND_SOC_DAI_LINK_NO_HOST,
		.ops = &msm_slimbus_2_be_ops,
	},
};

#if defined(CONFIG_SND_SOC_CS35L36)
static struct snd_soc_dai_link_component spk_codec[] = {
	{
		.name = "cs35l36.4-0041",
		.dai_name = "cs35l36-pcm",
	},
	{
		.name = "cs35l36.4-0040",
		.dai_name = "cs35l36-pcm",
	},
};
#endif

static struct snd_soc_dai_link msm_common_misc_fe_dai_links[] = {
	{
		.name = MSM_DAILINK_NAME(ASM Loopback),
		.stream_name = "MultiMedia6",
		.cpu_dai_name = "MultiMedia6",
		.platform_name = "msm-pcm-loopback",
		.dynamic = 1,
		.dpcm_playback = 1,
		.dpcm_capture = 1,
		.codec_dai_name = "snd-soc-dummy-dai",
		.codec_name = "snd-soc-dummy",
		.trigger = {SND_SOC_DPCM_TRIGGER_POST,
			    SND_SOC_DPCM_TRIGGER_POST},
		.ignore_suspend = 1,
		.no_host_mode = SND_SOC_DAI_LINK_NO_HOST,
		.ignore_pmdown_time = 1,
		.id = MSM_FRONTEND_DAI_MULTIMEDIA6,
	},
	{
		.name = "USB Audio Hostless",
		.stream_name = "USB Audio Hostless",
		.cpu_dai_name = "USBAUDIO_HOSTLESS",
		.platform_name = "msm-pcm-hostless",
		.dynamic = 1,
		.dpcm_playback = 1,
		.dpcm_capture = 1,
		.trigger = {SND_SOC_DPCM_TRIGGER_POST,
			    SND_SOC_DPCM_TRIGGER_POST},
		.no_host_mode = SND_SOC_DAI_LINK_NO_HOST,
		.ignore_suspend = 1,
		.ignore_pmdown_time = 1,
		.codec_dai_name = "snd-soc-dummy-dai",
		.codec_name = "snd-soc-dummy",
	},
	/* Quaternary MI2S RX DAI Link */
	{
		.name = "QUAT_MI2S_RX Hostless",
		.stream_name = "QUAT_MI2S_RX Hostless",
		.cpu_dai_name = "QUAT_MI2S_RX_HOSTLESS",
		.platform_name = "msm-pcm-hostless",
		.dynamic = 1,
		.dpcm_playback = 1,
		.trigger = {SND_SOC_DPCM_TRIGGER_POST,
			    SND_SOC_DPCM_TRIGGER_POST},
		.no_host_mode = SND_SOC_DAI_LINK_NO_HOST,
		.ignore_suspend = 1,
		/* this dainlink has playback support */
		.ignore_pmdown_time = 1,
		.codec_dai_name = "snd-soc-dummy-dai",
		.codec_name = "snd-soc-dummy",

	},
	{
		.name = LPASS_BE_QUAT_TDM_TX_0,
		.stream_name = "Quaternary TDM0 Capture",
		.cpu_dai_name = "msm-dai-q6-tdm.36913",
		.platform_name = "msm-pcm-hostless",
#if defined(CONFIG_SND_SOC_CS35L36_TDM)
		.codecs = spk_codec,
		.num_codecs = ARRAY_SIZE(spk_codec),
#else
		.codec_name = "msm-stub-codec.1",
		.codec_dai_name = "msm-stub-tx",
#endif
		.id = MSM_BACKEND_DAI_QUAT_TDM_TX_0,
		.be_hw_params_fixup = msm_be_hw_params_fixup,
		.ops = &sdm845_tdm_be_ops,
		.no_host_mode = SND_SOC_DAI_LINK_NO_HOST,
		.ignore_suspend = 1,
	},
};

static struct snd_soc_dai_link msm_common_be_dai_links[] = {
	/* Backend AFE DAI Links */
	{
		.name = LPASS_BE_AFE_PCM_RX,
		.stream_name = "AFE Playback",
		.cpu_dai_name = "msm-dai-q6-dev.224",
		.platform_name = "msm-pcm-routing",
		.codec_name = "msm-stub-codec.1",
		.codec_dai_name = "msm-stub-rx",
		.no_pcm = 1,
		.dpcm_playback = 1,
		.id = MSM_BACKEND_DAI_AFE_PCM_RX,
		.be_hw_params_fixup = msm_be_hw_params_fixup,
		/* this dainlink has playback support */
		.ignore_pmdown_time = 1,
		.ignore_suspend = 1,
	},
	{
		.name = LPASS_BE_AFE_PCM_TX,
		.stream_name = "AFE Capture",
		.cpu_dai_name = "msm-dai-q6-dev.225",
		.platform_name = "msm-pcm-routing",
		.codec_name = "msm-stub-codec.1",
		.codec_dai_name = "msm-stub-tx",
		.no_pcm = 1,
		.dpcm_capture = 1,
		.id = MSM_BACKEND_DAI_AFE_PCM_TX,
		.be_hw_params_fixup = msm_be_hw_params_fixup,
		.ignore_suspend = 1,
	},
	/* Incall Record Uplink BACK END DAI Link */
	{
		.name = LPASS_BE_INCALL_RECORD_TX,
		.stream_name = "Voice Uplink Capture",
		.cpu_dai_name = "msm-dai-q6-dev.32772",
		.platform_name = "msm-pcm-routing",
		.codec_name = "msm-stub-codec.1",
		.codec_dai_name = "msm-stub-tx",
		.no_pcm = 1,
		.dpcm_capture = 1,
		.id = MSM_BACKEND_DAI_INCALL_RECORD_TX,
		.be_hw_params_fixup = msm_be_hw_params_fixup,
		.ignore_suspend = 1,
	},
	/* Incall Record Downlink BACK END DAI Link */
	{
		.name = LPASS_BE_INCALL_RECORD_RX,
		.stream_name = "Voice Downlink Capture",
		.cpu_dai_name = "msm-dai-q6-dev.32771",
		.platform_name = "msm-pcm-routing",
		.codec_name = "msm-stub-codec.1",
		.codec_dai_name = "msm-stub-tx",
		.no_pcm = 1,
		.dpcm_capture = 1,
		.id = MSM_BACKEND_DAI_INCALL_RECORD_RX,
		.be_hw_params_fixup = msm_be_hw_params_fixup,
		.ignore_suspend = 1,
	},
	/* Incall Music BACK END DAI Link */
	{
		.name = LPASS_BE_VOICE_PLAYBACK_TX,
		.stream_name = "Voice Farend Playback",
		.cpu_dai_name = "msm-dai-q6-dev.32773",
		.platform_name = "msm-pcm-routing",
		.codec_name = "msm-stub-codec.1",
		.codec_dai_name = "msm-stub-rx",
		.no_pcm = 1,
		.dpcm_playback = 1,
		.id = MSM_BACKEND_DAI_VOICE_PLAYBACK_TX,
		.be_hw_params_fixup = msm_be_hw_params_fixup,
		.ignore_suspend = 1,
	},
	/* Incall Music 2 BACK END DAI Link */
	{
		.name = LPASS_BE_VOICE2_PLAYBACK_TX,
		.stream_name = "Voice2 Farend Playback",
		.cpu_dai_name = "msm-dai-q6-dev.32770",
		.platform_name = "msm-pcm-routing",
		.codec_name = "msm-stub-codec.1",
		.codec_dai_name = "msm-stub-rx",
		.no_pcm = 1,
		.dpcm_playback = 1,
		.id = MSM_BACKEND_DAI_VOICE2_PLAYBACK_TX,
		.be_hw_params_fixup = msm_be_hw_params_fixup,
		.ignore_suspend = 1,
	},
	{
		.name = LPASS_BE_USB_AUDIO_RX,
		.stream_name = "USB Audio Playback",
		.cpu_dai_name = "msm-dai-q6-dev.28672",
		.platform_name = "msm-pcm-routing",
		.codec_name = "msm-stub-codec.1",
		.codec_dai_name = "msm-stub-rx",
		.no_pcm = 1,
		.dpcm_playback = 1,
		.id = MSM_BACKEND_DAI_USB_RX,
		.be_hw_params_fixup = msm_be_hw_params_fixup,
		.ignore_pmdown_time = 1,
		.ignore_suspend = 1,
	},
	{
		.name = LPASS_BE_USB_AUDIO_TX,
		.stream_name = "USB Audio Capture",
		.cpu_dai_name = "msm-dai-q6-dev.28673",
		.platform_name = "msm-pcm-routing",
		.codec_name = "msm-stub-codec.1",
		.codec_dai_name = "msm-stub-tx",
		.no_pcm = 1,
		.dpcm_capture = 1,
		.id = MSM_BACKEND_DAI_USB_TX,
		.be_hw_params_fixup = msm_be_hw_params_fixup,
		.ignore_suspend = 1,
	},
	{
		.name = LPASS_BE_PRI_TDM_RX_0,
		.stream_name = "Primary TDM0 Playback",
		.cpu_dai_name = "msm-dai-q6-tdm.36864",
		.platform_name = "msm-pcm-routing",
		.codec_name = "msm-stub-codec.1",
		.codec_dai_name = "msm-stub-rx",
		.no_pcm = 1,
		.dpcm_playback = 1,
		.id = MSM_BACKEND_DAI_PRI_TDM_RX_0,
		.be_hw_params_fixup = msm_be_hw_params_fixup,
		.ops = &sdm845_tdm_be_ops,
		.ignore_suspend = 1,
	},
	{
		.name = LPASS_BE_PRI_TDM_TX_0,
		.stream_name = "Primary TDM0 Capture",
		.cpu_dai_name = "msm-dai-q6-tdm.36865",
		.platform_name = "msm-pcm-routing",
		.codec_name = "msm-stub-codec.1",
		.codec_dai_name = "msm-stub-tx",
		.no_pcm = 1,
		.dpcm_capture = 1,
		.id = MSM_BACKEND_DAI_PRI_TDM_TX_0,
		.be_hw_params_fixup = msm_be_hw_params_fixup,
		.ops = &sdm845_tdm_be_ops,
		.ignore_suspend = 1,
	},
	{
		.name = LPASS_BE_SEC_TDM_RX_0,
		.stream_name = "Secondary TDM0 Playback",
		.cpu_dai_name = "msm-dai-q6-tdm.36880",
		.platform_name = "msm-pcm-routing",
		.codec_name = "msm-stub-codec.1",
		.codec_dai_name = "msm-stub-rx",
		.no_pcm = 1,
		.dpcm_playback = 1,
		.id = MSM_BACKEND_DAI_SEC_TDM_RX_0,
		.be_hw_params_fixup = msm_be_hw_params_fixup,
		.ops = &sdm845_tdm_be_ops,
		.ignore_suspend = 1,
	},
	{
		.name = LPASS_BE_SEC_TDM_TX_0,
		.stream_name = "Secondary TDM0 Capture",
		.cpu_dai_name = "msm-dai-q6-tdm.36881",
		.platform_name = "msm-pcm-routing",
		.codec_name = "msm-stub-codec.1",
		.codec_dai_name = "msm-stub-tx",
		.no_pcm = 1,
		.dpcm_capture = 1,
		.id = MSM_BACKEND_DAI_SEC_TDM_TX_0,
		.be_hw_params_fixup = msm_be_hw_params_fixup,
		.ops = &sdm845_tdm_be_ops,
		.ignore_suspend = 1,
	},
	{
		.name = LPASS_BE_TERT_TDM_RX_0,
		.stream_name = "Tertiary TDM0 Playback",
		.cpu_dai_name = "msm-dai-q6-tdm.36896",
		.platform_name = "msm-pcm-routing",
		.codec_name = "msm-stub-codec.1",
		.codec_dai_name = "msm-stub-rx",
		.no_pcm = 1,
		.dpcm_playback = 1,
		.id = MSM_BACKEND_DAI_TERT_TDM_RX_0,
		.be_hw_params_fixup = msm_be_hw_params_fixup,
		.ops = &sdm845_tdm_be_ops,
		.ignore_suspend = 1,
	},
	{
		.name = LPASS_BE_TERT_TDM_TX_0,
		.stream_name = "Tertiary TDM0 Capture",
		.cpu_dai_name = "msm-dai-q6-tdm.36897",
		.platform_name = "msm-pcm-routing",
		.codec_name = "msm-stub-codec.1",
		.codec_dai_name = "msm-stub-tx",
		.no_pcm = 1,
		.dpcm_capture = 1,
		.id = MSM_BACKEND_DAI_TERT_TDM_TX_0,
		.be_hw_params_fixup = msm_be_hw_params_fixup,
		.ops = &sdm845_tdm_be_ops,
		.ignore_suspend = 1,
	},
};

static struct snd_soc_dai_link msm_tavil_be_dai_links[] = {
	{
		.name = LPASS_BE_SLIMBUS_0_RX,
		.stream_name = "Slimbus Playback",
		.cpu_dai_name = "msm-dai-q6-dev.16384",
		.platform_name = "msm-pcm-routing",
		.codec_name = "tavil_codec",
		.codec_dai_name = "tavil_rx1",
		.no_pcm = 1,
		.dpcm_playback = 1,
		.id = MSM_BACKEND_DAI_SLIMBUS_0_RX,
		.init = &msm_audrx_init,
		.be_hw_params_fixup = msm_be_hw_params_fixup,
		/* this dainlink has playback support */
		.ignore_pmdown_time = 1,
		.ignore_suspend = 1,
		.ops = &msm_be_ops,
	},
	{
		.name = LPASS_BE_SLIMBUS_0_TX,
		.stream_name = "Slimbus Capture",
		.cpu_dai_name = "msm-dai-q6-dev.16385",
		.platform_name = "msm-pcm-routing",
		.codec_name = "tavil_codec",
		.codec_dai_name = "tavil_tx1",
		.no_pcm = 1,
		.dpcm_capture = 1,
		.id = MSM_BACKEND_DAI_SLIMBUS_0_TX,
		.be_hw_params_fixup = msm_be_hw_params_fixup,
		.ignore_suspend = 1,
		.ops = &msm_be_ops,
	},
	{
		.name = LPASS_BE_SLIMBUS_1_RX,
		.stream_name = "Slimbus1 Playback",
		.cpu_dai_name = "msm-dai-q6-dev.16386",
		.platform_name = "msm-pcm-routing",
		.codec_name = "tavil_codec",
		.codec_dai_name = "tavil_rx1",
		.no_pcm = 1,
		.dpcm_playback = 1,
		.id = MSM_BACKEND_DAI_SLIMBUS_1_RX,
		.be_hw_params_fixup = msm_be_hw_params_fixup,
		.ops = &msm_be_ops,
		/* dai link has playback support */
		.ignore_pmdown_time = 1,
		.ignore_suspend = 1,
	},
	{
		.name = LPASS_BE_SLIMBUS_1_TX,
		.stream_name = "Slimbus1 Capture",
		.cpu_dai_name = "msm-dai-q6-dev.16387",
		.platform_name = "msm-pcm-routing",
		.codec_name = "tavil_codec",
		.codec_dai_name = "tavil_tx3",
		.no_pcm = 1,
		.dpcm_capture = 1,
		.id = MSM_BACKEND_DAI_SLIMBUS_1_TX,
		.be_hw_params_fixup = msm_be_hw_params_fixup,
		.ops = &msm_be_ops,
		.ignore_suspend = 1,
	},
	{
		.name = LPASS_BE_SLIMBUS_2_RX,
		.stream_name = "Slimbus2 Playback",
		.cpu_dai_name = "msm-dai-q6-dev.16388",
		.platform_name = "msm-pcm-routing",
		.codec_name = "tavil_codec",
		.codec_dai_name = "tavil_rx2",
		.no_pcm = 1,
		.dpcm_playback = 1,
		.id = MSM_BACKEND_DAI_SLIMBUS_2_RX,
		.be_hw_params_fixup = msm_be_hw_params_fixup,
		.ops = &msm_be_ops,
		.ignore_pmdown_time = 1,
		.ignore_suspend = 1,
	},
	{
		.name = LPASS_BE_SLIMBUS_3_RX,
		.stream_name = "Slimbus3 Playback",
		.cpu_dai_name = "msm-dai-q6-dev.16390",
		.platform_name = "msm-pcm-routing",
		.codec_name = "tavil_codec",
		.codec_dai_name = "tavil_rx1",
		.no_pcm = 1,
		.dpcm_playback = 1,
		.id = MSM_BACKEND_DAI_SLIMBUS_3_RX,
		.be_hw_params_fixup = msm_be_hw_params_fixup,
		.ops = &msm_be_ops,
		/* dai link has playback support */
		.ignore_pmdown_time = 1,
		.ignore_suspend = 1,
	},
	{
		.name = LPASS_BE_SLIMBUS_3_TX,
		.stream_name = "Slimbus3 Capture",
		.cpu_dai_name = "msm-dai-q6-dev.16391",
		.platform_name = "msm-pcm-routing",
		.codec_name = "tavil_codec",
		.codec_dai_name = "tavil_tx1",
		.no_pcm = 1,
		.dpcm_capture = 1,
		.id = MSM_BACKEND_DAI_SLIMBUS_3_TX,
		.be_hw_params_fixup = msm_be_hw_params_fixup,
		.ops = &msm_be_ops,
		.ignore_suspend = 1,
	},
	{
		.name = LPASS_BE_SLIMBUS_4_RX,
		.stream_name = "Slimbus4 Playback",
		.cpu_dai_name = "msm-dai-q6-dev.16392",
		.platform_name = "msm-pcm-routing",
		.codec_name = "tavil_codec",
		.codec_dai_name = "tavil_rx1",
		.no_pcm = 1,
		.dpcm_playback = 1,
		.id = MSM_BACKEND_DAI_SLIMBUS_4_RX,
		.be_hw_params_fixup = msm_be_hw_params_fixup,
		.ops = &msm_be_ops,
		/* dai link has playback support */
		.ignore_pmdown_time = 1,
		.ignore_suspend = 1,
	},
	{
		.name = LPASS_BE_SLIMBUS_5_RX,
		.stream_name = "Slimbus5 Playback",
		.cpu_dai_name = "msm-dai-q6-dev.16394",
		.platform_name = "msm-pcm-routing",
		.codec_name = "tavil_codec",
		.codec_dai_name = "tavil_rx3",
		.no_pcm = 1,
		.dpcm_playback = 1,
		.id = MSM_BACKEND_DAI_SLIMBUS_5_RX,
		.be_hw_params_fixup = msm_be_hw_params_fixup,
		.ops = &msm_be_ops,
		/* dai link has playback support */
		.ignore_pmdown_time = 1,
		.ignore_suspend = 1,
	},
	/* MAD BE */
	{
		.name = LPASS_BE_SLIMBUS_5_TX,
		.stream_name = "Slimbus5 Capture",
		.cpu_dai_name = "msm-dai-q6-dev.16395",
		.platform_name = "msm-pcm-routing",
		.codec_name = "tavil_codec",
		.codec_dai_name = "tavil_mad1",
		.no_pcm = 1,
		.dpcm_capture = 1,
		.id = MSM_BACKEND_DAI_SLIMBUS_5_TX,
		.be_hw_params_fixup = msm_be_hw_params_fixup,
		.ops = &msm_be_ops,
		.ignore_suspend = 1,
	},
	{
		.name = LPASS_BE_SLIMBUS_6_RX,
		.stream_name = "Slimbus6 Playback",
		.cpu_dai_name = "msm-dai-q6-dev.16396",
		.platform_name = "msm-pcm-routing",
		.codec_name = "tavil_codec",
		.codec_dai_name = "tavil_rx4",
		.no_pcm = 1,
		.dpcm_playback = 1,
		.id = MSM_BACKEND_DAI_SLIMBUS_6_RX,
		.be_hw_params_fixup = msm_be_hw_params_fixup,
		.ops = &msm_be_ops,
		/* dai link has playback support */
		.ignore_pmdown_time = 1,
		.ignore_suspend = 1,
	},
	/* Slimbus VI Recording */
	{
		.name = LPASS_BE_SLIMBUS_TX_VI,
		.stream_name = "Slimbus4 Capture",
		.cpu_dai_name = "msm-dai-q6-dev.16393",
		.platform_name = "msm-pcm-routing",
		.codec_name = "tavil_codec",
		.codec_dai_name = "tavil_vifeedback",
		.id = MSM_BACKEND_DAI_SLIMBUS_4_TX,
		.be_hw_params_fixup = msm_be_hw_params_fixup,
		.ops = &msm_be_ops,
		.ignore_suspend = 1,
		.no_pcm = 1,
		.dpcm_capture = 1,
		.ignore_pmdown_time = 1,
	},
};

static struct snd_soc_dai_link msm_wcn_be_dai_links[] = {
	{
		.name = LPASS_BE_SLIMBUS_7_RX,
		.stream_name = "Slimbus7 Playback",
		.cpu_dai_name = "msm-dai-q6-dev.16398",
		.platform_name = "msm-pcm-routing",
		.codec_name = "btfmslim_slave",
		/* BT codec driver determines capabilities based on
		 * dai name, bt codecdai name should always contains
		 * supported usecase information
		 */
		.codec_dai_name = "btfm_bt_sco_a2dp_slim_rx",
		.no_pcm = 1,
		.dpcm_playback = 1,
		.id = MSM_BACKEND_DAI_SLIMBUS_7_RX,
		.be_hw_params_fixup = msm_be_hw_params_fixup,
		.ops = &msm_wcn_ops,
		/* dai link has playback support */
		.ignore_pmdown_time = 1,
		.ignore_suspend = 1,
	},
	{
		.name = LPASS_BE_SLIMBUS_7_TX,
		.stream_name = "Slimbus7 Capture",
		.cpu_dai_name = "msm-dai-q6-dev.16399",
		.platform_name = "msm-pcm-routing",
		.codec_name = "btfmslim_slave",
		.codec_dai_name = "btfm_bt_sco_slim_tx",
		.no_pcm = 1,
		.dpcm_capture = 1,
		.id = MSM_BACKEND_DAI_SLIMBUS_7_TX,
		.be_hw_params_fixup = msm_be_hw_params_fixup,
		.ops = &msm_wcn_ops,
		.ignore_suspend = 1,
	},
	{
		.name = LPASS_BE_SLIMBUS_8_TX,
		.stream_name = "Slimbus8 Capture",
		.cpu_dai_name = "msm-dai-q6-dev.16401",
		.platform_name = "msm-pcm-routing",
		.codec_name = "btfmslim_slave",
		.codec_dai_name = "btfm_fm_slim_tx",
		.no_pcm = 1,
		.dpcm_capture = 1,
		.id = MSM_BACKEND_DAI_SLIMBUS_8_TX,
		.be_hw_params_fixup = msm_be_hw_params_fixup,
		.init = &msm_wcn_init,
		.ops = &msm_wcn_ops,
		.ignore_suspend = 1,
	},
};

static struct snd_soc_dai_link ext_disp_be_dai_link[] = {};

static struct snd_soc_dai_link msm_mi2s_be_dai_links[] = {
	{
		.name = LPASS_BE_PRI_MI2S_RX,
		.stream_name = "Primary MI2S Playback",
		.cpu_dai_name = "msm-dai-q6-mi2s.0",
		.platform_name = "msm-pcm-routing",
		.codec_name = "msm-stub-codec.1",
		.codec_dai_name = "msm-stub-rx",
		.no_pcm = 1,
		.dpcm_playback = 1,
		.id = MSM_BACKEND_DAI_PRI_MI2S_RX,
		.be_hw_params_fixup = msm_be_hw_params_fixup,
		.ops = &msm_mi2s_be_ops,
		.ignore_suspend = 1,
		.ignore_pmdown_time = 1,
	},
	{
		.name = LPASS_BE_PRI_MI2S_TX,
		.stream_name = "Primary MI2S Capture",
		.cpu_dai_name = "msm-dai-q6-mi2s.0",
		.platform_name = "msm-pcm-routing",
		.codec_name = "msm-stub-codec.1",
		.codec_dai_name = "msm-stub-tx",
		.no_pcm = 1,
		.dpcm_capture = 1,
		.id = MSM_BACKEND_DAI_PRI_MI2S_TX,
		.be_hw_params_fixup = msm_be_hw_params_fixup,
		.ops = &msm_mi2s_be_ops,
		.ignore_suspend = 1,
	},
	{
		.name = LPASS_BE_SEC_MI2S_RX,
		.stream_name = "Secondary MI2S Playback",
		.cpu_dai_name = "msm-dai-q6-mi2s.1",
		.platform_name = "msm-pcm-routing",
		.codec_name = "msm-stub-codec.1",
		.codec_dai_name = "msm-stub-rx",
		.no_pcm = 1,
		.dpcm_playback = 1,
		.id = MSM_BACKEND_DAI_SECONDARY_MI2S_RX,
		.be_hw_params_fixup = msm_be_hw_params_fixup,
		.ops = &msm_mi2s_be_ops,
		.ignore_suspend = 1,
		.ignore_pmdown_time = 1,
	},
	{
		.name = LPASS_BE_SEC_MI2S_TX,
		.stream_name = "Secondary MI2S Capture",
		.cpu_dai_name = "msm-dai-q6-mi2s.1",
		.platform_name = "msm-pcm-routing",
		.codec_name = "msm-stub-codec.1",
		.codec_dai_name = "msm-stub-tx",
		.no_pcm = 1,
		.dpcm_capture = 1,
		.id = MSM_BACKEND_DAI_SECONDARY_MI2S_TX,
		.be_hw_params_fixup = msm_be_hw_params_fixup,
		.ops = &msm_mi2s_be_ops,
		.ignore_suspend = 1,
	},
	{
		.name = LPASS_BE_TERT_MI2S_RX,
		.stream_name = "Tertiary MI2S Playback",
		.cpu_dai_name = "msm-dai-q6-mi2s.2",
		.platform_name = "msm-pcm-routing",
		.codec_name = "msm-stub-codec.1",
		.codec_dai_name = "msm-stub-rx",
		.no_pcm = 1,
		.dpcm_playback = 1,
		.id = MSM_BACKEND_DAI_TERTIARY_MI2S_RX,
		.be_hw_params_fixup = msm_be_hw_params_fixup,
		.ops = &msm_mi2s_be_ops,
		.ignore_suspend = 1,
		.ignore_pmdown_time = 1,
	},
	{
		.name = LPASS_BE_TERT_MI2S_TX,
		.stream_name = "Tertiary MI2S Capture",
		.cpu_dai_name = "msm-dai-q6-mi2s.2",
		.platform_name = "msm-pcm-routing",
		.codec_name = "msm-stub-codec.1",
		.codec_dai_name = "msm-stub-tx",
		.no_pcm = 1,
		.dpcm_capture = 1,
		.id = MSM_BACKEND_DAI_TERTIARY_MI2S_TX,
		.be_hw_params_fixup = msm_be_hw_params_fixup,
		.ops = &msm_mi2s_be_ops,
		.ignore_suspend = 1,
	},
	{
		.name = LPASS_BE_QUAT_MI2S_RX,
		.stream_name = "Quaternary MI2S Playback",
		.cpu_dai_name = "msm-dai-q6-mi2s.3",
		.platform_name = "msm-pcm-routing",
#if IS_ENABLED(CONFIG_SND_SOC_CS35L36_I2S)
		.codecs = spk_codec,
		.num_codecs = ARRAY_SIZE(spk_codec),
#else
		.codec_name = "msm-stub-codec.1",
		.codec_dai_name = "msm-stub-rx",
#endif
		.init = msm_mi2s_snd_init,
		.no_pcm = 1,
		.dpcm_playback = 1,
		.id = MSM_BACKEND_DAI_QUATERNARY_MI2S_RX,
		.be_hw_params_fixup = msm_be_hw_params_fixup,
		.ops = &msm_mi2s_be_ops,
		.ignore_suspend = 1,
		.ignore_pmdown_time = 1,
	},
	{
		.name = LPASS_BE_QUAT_MI2S_TX,
		.stream_name = "Quaternary MI2S Capture",
		.cpu_dai_name = "msm-dai-q6-mi2s.3",
		.platform_name = "msm-pcm-routing",
		.codec_name = "msm-stub-codec.1",
		.codec_dai_name = "msm-stub-tx",
		.no_pcm = 1,
		.dpcm_capture = 1,
		.id = MSM_BACKEND_DAI_QUATERNARY_MI2S_TX,
		.be_hw_params_fixup = msm_be_hw_params_fixup,
		.ops = &msm_mi2s_be_ops,
		.ignore_suspend = 1,
	},
	{
		.name = LPASS_BE_QUAT_TDM_RX_0,
		.stream_name = "Quaternary TDM0 Playback",
		.cpu_dai_name = "msm-dai-q6-tdm.36912",
		.platform_name = "msm-pcm-routing",
#if defined(CONFIG_SND_SOC_CS35L36_TDM)
		.codecs = spk_codec,
		.num_codecs = ARRAY_SIZE(spk_codec),
#else
		.codec_name = "msm-stub-codec.1",
		.codec_dai_name = "msm-stub-rx",
#endif
		.no_pcm = 1,
		.dpcm_playback = 1,
		.id = MSM_BACKEND_DAI_QUAT_TDM_RX_0,
		.be_hw_params_fixup = msm_tdm_be_hw_params_fixup,
		.ops = &sdm845_tdm_be_ops,
		.ignore_suspend = 1,
		.ignore_pmdown_time = 1,
	},
	{
		.name = "Quaternary TDM0 Capture",
		.stream_name = "Quaternary TDM0 Capture",
		.cpu_dai_name = "msm-dai-q6-tdm.36913",
		.platform_name = "msm-pcm-routing",
#if defined(CONFIG_SND_SOC_CS35L36_TDM)
		.codecs = spk_codec,
		.num_codecs = ARRAY_SIZE(spk_codec),
#else
		.codec_name = "msm-stub-codec.1",
		.codec_dai_name = "msm-stub-tx",
#endif
		.no_pcm = 1,
		.dpcm_capture = 1,
		.id = MSM_BACKEND_DAI_QUAT_TDM_TX_0,
		.be_hw_params_fixup = msm_be_hw_params_fixup,
		.ops = &sdm845_tdm_be_ops,
		.ignore_suspend = 1,
		.ignore_pmdown_time = 1,
	}
};

static struct snd_soc_dai_link msm_auxpcm_be_dai_links[] = {
	/* Primary AUX PCM Backend DAI Links */
	{
		.name = LPASS_BE_AUXPCM_RX,
		.stream_name = "AUX PCM Playback",
		.cpu_dai_name = "msm-dai-q6-auxpcm.1",
		.platform_name = "msm-pcm-routing",
		.codec_name = "msm-stub-codec.1",
		.codec_dai_name = "msm-stub-rx",
		.no_pcm = 1,
		.dpcm_playback = 1,
		.id = MSM_BACKEND_DAI_AUXPCM_RX,
		.be_hw_params_fixup = msm_be_hw_params_fixup,
		.ignore_pmdown_time = 1,
		.ignore_suspend = 1,
		.ops = &msm_aux_pcm_be_ops,
	},
	{
		.name = LPASS_BE_AUXPCM_TX,
		.stream_name = "AUX PCM Capture",
		.cpu_dai_name = "msm-dai-q6-auxpcm.1",
		.platform_name = "msm-pcm-routing",
		.codec_name = "msm-stub-codec.1",
		.codec_dai_name = "msm-stub-tx",
		.no_pcm = 1,
		.dpcm_capture = 1,
		.id = MSM_BACKEND_DAI_AUXPCM_TX,
		.be_hw_params_fixup = msm_be_hw_params_fixup,
		.ignore_pmdown_time = 1,
		.ignore_suspend = 1,
		.ops = &msm_aux_pcm_be_ops,
	},
	/* Secondary AUX PCM Backend DAI Links */
	{
		.name = LPASS_BE_SEC_AUXPCM_RX,
		.stream_name = "Sec AUX PCM Playback",
		.cpu_dai_name = "msm-dai-q6-auxpcm.2",
		.platform_name = "msm-pcm-routing",
		.codec_name = "msm-stub-codec.1",
		.codec_dai_name = "msm-stub-rx",
		.no_pcm = 1,
		.dpcm_playback = 1,
		.id = MSM_BACKEND_DAI_SEC_AUXPCM_RX,
		.be_hw_params_fixup = msm_be_hw_params_fixup,
		.ignore_pmdown_time = 1,
		.ignore_suspend = 1,
		.ops = &msm_aux_pcm_be_ops,
	},
	{
		.name = LPASS_BE_SEC_AUXPCM_TX,
		.stream_name = "Sec AUX PCM Capture",
		.cpu_dai_name = "msm-dai-q6-auxpcm.2",
		.platform_name = "msm-pcm-routing",
		.codec_name = "msm-stub-codec.1",
		.codec_dai_name = "msm-stub-tx",
		.no_pcm = 1,
		.dpcm_capture = 1,
		.id = MSM_BACKEND_DAI_SEC_AUXPCM_TX,
		.be_hw_params_fixup = msm_be_hw_params_fixup,
		.ignore_suspend = 1,
		.ignore_pmdown_time = 1,
		.ops = &msm_aux_pcm_be_ops,
	},
	/* Tertiary AUX PCM Backend DAI Links */
	{
		.name = LPASS_BE_TERT_AUXPCM_RX,
		.stream_name = "Tert AUX PCM Playback",
		.cpu_dai_name = "msm-dai-q6-auxpcm.3",
		.platform_name = "msm-pcm-routing",
		.codec_name = "msm-stub-codec.1",
		.codec_dai_name = "msm-stub-rx",
		.no_pcm = 1,
		.dpcm_playback = 1,
		.id = MSM_BACKEND_DAI_TERT_AUXPCM_RX,
		.be_hw_params_fixup = msm_be_hw_params_fixup,
		.ignore_pmdown_time = 1,
		.ignore_suspend = 1,
		.ops = &msm_aux_pcm_be_ops,
	},
	{
		.name = LPASS_BE_TERT_AUXPCM_TX,
		.stream_name = "Tert AUX PCM Capture",
		.cpu_dai_name = "msm-dai-q6-auxpcm.3",
		.platform_name = "msm-pcm-routing",
		.codec_name = "msm-stub-codec.1",
		.codec_dai_name = "msm-stub-tx",
		.no_pcm = 1,
		.dpcm_capture = 1,
		.id = MSM_BACKEND_DAI_TERT_AUXPCM_TX,
		.be_hw_params_fixup = msm_be_hw_params_fixup,
		.ignore_suspend = 1,
		.ignore_pmdown_time = 1,
		.ops = &msm_aux_pcm_be_ops,
	},
	/* Quaternary AUX PCM Backend DAI Links */
	{
		.name = LPASS_BE_QUAT_AUXPCM_RX,
		.stream_name = "Quat AUX PCM Playback",
		.cpu_dai_name = "msm-dai-q6-auxpcm.4",
		.platform_name = "msm-pcm-routing",
		.codec_name = "msm-stub-codec.1",
		.codec_dai_name = "msm-stub-rx",
		.no_pcm = 1,
		.dpcm_playback = 1,
		.id = MSM_BACKEND_DAI_QUAT_AUXPCM_RX,
		.be_hw_params_fixup = msm_be_hw_params_fixup,
		.ignore_pmdown_time = 1,
		.ignore_suspend = 1,
		.ops = &msm_aux_pcm_be_ops,
	},
	{
		.name = LPASS_BE_QUAT_AUXPCM_TX,
		.stream_name = "Quat AUX PCM Capture",
		.cpu_dai_name = "msm-dai-q6-auxpcm.4",
		.platform_name = "msm-pcm-routing",
		.codec_name = "msm-stub-codec.1",
		.codec_dai_name = "msm-stub-tx",
		.no_pcm = 1,
		.dpcm_capture = 1,
		.id = MSM_BACKEND_DAI_QUAT_AUXPCM_TX,
		.be_hw_params_fixup = msm_be_hw_params_fixup,
		.ignore_suspend = 1,
		.ignore_pmdown_time = 1,
		.ops = &msm_aux_pcm_be_ops,
	},
};

static struct snd_soc_dai_link msm_tavil_snd_card_dai_links[
			 ARRAY_SIZE(msm_common_dai_links) +
			 ARRAY_SIZE(msm_tavil_fe_dai_links) +
			 ARRAY_SIZE(msm_common_misc_fe_dai_links) +
			 ARRAY_SIZE(msm_common_be_dai_links) +
			 ARRAY_SIZE(msm_tavil_be_dai_links) +
			 ARRAY_SIZE(msm_wcn_be_dai_links) +
			 ARRAY_SIZE(ext_disp_be_dai_link) +
			 ARRAY_SIZE(msm_mi2s_be_dai_links) +
			 ARRAY_SIZE(msm_auxpcm_be_dai_links)];

static int msm_snd_card_tavil_late_probe(struct snd_soc_card *card)
{
	const char *be_dl_name = LPASS_BE_SLIMBUS_0_RX;
	struct snd_soc_pcm_runtime *rtd;
	int ret = 0;
	void *mbhc_calibration;

	rtd = snd_soc_get_pcm_runtime(card, be_dl_name);
	if (!rtd) {
		dev_err(card->dev,
			"%s: snd_soc_get_pcm_runtime for %s failed!\n",
			__func__, be_dl_name);
		ret = -EINVAL;
		goto err;
	}

	mbhc_calibration = def_tavil_mbhc_cal();
	if (!mbhc_calibration) {
		ret = -ENOMEM;
		goto err;
	}
	wcd_mbhc_cfg.calibration = mbhc_calibration;
	ret = tavil_mbhc_hs_detect(rtd->codec, &wcd_mbhc_cfg);
	if (ret) {
		dev_err(card->dev, "%s: mbhc hs detect failed, err:%d\n",
			__func__, ret);
		goto err_free_mbhc_cal;
	}
	return 0;

err_free_mbhc_cal:
	kfree(mbhc_calibration);
err:
	return ret;
}

#if IS_ENABLED(CONFIG_SND_SOC_CS35L36)
static struct snd_soc_codec_conf spk_codec_right_ch_conf[] = {
	{
		.dev_name		= "cs35l36.4-0040",
		.name_prefix	= "R",
	}
};
#endif

static struct snd_soc_card snd_soc_card_tavil_msm = {
	.name		= "sdm845-tavil-snd-card",
	.late_probe	= msm_snd_card_tavil_late_probe,
#if IS_ENABLED(CONFIG_SND_SOC_CS35L36)
	.codec_conf		= spk_codec_right_ch_conf,
	.num_configs	= ARRAY_SIZE(spk_codec_right_ch_conf),
#endif
};

static int msm_populate_dai_link_component_of_node(
					struct snd_soc_card *card)
{
	int i, index, ret = 0;
	struct device *cdev = card->dev;
	struct snd_soc_dai_link *dai_link = card->dai_link;
	struct device_node *np;

	if (!cdev) {
		pr_err("%s: Sound card device memory NULL\n", __func__);
		return -ENODEV;
	}

	for (i = 0; i < card->num_links; i++) {
		if (dai_link[i].platform_of_node && dai_link[i].cpu_of_node)
			continue;

		/* populate platform_of_node for snd card dai links */
		if (dai_link[i].platform_name &&
		    !dai_link[i].platform_of_node) {
			index = of_property_match_string(cdev->of_node,
						"asoc-platform-names",
						dai_link[i].platform_name);
			if (index < 0) {
				pr_err("%s: No match found for platform name: %s\n",
					__func__, dai_link[i].platform_name);
				ret = index;
				goto err;
			}
			np = of_parse_phandle(cdev->of_node, "asoc-platform",
					      index);
			if (!np) {
				pr_err("%s: retrieving phandle for platform %s, index %d failed\n",
					__func__, dai_link[i].platform_name,
					index);
				ret = -ENODEV;
				goto err;
			}
			dai_link[i].platform_of_node = np;
			dai_link[i].platform_name = NULL;
		}

		/* populate cpu_of_node for snd card dai links */
		if (dai_link[i].cpu_dai_name && !dai_link[i].cpu_of_node) {
			index = of_property_match_string(cdev->of_node,
						 "asoc-cpu-names",
						 dai_link[i].cpu_dai_name);
			if (index >= 0) {
				np = of_parse_phandle(cdev->of_node, "asoc-cpu",
						index);
				if (!np) {
					pr_err("%s: retrieving phandle for cpu dai %s failed\n",
						__func__,
						dai_link[i].cpu_dai_name);
					ret = -ENODEV;
					goto err;
				}
				dai_link[i].cpu_of_node = np;
				dai_link[i].cpu_dai_name = NULL;
			}
		}

		/* populate codec_of_node for snd card dai links */
		if (dai_link[i].codec_name && !dai_link[i].codec_of_node) {
			index = of_property_match_string(cdev->of_node,
						 "asoc-codec-names",
						 dai_link[i].codec_name);
			if (index < 0)
				continue;
			np = of_parse_phandle(cdev->of_node, "asoc-codec",
					      index);
			if (!np) {
				pr_err("%s: retrieving phandle for codec %s failed\n",
					__func__, dai_link[i].codec_name);
				ret = -ENODEV;
				goto err;
			}
			dai_link[i].codec_of_node = np;
			dai_link[i].codec_name = NULL;
		}
	}

err:
	return ret;
}

static int msm_prepare_us_euro(struct snd_soc_card *card)
{
	struct msm_asoc_mach_data *pdata =
				snd_soc_card_get_drvdata(card);
	int ret = 0;

	if (pdata->us_euro_gpio >= 0) {
		dev_dbg(card->dev, "%s: us_euro gpio request %d", __func__,
			pdata->us_euro_gpio);
		ret = gpio_request(pdata->us_euro_gpio, "TAVIL_CODEC_US_EURO");
		if (ret) {
			dev_err(card->dev,
				"%s: Failed to request codec US/EURO gpio %d error %d\n",
				__func__, pdata->us_euro_gpio, ret);
		}
	}

	return ret;
}

static int msm_audrx_stub_init(struct snd_soc_pcm_runtime *rtd)
{
	int ret = 0;
	struct snd_soc_codec *codec = rtd->codec;
	struct snd_soc_dapm_context *dapm = snd_soc_codec_get_dapm(codec);

	ret = snd_soc_add_codec_controls(codec, msm_snd_controls,
					 ARRAY_SIZE(msm_snd_controls));
	if (ret < 0) {
		dev_err(codec->dev,
			"%s: add_codec_controls failed, err = %d\n",
			__func__, ret);
		return ret;
	}

	snd_soc_dapm_new_controls(dapm, msm_dapm_widgets,
				  ARRAY_SIZE(msm_dapm_widgets));

	return 0;
}

static int msm_snd_stub_hw_params(struct snd_pcm_substream *substream,
			     struct snd_pcm_hw_params *params)
{
	struct snd_soc_pcm_runtime *rtd = substream->private_data;
	struct snd_soc_dai *cpu_dai = rtd->cpu_dai;

	int ret = 0;
	unsigned int rx_ch[] = {144, 145, 146, 147, 148, 149, 150,
				151};
	unsigned int tx_ch[] = {128, 129, 130, 131, 132, 133,
				134, 135, 136, 137, 138, 139,
				140, 141, 142, 143};

	if (substream->stream == SNDRV_PCM_STREAM_PLAYBACK) {
		ret = snd_soc_dai_set_channel_map(cpu_dai, 0, 0,
						  slim_rx_cfg[0].channels,
						  rx_ch);
		if (ret < 0)
			pr_err("%s: RX failed to set cpu chan map error %d\n",
				__func__, ret);
	} else {
		ret = snd_soc_dai_set_channel_map(cpu_dai,
						  slim_tx_cfg[0].channels,
						  tx_ch, 0, 0);
		if (ret < 0)
			pr_err("%s: TX failed to set cpu chan map error %d\n",
				__func__, ret);
	}

	return ret;
}

static struct snd_soc_ops msm_stub_be_ops = {
	.hw_params = msm_snd_stub_hw_params,
};

static struct snd_soc_dai_link msm_stub_fe_dai_links[] = {

	/* FrontEnd DAI Links */
	{
		.name = "MSMSTUB Media1",
		.stream_name = "MultiMedia1",
		.cpu_dai_name = "MultiMedia1",
		.platform_name = "msm-pcm-dsp.0",
		.dynamic = 1,
		.async_ops = ASYNC_DPCM_SND_SOC_PREPARE,
		.dpcm_playback = 1,
		.dpcm_capture = 1,
		.trigger = {SND_SOC_DPCM_TRIGGER_POST,
			SND_SOC_DPCM_TRIGGER_POST},
		.codec_dai_name = "snd-soc-dummy-dai",
		.codec_name = "snd-soc-dummy",
		.ignore_suspend = 1,
		/* this dainlink has playback support */
		.ignore_pmdown_time = 1,
		.id = MSM_FRONTEND_DAI_MULTIMEDIA1
	},
};

static struct snd_soc_dai_link msm_stub_be_dai_links[] = {

	/* Backend DAI Links */
	{
		.name = LPASS_BE_SLIMBUS_0_RX,
		.stream_name = "Slimbus Playback",
		.cpu_dai_name = "msm-dai-q6-dev.16384",
		.platform_name = "msm-pcm-routing",
		.codec_name = "msm-stub-codec.1",
		.codec_dai_name = "msm-stub-rx",
		.no_pcm = 1,
		.dpcm_playback = 1,
		.id = MSM_BACKEND_DAI_SLIMBUS_0_RX,
		.init = &msm_audrx_stub_init,
		.be_hw_params_fixup = msm_be_hw_params_fixup,
		.ignore_pmdown_time = 1, /* dai link has playback support */
		.ignore_suspend = 1,
		.ops = &msm_stub_be_ops,
	},
	{
		.name = LPASS_BE_SLIMBUS_0_TX,
		.stream_name = "Slimbus Capture",
		.cpu_dai_name = "msm-dai-q6-dev.16385",
		.platform_name = "msm-pcm-routing",
		.codec_name = "msm-stub-codec.1",
		.codec_dai_name = "msm-stub-tx",
		.no_pcm = 1,
		.dpcm_capture = 1,
		.id = MSM_BACKEND_DAI_SLIMBUS_0_TX,
		.be_hw_params_fixup = msm_be_hw_params_fixup,
		.ignore_suspend = 1,
		.ops = &msm_stub_be_ops,
	},
};

static struct snd_soc_dai_link msm_stub_dai_links[
			 ARRAY_SIZE(msm_stub_fe_dai_links) +
			 ARRAY_SIZE(msm_stub_be_dai_links)];

static struct snd_soc_card snd_soc_card_stub_msm = {
	.name		= "sdm845-stub-snd-card",
};

static const struct of_device_id sdm845_asoc_machine_of_match[]  = {
	{ .compatible = "qcom,sdm845-asoc-snd-tavil",
	  .data = "tavil_codec"},
	{ .compatible = "qcom,sdm845-asoc-snd-stub",
	  .data = "stub_codec"},
	{},
};

static struct snd_soc_card *populate_snd_card_dailinks(struct device *dev)
{
	struct snd_soc_card *card = NULL;
	struct snd_soc_dai_link *dailink;
	int len_1, len_2, len_3, len_4;
	int total_links;
	const struct of_device_id *match;

	match = of_match_node(sdm845_asoc_machine_of_match, dev->of_node);
	if (!match) {
		dev_err(dev, "%s: No DT match found for sound card\n",
			__func__);
		return NULL;
	}

	if (!strcmp(match->data, "tavil_codec")) {
		card = &snd_soc_card_tavil_msm;
		len_1 = ARRAY_SIZE(msm_common_dai_links);
		len_2 = len_1 + ARRAY_SIZE(msm_tavil_fe_dai_links);
		len_3 = len_2 + ARRAY_SIZE(msm_common_misc_fe_dai_links);
		len_4 = len_3 + ARRAY_SIZE(msm_common_be_dai_links);
		total_links = len_4 + ARRAY_SIZE(msm_tavil_be_dai_links);
		memcpy(msm_tavil_snd_card_dai_links,
		       msm_common_dai_links,
		       sizeof(msm_common_dai_links));
		memcpy(msm_tavil_snd_card_dai_links + len_1,
		       msm_tavil_fe_dai_links,
		       sizeof(msm_tavil_fe_dai_links));
		memcpy(msm_tavil_snd_card_dai_links + len_2,
		       msm_common_misc_fe_dai_links,
		       sizeof(msm_common_misc_fe_dai_links));
		memcpy(msm_tavil_snd_card_dai_links + len_3,
		       msm_common_be_dai_links,
		       sizeof(msm_common_be_dai_links));
		memcpy(msm_tavil_snd_card_dai_links + len_4,
		       msm_tavil_be_dai_links,
		       sizeof(msm_tavil_be_dai_links));

		if (of_property_read_bool(dev->of_node, "qcom,wcn-btfm")) {
			dev_dbg(dev, "%s(): WCN BTFM support present\n",
				__func__);
			memcpy(msm_tavil_snd_card_dai_links + total_links,
			       msm_wcn_be_dai_links,
			       sizeof(msm_wcn_be_dai_links));
			total_links += ARRAY_SIZE(msm_wcn_be_dai_links);
		}

		if (of_property_read_bool(dev->of_node,
					  "qcom,ext-disp-audio-rx")) {
			dev_dbg(dev, "%s(): ext disp audio support present\n",
				__func__);
			memcpy(msm_tavil_snd_card_dai_links + total_links,
			       ext_disp_be_dai_link,
			       sizeof(ext_disp_be_dai_link));
			total_links += ARRAY_SIZE(ext_disp_be_dai_link);
		}
		if (of_property_read_bool(dev->of_node,
					  "qcom,mi2s-audio-intf")) {
			memcpy(msm_tavil_snd_card_dai_links + total_links,
			       msm_mi2s_be_dai_links,
			       sizeof(msm_mi2s_be_dai_links));
			total_links += ARRAY_SIZE(msm_mi2s_be_dai_links);
		}
		if (of_property_read_bool(dev->of_node,
					  "qcom,auxpcm-audio-intf")) {
			memcpy(msm_tavil_snd_card_dai_links + total_links,
			msm_auxpcm_be_dai_links,
			sizeof(msm_auxpcm_be_dai_links));
			total_links += ARRAY_SIZE(msm_auxpcm_be_dai_links);
		}
		dailink = msm_tavil_snd_card_dai_links;
	} else if (!strcmp(match->data, "stub_codec")) {
		card = &snd_soc_card_stub_msm;
		len_1 = ARRAY_SIZE(msm_stub_fe_dai_links);
		len_2 = len_1 + ARRAY_SIZE(msm_stub_be_dai_links);

		memcpy(msm_stub_dai_links,
		       msm_stub_fe_dai_links,
		       sizeof(msm_stub_fe_dai_links));
		memcpy(msm_stub_dai_links + len_1,
		       msm_stub_be_dai_links,
		       sizeof(msm_stub_be_dai_links));

		dailink = msm_stub_dai_links;
		total_links = len_2;
	}

	if (card) {
		card->dai_link = dailink;
		card->num_links = total_links;
	}

	return card;
}

#if IS_ENABLED(CONFIG_SND_SOC_WSA881X)
static int msm_wsa881x_init(struct snd_soc_component *component)
{
	u8 spkleft_ports[WSA881X_MAX_SWR_PORTS] = {100, 101, 102, 106};
	u8 spkright_ports[WSA881X_MAX_SWR_PORTS] = {103, 104, 105, 107};
	unsigned int ch_rate[WSA881X_MAX_SWR_PORTS] = {2400, 600, 300, 1200};
	unsigned int ch_mask[WSA881X_MAX_SWR_PORTS] = {0x1, 0xF, 0x3, 0x3};
	struct snd_soc_codec *codec = snd_soc_component_to_codec(component);
	struct msm_asoc_mach_data *pdata;
	struct snd_soc_dapm_context *dapm;
	int ret = 0;

	if (!codec) {
		pr_err("%s codec is NULL\n", __func__);
		return -EINVAL;
	}

	dapm = snd_soc_codec_get_dapm(codec);

	if (!strcmp(component->name_prefix, "SpkrLeft")) {
		dev_dbg(codec->dev, "%s: setting left ch map to codec %s\n",
			__func__, codec->component.name);
		wsa881x_set_channel_map(codec, &spkleft_ports[0],
				WSA881X_MAX_SWR_PORTS, &ch_mask[0],
				&ch_rate[0]);
		if (dapm->component) {
			snd_soc_dapm_ignore_suspend(dapm, "SpkrLeft IN");
			snd_soc_dapm_ignore_suspend(dapm, "SpkrLeft SPKR");
		}
	} else if (!strcmp(component->name_prefix, "SpkrRight")) {
		dev_dbg(codec->dev, "%s: setting right ch map to codec %s\n",
			__func__, codec->component.name);
		wsa881x_set_channel_map(codec, &spkright_ports[0],
				WSA881X_MAX_SWR_PORTS, &ch_mask[0],
				&ch_rate[0]);
		if (dapm->component) {
			snd_soc_dapm_ignore_suspend(dapm, "SpkrRight IN");
			snd_soc_dapm_ignore_suspend(dapm, "SpkrRight SPKR");
		}
	} else {
		dev_err(codec->dev, "%s: wrong codec name %s\n", __func__,
			codec->component.name);
		ret = -EINVAL;
		goto err;
	}
	pdata = snd_soc_card_get_drvdata(component->card);
	if (pdata && pdata->codec_root)
		wsa881x_codec_info_create_codec_entry(pdata->codec_root,
						      codec);

err:
	return ret;
}

static int msm_init_wsa_dev(struct platform_device *pdev,
				struct snd_soc_card *card)
{
	struct device_node *wsa_of_node;
	u32 wsa_max_devs;
	u32 wsa_dev_cnt;
	int i;
	struct msm_wsa881x_dev_info *wsa881x_dev_info;
	const char *wsa_auxdev_name_prefix[1];
	char *dev_name_str = NULL;
	int found = 0;
	int ret = 0;

	/* Get maximum WSA device count for this platform */
	ret = of_property_read_u32(pdev->dev.of_node,
				   "qcom,wsa-max-devs", &wsa_max_devs);
	if (ret) {
		dev_info(&pdev->dev,
			 "%s: wsa-max-devs property missing in DT %s, ret = %d\n",
			 __func__, pdev->dev.of_node->full_name, ret);
		card->num_aux_devs = 0;
		return 0;
	}
	if (wsa_max_devs == 0) {
		dev_warn(&pdev->dev,
			 "%s: Max WSA devices is 0 for this target?\n",
			 __func__);
		card->num_aux_devs = 0;
		return 0;
	}

	/* Get count of WSA device phandles for this platform */
	wsa_dev_cnt = of_count_phandle_with_args(pdev->dev.of_node,
						 "qcom,wsa-devs", NULL);
	if (wsa_dev_cnt == -ENOENT) {
		dev_warn(&pdev->dev, "%s: No wsa device defined in DT.\n",
			 __func__);
		goto err;
	} else if (wsa_dev_cnt <= 0) {
		dev_err(&pdev->dev,
			"%s: Error reading wsa device from DT. wsa_dev_cnt = %d\n",
			__func__, wsa_dev_cnt);
		ret = -EINVAL;
		goto err;
	}

	/*
	 * Expect total phandles count to be NOT less than maximum possible
	 * WSA count. However, if it is less, then assign same value to
	 * max count as well.
	 */
	if (wsa_dev_cnt < wsa_max_devs) {
		dev_dbg(&pdev->dev,
			"%s: wsa_max_devs = %d cannot exceed wsa_dev_cnt = %d\n",
			__func__, wsa_max_devs, wsa_dev_cnt);
		wsa_max_devs = wsa_dev_cnt;
	}

	/* Make sure prefix string passed for each WSA device */
	ret = of_property_count_strings(pdev->dev.of_node,
					"qcom,wsa-aux-dev-prefix");
	if (ret != wsa_dev_cnt) {
		dev_err(&pdev->dev,
			"%s: expecting %d wsa prefix. Defined only %d in DT\n",
			__func__, wsa_dev_cnt, ret);
		ret = -EINVAL;
		goto err;
	}

	/*
	 * Alloc mem to store phandle and index info of WSA device, if already
	 * registered with ALSA core
	 */
	wsa881x_dev_info = devm_kcalloc(&pdev->dev, wsa_max_devs,
					sizeof(struct msm_wsa881x_dev_info),
					GFP_KERNEL);
	if (!wsa881x_dev_info) {
		ret = -ENOMEM;
		goto err;
	}

	/*
	 * search and check whether all WSA devices are already
	 * registered with ALSA core or not. If found a node, store
	 * the node and the index in a local array of struct for later
	 * use.
	 */
	for (i = 0; i < wsa_dev_cnt; i++) {
		wsa_of_node = of_parse_phandle(pdev->dev.of_node,
					    "qcom,wsa-devs", i);
		if (unlikely(!wsa_of_node)) {
			/* we should not be here */
			dev_err(&pdev->dev,
				"%s: wsa dev node is not present\n",
				__func__);
			ret = -EINVAL;
			goto err_free_dev_info;
		}
		if (soc_find_component(wsa_of_node, NULL)) {
			/* WSA device registered with ALSA core */
			wsa881x_dev_info[found].of_node = wsa_of_node;
			wsa881x_dev_info[found].index = i;
			found++;
			if (found == wsa_max_devs)
				break;
		}
	}

	if (found < wsa_max_devs) {
		dev_dbg(&pdev->dev,
			"%s: failed to find %d components. Found only %d\n",
			__func__, wsa_max_devs, found);
		return -EPROBE_DEFER;
	}
	dev_info(&pdev->dev,
		"%s: found %d wsa881x devices registered with ALSA core\n",
		__func__, found);

	card->num_aux_devs = wsa_max_devs;
	card->num_configs = wsa_max_devs;

	/* Alloc array of AUX devs struct */
	msm_aux_dev = devm_kcalloc(&pdev->dev, card->num_aux_devs,
				       sizeof(struct snd_soc_aux_dev),
				       GFP_KERNEL);
	if (!msm_aux_dev) {
		ret = -ENOMEM;
		goto err_free_dev_info;
	}

	/* Alloc array of codec conf struct */
	msm_codec_conf = devm_kcalloc(&pdev->dev, card->num_aux_devs,
					  sizeof(struct snd_soc_codec_conf),
					  GFP_KERNEL);
	if (!msm_codec_conf) {
		ret = -ENOMEM;
		goto err_free_aux_dev;
	}

	for (i = 0; i < card->num_aux_devs; i++) {
		dev_name_str = devm_kzalloc(&pdev->dev, DEV_NAME_STR_LEN,
					    GFP_KERNEL);
		if (!dev_name_str) {
			ret = -ENOMEM;
			goto err_free_cdc_conf;
		}

		ret = of_property_read_string_index(pdev->dev.of_node,
						    "qcom,wsa-aux-dev-prefix",
						    wsa881x_dev_info[i].index,
						    wsa_auxdev_name_prefix);
		if (ret) {
			dev_err(&pdev->dev,
				"%s: failed to read wsa aux dev prefix, ret = %d\n",
				__func__, ret);
			ret = -EINVAL;
			goto err_free_dev_name_str;
		}

		snprintf(dev_name_str, strlen("wsa881x.%d"), "wsa881x.%d", i);
		msm_aux_dev[i].name = dev_name_str;
		msm_aux_dev[i].codec_name = NULL;
		msm_aux_dev[i].codec_of_node =
					wsa881x_dev_info[i].of_node;
		msm_aux_dev[i].init = msm_wsa881x_init;
		msm_codec_conf[i].dev_name = NULL;
		msm_codec_conf[i].name_prefix = wsa_auxdev_name_prefix[0];
		msm_codec_conf[i].of_node =
				wsa881x_dev_info[i].of_node;
	}
	card->codec_conf = msm_codec_conf;
	card->aux_dev = msm_aux_dev;

	return 0;

err_free_dev_name_str:
	devm_kfree(&pdev->dev, dev_name_str);
err_free_cdc_conf:
	devm_kfree(&pdev->dev, msm_codec_conf);
err_free_aux_dev:
	devm_kfree(&pdev->dev, msm_aux_dev);
err_free_dev_info:
	devm_kfree(&pdev->dev, wsa881x_dev_info);
err:
	return ret;
}
#endif

static void msm_i2s_auxpcm_init(struct platform_device *pdev)
{
	struct resource *muxsel;
	int count;
	u32 mi2s_master_slave[MI2S_MAX];
	int ret;
	char *str[PCM_I2S_SEL_MAX] = {
		"lpaif_pri_mode_muxsel",
		"lpaif_sec_mode_muxsel",
		"lpaif_tert_mode_muxsel",
		"lpaif_quat_mode_muxsel"
	};

	for (count = 0; count < MI2S_MAX; count++) {
		mutex_init(&mi2s_intf_conf[count].lock);
		mi2s_intf_conf[count].ref_cnt = 0;
	}

	for (count = 0; count < AUX_PCM_MAX; count++) {
		mutex_init(&auxpcm_intf_conf[count].lock);
		auxpcm_intf_conf[count].ref_cnt = 0;
	}

	for (count = 0; count < PCM_I2S_SEL_MAX; count++) {
		mutex_init(&mi2s_auxpcm_conf[count].lock);
		mi2s_auxpcm_conf[count].pcm_i2s_sel_vt_addr = NULL;
	}

	for (count = 0; count < PCM_I2S_SEL_MAX; count++) {
		muxsel = platform_get_resource_byname(pdev, IORESOURCE_MEM,
						      str[count]);
		if (muxsel) {
			mi2s_auxpcm_conf[count].pcm_i2s_sel_vt_addr
				= ioremap(muxsel->start, resource_size(muxsel));
		}
	}

	ret = of_property_read_u32_array(pdev->dev.of_node,
			"qcom,msm-mi2s-master",
			mi2s_master_slave, MI2S_MAX);
	if (ret) {
		dev_dbg(&pdev->dev, "%s: no qcom,msm-mi2s-master in DT node\n",
			__func__);
	} else {
		for (count = 0; count < MI2S_MAX; count++) {
			mi2s_intf_conf[count].msm_is_mi2s_master =
				mi2s_master_slave[count];
		}
	}
}

static void msm_i2s_auxpcm_deinit(void)
{
	int count;

	for (count = 0; count < PCM_I2S_SEL_MAX; count++) {
		if (mi2s_auxpcm_conf[count].pcm_i2s_sel_vt_addr !=
		    NULL) {
			iounmap(
			mi2s_auxpcm_conf[count].pcm_i2s_sel_vt_addr);
			mi2s_auxpcm_conf[count].pcm_i2s_sel_vt_addr = NULL;
		}
		mutex_destroy(&mi2s_auxpcm_conf[count].lock);
	}

	for (count = 0; count < AUX_PCM_MAX; count++) {
		mutex_destroy(&auxpcm_intf_conf[count].lock);
		auxpcm_intf_conf[count].ref_cnt = 0;
	}

	for (count = 0; count < MI2S_MAX; count++) {
		mutex_destroy(&mi2s_intf_conf[count].lock);
		mi2s_intf_conf[count].ref_cnt = 0;
		mi2s_intf_conf[count].msm_is_mi2s_master = 0;
	}
}

static int msm_asoc_machine_probe(struct platform_device *pdev)
{
	struct snd_soc_card *card;
	struct msm_asoc_mach_data *pdata;
	const char *mbhc_audio_jack_type = NULL;
	char *mclk_freq_prop_name;
	const struct of_device_id *match;
	int ret;
	const char *usb_c_dt = "qcom,msm-mbhc-usbc-audio-supported";

	if (!pdev->dev.of_node) {
		dev_err(&pdev->dev, "No platform supplied from device tree\n");
		return -EINVAL;
	}

	pdata = devm_kzalloc(&pdev->dev,
			sizeof(struct msm_asoc_mach_data), GFP_KERNEL);
	if (!pdata)
		return -ENOMEM;

	card = populate_snd_card_dailinks(&pdev->dev);
	if (!card) {
		dev_err(&pdev->dev, "%s: Card uninitialized\n", __func__);
		ret = -EINVAL;
		goto err;
	}
	card->dev = &pdev->dev;
	platform_set_drvdata(pdev, card);
	snd_soc_card_set_drvdata(card, pdata);

	ret = snd_soc_of_parse_card_name(card, "qcom,model");
	if (ret) {
		dev_err(&pdev->dev, "parse card name failed, err:%d\n",
			ret);
		goto err;
	}

	ret = snd_soc_of_parse_audio_routing(card, "qcom,audio-routing");
	if (ret) {
		dev_err(&pdev->dev, "parse audio routing failed, err:%d\n",
			ret);
		goto err;
	}

	match = of_match_node(sdm845_asoc_machine_of_match,
			pdev->dev.of_node);
	if (!match) {
		dev_err(&pdev->dev, "%s: no matched codec is found.\n",
			__func__);
		goto err;
	}

	mclk_freq_prop_name = "qcom,tavil-mclk-clk-freq";

	ret = of_property_read_u32(pdev->dev.of_node,
			mclk_freq_prop_name, &pdata->mclk_freq);
	if (ret) {
		dev_err(&pdev->dev,
			"Looking up %s property in node %s failed, err%d\n",
			mclk_freq_prop_name,
			pdev->dev.of_node->full_name, ret);
		goto err;
	}

	if (pdata->mclk_freq != CODEC_EXT_CLK_RATE) {
		dev_err(&pdev->dev, "unsupported mclk freq %u\n",
			pdata->mclk_freq);
		ret = -EINVAL;
		goto err;
	}

	ret = msm_populate_dai_link_component_of_node(card);
	if (ret) {
		ret = -EPROBE_DEFER;
		goto err;
	}

#if IS_ENABLED(CONFIG_SND_SOC_WSA881X)
	ret = msm_init_wsa_dev(pdev, card);
	if (ret)
		goto err;
#endif

	ret = devm_snd_soc_register_card(&pdev->dev, card);
	if (ret == -EPROBE_DEFER) {
		if (codec_reg_done)
			ret = -EINVAL;
		goto err;
	} else if (ret) {
		dev_err(&pdev->dev, "snd_soc_register_card failed (%d)\n",
			ret);
		goto err;
	}
	dev_info(&pdev->dev, "Sound card %s registered\n", card->name);
	spdev = pdev;

	ret = of_platform_populate(pdev->dev.of_node, NULL, NULL, &pdev->dev);
	if (ret) {
		dev_dbg(&pdev->dev, "%s: failed to add child nodes, ret=%d\n",
			__func__, ret);
	} else {
		pdata->hph_en1_gpio_p = of_parse_phandle(pdev->dev.of_node,
							"qcom,hph-en1-gpio", 0);
		if (!pdata->hph_en1_gpio_p) {
			dev_dbg(&pdev->dev, "property %s not detected in node %s",
				"qcom,hph-en1-gpio",
				pdev->dev.of_node->full_name);
		}

		pdata->hph_en0_gpio_p = of_parse_phandle(pdev->dev.of_node,
							"qcom,hph-en0-gpio", 0);
		if (!pdata->hph_en0_gpio_p) {
			dev_dbg(&pdev->dev, "property %s not detected in node %s",
				"qcom,hph-en0-gpio",
				pdev->dev.of_node->full_name);
		}
	}

	ret = of_property_read_string(pdev->dev.of_node,
		"qcom,mbhc-audio-jack-type", &mbhc_audio_jack_type);
	if (ret) {
		dev_dbg(&pdev->dev, "Looking up %s property in node %s failed",
			"qcom,mbhc-audio-jack-type",
			pdev->dev.of_node->full_name);
		dev_dbg(&pdev->dev, "Jack type properties set to default");
	} else {
		if (!strcmp(mbhc_audio_jack_type, "4-pole-jack")) {
			wcd_mbhc_cfg.enable_anc_mic_detect = false;
			dev_dbg(&pdev->dev, "This hardware has 4 pole jack");
		} else if (!strcmp(mbhc_audio_jack_type, "5-pole-jack")) {
			wcd_mbhc_cfg.enable_anc_mic_detect = true;
			dev_dbg(&pdev->dev, "This hardware has 5 pole jack");
		} else if (!strcmp(mbhc_audio_jack_type, "6-pole-jack")) {
			wcd_mbhc_cfg.enable_anc_mic_detect = true;
			dev_dbg(&pdev->dev, "This hardware has 6 pole jack");
		} else {
			wcd_mbhc_cfg.enable_anc_mic_detect = false;
			dev_dbg(&pdev->dev, "Unknown value, set to default");
		}
	}
	/*
	 * Parse US-Euro gpio info from DT. Report no error if us-euro
	 * entry is not found in DT file as some targets do not support
	 * US-Euro detection
	 */
	pdata->us_euro_gpio = of_get_named_gpio(pdev->dev.of_node,
				"qcom,us-euro-gpios", 0);
	if (!gpio_is_valid(pdata->us_euro_gpio))
		pdata->us_euro_gpio_p = of_parse_phandle(pdev->dev.of_node,
					"qcom,us-euro-gpios", 0);
	if (!gpio_is_valid(pdata->us_euro_gpio) && (!pdata->us_euro_gpio_p)) {
		dev_dbg(&pdev->dev, "property %s not detected in node %s",
			"qcom,us-euro-gpios", pdev->dev.of_node->full_name);
	} else {
		dev_dbg(&pdev->dev, "%s detected",
			"qcom,us-euro-gpios");
		wcd_mbhc_cfg.swap_gnd_mic = msm_swap_gnd_mic;
	}

	if (of_find_property(pdev->dev.of_node, usb_c_dt, NULL))
		wcd_mbhc_cfg.swap_gnd_mic = msm_swap_gnd_mic;

	ret = msm_prepare_us_euro(card);
	if (ret)
		dev_dbg(&pdev->dev, "msm_prepare_us_euro failed (%d)\n",
			ret);

	/* Parse pinctrl info from devicetree */
	ret = msm_get_pinctrl(pdev);
	if (!ret) {
		pr_debug("%s: pinctrl parsing successful\n", __func__);
	} else {
		dev_dbg(&pdev->dev,
			"%s: Parsing pinctrl failed with %d. Cannot use Ports\n",
			__func__, ret);
		ret = 0;
	}

	msm_i2s_auxpcm_init(pdev);

	is_initial_boot = true;
	ret = audio_notifier_register("sdm845", AUDIO_NOTIFIER_ADSP_DOMAIN,
				      &service_nb);
	if (ret < 0)
		pr_err("%s: Audio notifier register failed ret = %d\n",
			__func__, ret);

	return 0;
err:
	msm_release_pinctrl(pdev);
	devm_kfree(&pdev->dev, pdata);
	return ret;
}

static int msm_asoc_machine_remove(struct platform_device *pdev)
{
	struct snd_soc_card *card = platform_get_drvdata(pdev);
	struct msm_asoc_mach_data *pdata =
				snd_soc_card_get_drvdata(card);

	audio_notifier_deregister("sdm845");
	if (pdata->us_euro_gpio > 0) {
		gpio_free(pdata->us_euro_gpio);
		pdata->us_euro_gpio = 0;
	}
	msm_i2s_auxpcm_deinit();

	msm_release_pinctrl(pdev);
	snd_soc_unregister_card(card);
	return 0;
}

static struct platform_driver sdm845_asoc_machine_driver = {
	.driver = {
		.name = DRV_NAME,
		.owner = THIS_MODULE,
		.pm = &snd_soc_pm_ops,
		.of_match_table = sdm845_asoc_machine_of_match,
	},
	.probe = msm_asoc_machine_probe,
	.remove = msm_asoc_machine_remove,
};
module_platform_driver(sdm845_asoc_machine_driver);

MODULE_DESCRIPTION("ALSA SoC msm");
MODULE_LICENSE("GPL v2");
MODULE_ALIAS("platform:" DRV_NAME);
MODULE_DEVICE_TABLE(of, sdm845_asoc_machine_of_match);<|MERGE_RESOLUTION|>--- conflicted
+++ resolved
@@ -4775,15 +4775,6 @@
 			__func__, cpu_dai->id);
 		goto err;
 	}
-<<<<<<< HEAD
-	if ((index == QUAT_MI2S) && (pinctrl_info) && (pinctrl_info->pinctrl)) {
-		ret_pinctrl = msm_set_pinctrl(pinctrl_info, STATE_MI2S_ACTIVE);
-		if (ret_pinctrl)
-			pr_err("%s: MI2S TLMM pinctrl set failed with %d\n",
-				__func__, ret_pinctrl);
-	}
-=======
->>>>>>> b432d228
 	/*
 	 * Muxtex protection in case the same MI2S
 	 * interface using for both TX and RX  so
@@ -4821,7 +4812,6 @@
 				__func__, index, ret);
 			goto clk_off;
 		}
-<<<<<<< HEAD
 
 #if IS_ENABLED(CONFIG_SND_SOC_CS35L36_I2S)
 		for (i = 0; i < rtd->num_codecs; i++) {
@@ -4841,15 +4831,13 @@
 		}
 #endif
 
-=======
-		if (index == QUAT_MI2S) {
+                if ((index == QUAT_MI2S) && (pinctrl_info) && (pinctrl_info->pinctrl)) {
 			ret_pinctrl = msm_set_pinctrl(pinctrl_info,
 						      STATE_MI2S_ACTIVE);
 			if (ret_pinctrl)
 				pr_err("%s: MI2S TLMM pinctrl set failed with %d\n",
 					__func__, ret_pinctrl);
 		}
->>>>>>> b432d228
 	}
 clk_off:
 	if (ret < 0)
@@ -4885,7 +4873,8 @@
 		if (ret < 0)
 			pr_err("%s:clock disable failed for MI2S (%d); ret=%d\n",
 				__func__, index, ret);
-		if (index == QUAT_MI2S) {
+                if ((index == QUAT_MI2S) && (pinctrl_info) &&
+                    (pinctrl_info->pinctrl)) {
 			ret_pinctrl = msm_set_pinctrl(pinctrl_info,
 						      STATE_DISABLE);
 			if (ret_pinctrl)
@@ -4895,15 +4884,6 @@
 	}
 	mutex_unlock(&mi2s_intf_conf[index].lock);
 
-<<<<<<< HEAD
-	if ((index == QUAT_MI2S) && (pinctrl_info) && (pinctrl_info->pinctrl)) {
-		ret_pinctrl = msm_set_pinctrl(pinctrl_info, STATE_DISABLE);
-		if (ret_pinctrl)
-			pr_err("%s: MI2S TLMM pinctrl set failed with %d\n",
-				__func__, ret_pinctrl);
-	}
-=======
->>>>>>> b432d228
 }
 
 static struct snd_soc_ops msm_mi2s_be_ops = {
