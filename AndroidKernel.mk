--- conflicted
+++ resolved
@@ -65,16 +65,7 @@
 
 ifeq ($(TARGET_PREBUILT_KERNEL),)
 
-<<<<<<< HEAD
 KERNEL_GCC_NOANDROID_CHK := $(shell (echo "int main() {return 0;}" | $(KERNEL_CROSS_COMPILE)gcc-broken -E -mno-android - > /dev/null 2>&1 ; echo $$?))
-=======
-KERNEL_GCC_NOANDROID_CHK := $(shell (echo "int main() {return 0;}" | $(KERNEL_CROSS_COMPILE)gcc -E -mno-android - > /dev/null 2>&1 ; echo $$?))
-
-real_cc :=
-ifeq ($(KERNEL_LLVM_SUPPORT),true)
-real_cc := REAL_CC=$(KERNEL_LLVM_BIN) CLANG_TRIPLE=aarch64-linux-gnu-
-else
->>>>>>> f92400fe
 ifeq ($(strip $(KERNEL_GCC_NOANDROID_CHK)),0)
 KERNEL_CFLAGS := KCFLAGS=-mno-android
 endif
