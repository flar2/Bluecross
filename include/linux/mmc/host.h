/*
 *  linux/include/linux/mmc/host.h
 *
 * This program is free software; you can redistribute it and/or modify
 * it under the terms of the GNU General Public License version 2 as
 * published by the Free Software Foundation.
 *
 *  Host driver specific definitions.
 */
#ifndef LINUX_MMC_HOST_H
#define LINUX_MMC_HOST_H

#include <linux/leds.h>
#include <linux/mutex.h>
#include <linux/timer.h>
#include <linux/sched.h>
#include <linux/device.h>
#include <linux/fault-inject.h>
#include <linux/blkdev.h>

#include <linux/mmc/core.h>
#include <linux/mmc/card.h>
#include <linux/mmc/mmc.h>
#include <linux/mmc/pm.h>

struct mmc_ios {
	unsigned int	clock;			/* clock rate */
	unsigned short	vdd;

/* vdd stores the bit number of the selected voltage range from below. */

	unsigned char	bus_mode;		/* command output mode */

#define MMC_BUSMODE_OPENDRAIN	1
#define MMC_BUSMODE_PUSHPULL	2

	unsigned char	chip_select;		/* SPI chip select */

#define MMC_CS_DONTCARE		0
#define MMC_CS_HIGH		1
#define MMC_CS_LOW		2

	unsigned char	power_mode;		/* power supply mode */

#define MMC_POWER_OFF		0
#define MMC_POWER_UP		1
#define MMC_POWER_ON		2
#define MMC_POWER_UNDEFINED	3

	unsigned char	bus_width;		/* data bus width */

#define MMC_BUS_WIDTH_1		0
#define MMC_BUS_WIDTH_4		2
#define MMC_BUS_WIDTH_8		3

	unsigned char	timing;			/* timing specification used */

#define MMC_TIMING_LEGACY	0
#define MMC_TIMING_MMC_HS	1
#define MMC_TIMING_SD_HS	2
#define MMC_TIMING_UHS_SDR12	3
#define MMC_TIMING_UHS_SDR25	4
#define MMC_TIMING_UHS_SDR50	5
#define MMC_TIMING_UHS_SDR104	6
#define MMC_TIMING_UHS_DDR50	7
#define MMC_TIMING_MMC_DDR52	8
#define MMC_TIMING_MMC_HS200	9
#define MMC_TIMING_MMC_HS400	10

	unsigned char	signal_voltage;		/* signalling voltage (1.8V or 3.3V) */

#define MMC_SIGNAL_VOLTAGE_330	0
#define MMC_SIGNAL_VOLTAGE_180	1
#define MMC_SIGNAL_VOLTAGE_120	2

	unsigned char	drv_type;		/* driver type (A, B, C, D) */

#define MMC_SET_DRIVER_TYPE_B	0
#define MMC_SET_DRIVER_TYPE_A	1
#define MMC_SET_DRIVER_TYPE_C	2
#define MMC_SET_DRIVER_TYPE_D	3

	bool enhanced_strobe;			/* hs400es selection */
};

struct mmc_host_ops {
	/*
	 * It is optional for the host to implement pre_req and post_req in
	 * order to support double buffering of requests (prepare one
	 * request while another request is active).
	 * pre_req() must always be followed by a post_req().
	 * To undo a call made to pre_req(), call post_req() with
	 * a nonzero err condition.
	 */
	void	(*post_req)(struct mmc_host *host, struct mmc_request *req,
			    int err);
	void	(*pre_req)(struct mmc_host *host, struct mmc_request *req,
			   bool is_first_req);
	void	(*request)(struct mmc_host *host, struct mmc_request *req);

	/*
	 * Avoid calling the next three functions too often or in a "fast
	 * path", since underlaying controller might implement them in an
	 * expensive and/or slow way. Also note that these functions might
	 * sleep, so don't call them in the atomic contexts!
	 */

	/*
	 * Notes to the set_ios callback:
	 * ios->clock might be 0. For some controllers, setting 0Hz
	 * as any other frequency works. However, some controllers
	 * explicitly need to disable the clock. Otherwise e.g. voltage
	 * switching might fail because the SDCLK is not really quiet.
	 */
	void	(*set_ios)(struct mmc_host *host, struct mmc_ios *ios);

	/*
	 * Return values for the get_ro callback should be:
	 *   0 for a read/write card
	 *   1 for a read-only card
	 *   -ENOSYS when not supported (equal to NULL callback)
	 *   or a negative errno value when something bad happened
	 */
	int	(*get_ro)(struct mmc_host *host);

	/*
	 * Return values for the get_cd callback should be:
	 *   0 for a absent card
	 *   1 for a present card
	 *   -ENOSYS when not supported (equal to NULL callback)
	 *   or a negative errno value when something bad happened
	 */
	int	(*get_cd)(struct mmc_host *host);

	void	(*enable_sdio_irq)(struct mmc_host *host, int enable);

	/* optional callback for HC quirks */
	void	(*init_card)(struct mmc_host *host, struct mmc_card *card);

	int	(*start_signal_voltage_switch)(struct mmc_host *host, struct mmc_ios *ios);

	/* Check if the card is pulling dat[0:3] low */
	int	(*card_busy)(struct mmc_host *host);

	/* The tuning command opcode value is different for SD and eMMC cards */
	int	(*execute_tuning)(struct mmc_host *host, u32 opcode);

	/* Prepare HS400 target operating frequency depending host driver */
	int	(*prepare_hs400_tuning)(struct mmc_host *host, struct mmc_ios *ios);
	/* Prepare enhanced strobe depending host driver */
	void	(*hs400_enhanced_strobe)(struct mmc_host *host,
					 struct mmc_ios *ios);
	int	(*select_drive_strength)(struct mmc_card *card,
					 unsigned int max_dtr, int host_drv,
					 int card_drv, int *drv_type);
	void	(*hw_reset)(struct mmc_host *host);
	void	(*card_event)(struct mmc_host *host);

	/*
	 * Optional callback to support controllers with HW issues for multiple
	 * I/O. Returns the number of supported blocks for the request.
	 */
	int	(*multi_io_quirk)(struct mmc_card *card,
				  unsigned int direction, int blk_size);
};

struct mmc_card;
struct device;

struct mmc_async_req {
	/* active mmc request */
	struct mmc_request	*mrq;
	/*
	 * Check error status of completed mmc request.
	 * Returns 0 if success otherwise non zero.
	 */
	int (*err_check) (struct mmc_card *, struct mmc_async_req *);
};

/**
 * struct mmc_slot - MMC slot functions
 *
 * @cd_irq:		MMC/SD-card slot hotplug detection IRQ or -EINVAL
 * @handler_priv:	MMC/SD-card slot context
 *
 * Some MMC/SD host controllers implement slot-functions like card and
 * write-protect detection natively. However, a large number of controllers
 * leave these functions to the CPU. This struct provides a hook to attach
 * such slot-function drivers.
 */
struct mmc_slot {
	int cd_irq;
	void *handler_priv;
};

/**
 * mmc_context_info - synchronization details for mmc context
 * @is_done_rcv		wake up reason was done request
 * @is_new_req		wake up reason was new request
 * @is_waiting_last_req	mmc context waiting for single running request
 * @wait		wait queue
 * @lock		lock to protect data fields
 */
struct mmc_context_info {
	bool			is_done_rcv;
	bool			is_new_req;
	bool			is_waiting_last_req;
	wait_queue_head_t	wait;
	spinlock_t		lock;
};

struct regulator;
struct mmc_pwrseq;

struct mmc_supply {
	struct regulator *vmmc;		/* Card power supply */
	struct regulator *vqmmc;	/* Optional Vccq supply */
};

struct mmc_host {
	struct device		*parent;
	struct device		class_dev;
	int			index;
	const struct mmc_host_ops *ops;
	struct mmc_pwrseq	*pwrseq;
	unsigned int		f_min;
	unsigned int		f_max;
	unsigned int		f_init;
	u32			ocr_avail;
	u32			ocr_avail_sdio;	/* SDIO-specific OCR */
	u32			ocr_avail_sd;	/* SD-specific OCR */
	u32			ocr_avail_mmc;	/* MMC-specific OCR */
#ifdef CONFIG_PM_SLEEP
	struct notifier_block	pm_notify;
#endif
	u32			max_current_330;
	u32			max_current_300;
	u32			max_current_180;

#define MMC_VDD_165_195		0x00000080	/* VDD voltage 1.65 - 1.95 */
#define MMC_VDD_20_21		0x00000100	/* VDD voltage 2.0 ~ 2.1 */
#define MMC_VDD_21_22		0x00000200	/* VDD voltage 2.1 ~ 2.2 */
#define MMC_VDD_22_23		0x00000400	/* VDD voltage 2.2 ~ 2.3 */
#define MMC_VDD_23_24		0x00000800	/* VDD voltage 2.3 ~ 2.4 */
#define MMC_VDD_24_25		0x00001000	/* VDD voltage 2.4 ~ 2.5 */
#define MMC_VDD_25_26		0x00002000	/* VDD voltage 2.5 ~ 2.6 */
#define MMC_VDD_26_27		0x00004000	/* VDD voltage 2.6 ~ 2.7 */
#define MMC_VDD_27_28		0x00008000	/* VDD voltage 2.7 ~ 2.8 */
#define MMC_VDD_28_29		0x00010000	/* VDD voltage 2.8 ~ 2.9 */
#define MMC_VDD_29_30		0x00020000	/* VDD voltage 2.9 ~ 3.0 */
#define MMC_VDD_30_31		0x00040000	/* VDD voltage 3.0 ~ 3.1 */
#define MMC_VDD_31_32		0x00080000	/* VDD voltage 3.1 ~ 3.2 */
#define MMC_VDD_32_33		0x00100000	/* VDD voltage 3.2 ~ 3.3 */
#define MMC_VDD_33_34		0x00200000	/* VDD voltage 3.3 ~ 3.4 */
#define MMC_VDD_34_35		0x00400000	/* VDD voltage 3.4 ~ 3.5 */
#define MMC_VDD_35_36		0x00800000	/* VDD voltage 3.5 ~ 3.6 */

	u32			caps;		/* Host capabilities */

#define MMC_CAP_4_BIT_DATA	(1 << 0)	/* Can the host do 4 bit transfers */
#define MMC_CAP_MMC_HIGHSPEED	(1 << 1)	/* Can do MMC high-speed timing */
#define MMC_CAP_SD_HIGHSPEED	(1 << 2)	/* Can do SD high-speed timing */
#define MMC_CAP_SDIO_IRQ	(1 << 3)	/* Can signal pending SDIO IRQs */
#define MMC_CAP_SPI		(1 << 4)	/* Talks only SPI protocols */
#define MMC_CAP_NEEDS_POLL	(1 << 5)	/* Needs polling for card-detection */
#define MMC_CAP_8_BIT_DATA	(1 << 6)	/* Can the host do 8 bit transfers */
#define MMC_CAP_AGGRESSIVE_PM	(1 << 7)	/* Suspend (e)MMC/SD at idle  */
#define MMC_CAP_NONREMOVABLE	(1 << 8)	/* Nonremovable e.g. eMMC */
#define MMC_CAP_WAIT_WHILE_BUSY	(1 << 9)	/* Waits while card is busy */
#define MMC_CAP_ERASE		(1 << 10)	/* Allow erase/trim commands */
#define MMC_CAP_1_8V_DDR	(1 << 11)	/* can support */
						/* DDR mode at 1.8V */
#define MMC_CAP_1_2V_DDR	(1 << 12)	/* can support */
						/* DDR mode at 1.2V */
#define MMC_CAP_POWER_OFF_CARD	(1 << 13)	/* Can power off after boot */
#define MMC_CAP_BUS_WIDTH_TEST	(1 << 14)	/* CMD14/CMD19 bus width ok */
#define MMC_CAP_UHS_SDR12	(1 << 15)	/* Host supports UHS SDR12 mode */
#define MMC_CAP_UHS_SDR25	(1 << 16)	/* Host supports UHS SDR25 mode */
#define MMC_CAP_UHS_SDR50	(1 << 17)	/* Host supports UHS SDR50 mode */
#define MMC_CAP_UHS_SDR104	(1 << 18)	/* Host supports UHS SDR104 mode */
#define MMC_CAP_UHS_DDR50	(1 << 19)	/* Host supports UHS DDR50 mode */
#define MMC_CAP_DRIVER_TYPE_A	(1 << 23)	/* Host supports Driver Type A */
#define MMC_CAP_DRIVER_TYPE_C	(1 << 24)	/* Host supports Driver Type C */
#define MMC_CAP_DRIVER_TYPE_D	(1 << 25)	/* Host supports Driver Type D */
#define MMC_CAP_CMD_DURING_TFR	(1 << 29)	/* Commands during data transfer */
#define MMC_CAP_CMD23		(1 << 30)	/* CMD23 supported. */
#define MMC_CAP_HW_RESET	(1 << 31)	/* Hardware reset */

	u32			caps2;		/* More host capabilities */

#define MMC_CAP2_BOOTPART_NOACC	(1 << 0)	/* Boot partition no access */
#define MMC_CAP2_FULL_PWR_CYCLE	(1 << 2)	/* Can do full power cycle */
#define MMC_CAP2_HS200_1_8V_SDR	(1 << 5)        /* can support */
#define MMC_CAP2_HS200_1_2V_SDR	(1 << 6)        /* can support */
#define MMC_CAP2_HS200		(MMC_CAP2_HS200_1_8V_SDR | \
				 MMC_CAP2_HS200_1_2V_SDR)
#define MMC_CAP2_HC_ERASE_SZ	(1 << 9)	/* High-capacity erase size */
#define MMC_CAP2_CD_ACTIVE_HIGH	(1 << 10)	/* Card-detect signal active high */
#define MMC_CAP2_RO_ACTIVE_HIGH	(1 << 11)	/* Write-protect signal active high */
#define MMC_CAP2_PACKED_RD	(1 << 12)	/* Allow packed read */
#define MMC_CAP2_PACKED_WR	(1 << 13)	/* Allow packed write */
#define MMC_CAP2_PACKED_CMD	(MMC_CAP2_PACKED_RD | \
				 MMC_CAP2_PACKED_WR)
#define MMC_CAP2_NO_PRESCAN_POWERUP (1 << 14)	/* Don't power up before scan */
#define MMC_CAP2_HS400_1_8V	(1 << 15)	/* Can support HS400 1.8V */
#define MMC_CAP2_HS400_1_2V	(1 << 16)	/* Can support HS400 1.2V */
#define MMC_CAP2_HS400		(MMC_CAP2_HS400_1_8V | \
				 MMC_CAP2_HS400_1_2V)
#define MMC_CAP2_HSX00_1_2V	(MMC_CAP2_HS200_1_2V_SDR | MMC_CAP2_HS400_1_2V)
#define MMC_CAP2_SDIO_IRQ_NOTHREAD (1 << 17)
#define MMC_CAP2_NO_WRITE_PROTECT (1 << 18)	/* No physical write protect pin, assume that card is always read-write */
#define MMC_CAP2_NO_SDIO	(1 << 19)	/* Do not send SDIO commands during initialization */
#define MMC_CAP2_HS400_ES	(1 << 20)	/* Host supports enhanced strobe */
#define MMC_CAP2_NO_SD		(1 << 21)	/* Do not send SD commands during initialization */
#define MMC_CAP2_NO_MMC		(1 << 22)	/* Do not send (e)MMC commands during initialization */

	mmc_pm_flag_t		pm_caps;	/* supported pm features */

	/* host specific block data */
	unsigned int		max_seg_size;	/* see blk_queue_max_segment_size */
	unsigned short		max_segs;	/* see blk_queue_max_segments */
	unsigned short		unused;
	unsigned int		max_req_size;	/* maximum number of bytes in one req */
	unsigned int		max_blk_size;	/* maximum size of one mmc block */
	unsigned int		max_blk_count;	/* maximum number of blocks in one req */
	unsigned int		max_busy_timeout; /* max busy timeout in ms */

	/* private data */
	spinlock_t		lock;		/* lock for claim and bus ops */

	struct mmc_ios		ios;		/* current io bus settings */

	/* group bitfields together to minimize padding */
	unsigned int		use_spi_crc:1;
	unsigned int		claimed:1;	/* host exclusively claimed */
	unsigned int		bus_dead:1;	/* bus has been released */
#ifdef CONFIG_MMC_DEBUG
	unsigned int		removed:1;	/* host is being removed */
#endif
	unsigned int		can_retune:1;	/* re-tuning can be used */
	unsigned int		doing_retune:1;	/* re-tuning in progress */
	unsigned int		retune_now:1;	/* do re-tuning at next req */
	unsigned int		retune_paused:1; /* re-tuning is temporarily disabled */

	int			rescan_disable;	/* disable card detection */
	int			rescan_entered;	/* used with nonremovable devices */

	int			need_retune;	/* re-tuning is needed */
	int			hold_retune;	/* hold off re-tuning */
	unsigned int		retune_period;	/* re-tuning period in secs */
	struct timer_list	retune_timer;	/* for periodic re-tuning */

	bool			trigger_card_event; /* card_event necessary */

	struct mmc_card		*card;		/* device attached to this host */

	wait_queue_head_t	wq;
	struct task_struct	*claimer;	/* task that has host claimed */
	int			claim_cnt;	/* "claim" nesting count */

	struct delayed_work	detect;
	int			detect_change;	/* card detect flag */
	struct mmc_slot		slot;

	const struct mmc_bus_ops *bus_ops;	/* current bus driver */
	unsigned int		bus_refs;	/* reference counter */

	unsigned int		sdio_irqs;
	struct task_struct	*sdio_irq_thread;
	bool			sdio_irq_pending;
	atomic_t		sdio_irq_thread_abort;

	mmc_pm_flag_t		pm_flags;	/* requested pm features */

	struct led_trigger	*led;		/* activity led */

#ifdef CONFIG_REGULATOR
	bool			regulator_enabled; /* regulator state */
#endif
	struct mmc_supply	supply;

	struct dentry		*debugfs_root;

	struct mmc_async_req	*areq;		/* active async req */
	struct mmc_context_info	context_info;	/* async synchronization info */

	/* Ongoing data transfer that allows commands during transfer */
	struct mmc_request	*ongoing_mrq;

#ifdef CONFIG_FAIL_MMC_REQUEST
	struct fault_attr	fail_mmc_request;
#endif

	unsigned int		actual_clock;	/* Actual HC clock rate */

	unsigned int		slotno;	/* used for sdio acpi binding */

	int			dsr_req;	/* DSR value is valid */
	u32			dsr;	/* optional driver stage (DSR) value */

#ifdef CONFIG_MMC_EMBEDDED_SDIO
	struct {
		struct sdio_cis			*cis;
		struct sdio_cccr		*cccr;
		struct sdio_embedded_func	*funcs;
		int				num_funcs;
	} embedded_sdio_data;
#endif

<<<<<<< HEAD
=======
#ifdef CONFIG_BLOCK
	int			latency_hist_enabled;
	struct io_latency_state io_lat_s;
#endif

>>>>>>> 730d8a50
	unsigned long		private[0] ____cacheline_aligned;
};

struct mmc_host *mmc_alloc_host(int extra, struct device *);
int mmc_add_host(struct mmc_host *);
void mmc_remove_host(struct mmc_host *);
void mmc_free_host(struct mmc_host *);
int mmc_of_parse(struct mmc_host *host);

#ifdef CONFIG_MMC_EMBEDDED_SDIO
extern void mmc_set_embedded_sdio_data(struct mmc_host *host,
				       struct sdio_cis *cis,
				       struct sdio_cccr *cccr,
				       struct sdio_embedded_func *funcs,
				       int num_funcs);
#endif

static inline void *mmc_priv(struct mmc_host *host)
{
	return (void *)host->private;
}

#define mmc_host_is_spi(host)	((host)->caps & MMC_CAP_SPI)

#define mmc_dev(x)	((x)->parent)
#define mmc_classdev(x)	(&(x)->class_dev)
#define mmc_hostname(x)	(dev_name(&(x)->class_dev))

int mmc_power_save_host(struct mmc_host *host);
int mmc_power_restore_host(struct mmc_host *host);

void mmc_detect_change(struct mmc_host *, unsigned long delay);
void mmc_request_done(struct mmc_host *, struct mmc_request *);
void mmc_command_done(struct mmc_host *host, struct mmc_request *mrq);

static inline void mmc_signal_sdio_irq(struct mmc_host *host)
{
	host->ops->enable_sdio_irq(host, 0);
	host->sdio_irq_pending = true;
	if (host->sdio_irq_thread)
		wake_up_process(host->sdio_irq_thread);
}

void sdio_run_irqs(struct mmc_host *host);

#ifdef CONFIG_REGULATOR
int mmc_regulator_get_ocrmask(struct regulator *supply);
int mmc_regulator_set_ocr(struct mmc_host *mmc,
			struct regulator *supply,
			unsigned short vdd_bit);
int mmc_regulator_set_vqmmc(struct mmc_host *mmc, struct mmc_ios *ios);
#else
static inline int mmc_regulator_get_ocrmask(struct regulator *supply)
{
	return 0;
}

static inline int mmc_regulator_set_ocr(struct mmc_host *mmc,
				 struct regulator *supply,
				 unsigned short vdd_bit)
{
	return 0;
}

static inline int mmc_regulator_set_vqmmc(struct mmc_host *mmc,
					  struct mmc_ios *ios)
{
	return -EINVAL;
}
#endif

int mmc_regulator_get_supply(struct mmc_host *mmc);

static inline int mmc_card_is_removable(struct mmc_host *host)
{
	return !(host->caps & MMC_CAP_NONREMOVABLE);
}

static inline int mmc_card_keep_power(struct mmc_host *host)
{
	return host->pm_flags & MMC_PM_KEEP_POWER;
}

static inline int mmc_card_wake_sdio_irq(struct mmc_host *host)
{
	return host->pm_flags & MMC_PM_WAKE_SDIO_IRQ;
}

static inline int mmc_host_cmd23(struct mmc_host *host)
{
	return host->caps & MMC_CAP_CMD23;
}

static inline int mmc_boot_partition_access(struct mmc_host *host)
{
	return !(host->caps2 & MMC_CAP2_BOOTPART_NOACC);
}

static inline int mmc_host_uhs(struct mmc_host *host)
{
	return host->caps &
		(MMC_CAP_UHS_SDR12 | MMC_CAP_UHS_SDR25 |
		 MMC_CAP_UHS_SDR50 | MMC_CAP_UHS_SDR104 |
		 MMC_CAP_UHS_DDR50);
}

static inline int mmc_host_packed_wr(struct mmc_host *host)
{
	return host->caps2 & MMC_CAP2_PACKED_WR;
}

static inline int mmc_card_hs(struct mmc_card *card)
{
	return card->host->ios.timing == MMC_TIMING_SD_HS ||
		card->host->ios.timing == MMC_TIMING_MMC_HS;
}

static inline int mmc_card_uhs(struct mmc_card *card)
{
	return card->host->ios.timing >= MMC_TIMING_UHS_SDR12 &&
		card->host->ios.timing <= MMC_TIMING_UHS_DDR50;
}

static inline bool mmc_card_hs200(struct mmc_card *card)
{
	return card->host->ios.timing == MMC_TIMING_MMC_HS200;
}

static inline bool mmc_card_ddr52(struct mmc_card *card)
{
	return card->host->ios.timing == MMC_TIMING_MMC_DDR52;
}

static inline bool mmc_card_hs400(struct mmc_card *card)
{
	return card->host->ios.timing == MMC_TIMING_MMC_HS400;
}

static inline bool mmc_card_hs400es(struct mmc_card *card)
{
	return card->host->ios.enhanced_strobe;
}

void mmc_retune_timer_stop(struct mmc_host *host);

static inline void mmc_retune_needed(struct mmc_host *host)
{
	if (host->can_retune)
		host->need_retune = 1;
}

static inline void mmc_retune_recheck(struct mmc_host *host)
{
	if (host->hold_retune <= 1)
		host->retune_now = 1;
}

void mmc_retune_pause(struct mmc_host *host);
void mmc_retune_unpause(struct mmc_host *host);

#endif /* LINUX_MMC_HOST_H */<|MERGE_RESOLUTION|>--- conflicted
+++ resolved
@@ -407,14 +407,11 @@
 	} embedded_sdio_data;
 #endif
 
-<<<<<<< HEAD
-=======
 #ifdef CONFIG_BLOCK
 	int			latency_hist_enabled;
 	struct io_latency_state io_lat_s;
 #endif
 
->>>>>>> 730d8a50
 	unsigned long		private[0] ____cacheline_aligned;
 };
 
