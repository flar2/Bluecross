--- conflicted
+++ resolved
@@ -258,11 +258,7 @@
 				     void **value, size_t *len);
 int security_inode_create(struct inode *dir, struct dentry *dentry, umode_t mode);
 int security_inode_post_create(struct inode *dir, struct dentry *dentry,
-<<<<<<< HEAD
-			umode_t mode);
-=======
 					umode_t mode);
->>>>>>> 81dd673b
 int security_inode_link(struct dentry *old_dentry, struct inode *dir,
 			 struct dentry *new_dentry);
 int security_inode_unlink(struct inode *dir, struct dentry *dentry);
