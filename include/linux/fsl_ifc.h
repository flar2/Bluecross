/* Freescale Integrated Flash Controller
 *
 * Copyright 2011 Freescale Semiconductor, Inc
 *
 * Author: Dipen Dudhat <dipen.dudhat@freescale.com>
 *
 * This program is free software; you can redistribute it and/or modify
 * it under the terms of the GNU General Public License as published by
 * the Free Software Foundation; either version 2 of the License, or
 * (at your option) any later version.
 *
 * This program is distributed in the hope that it will be useful,
 * but WITHOUT ANY WARRANTY; without even the implied warranty of
 * MERCHANTABILITY or FITNESS FOR A PARTICULAR PURPOSE.  See the
 * GNU General Public License for more details.
 *
 * You should have received a copy of the GNU General Public License
 * along with this program; if not, write to the Free Software
 * Foundation, Inc., 59 Temple Place, Suite 330, Boston, MA  02111-1307  USA
 */

#ifndef __ASM_FSL_IFC_H
#define __ASM_FSL_IFC_H

#include <linux/compiler.h>
#include <linux/types.h>
#include <linux/io.h>

#include <linux/of_platform.h>
#include <linux/interrupt.h>

/*
 * The actual number of banks implemented depends on the IFC version
 *    - IFC version 1.0 implements 4 banks.
 *    - IFC version 1.1 onward implements 8 banks.
 */
#define FSL_IFC_BANK_COUNT 8

#define FSL_IFC_VERSION_MASK	0x0F0F0000
#define FSL_IFC_VERSION_1_0_0	0x01000000
#define FSL_IFC_VERSION_1_1_0	0x01010000

/*
 * CSPR - Chip Select Property Register
 */
#define CSPR_BA				0xFFFF0000
#define CSPR_BA_SHIFT			16
#define CSPR_PORT_SIZE			0x00000180
#define CSPR_PORT_SIZE_SHIFT		7
/* Port Size 8 bit */
#define CSPR_PORT_SIZE_8		0x00000080
/* Port Size 16 bit */
#define CSPR_PORT_SIZE_16		0x00000100
/* Port Size 32 bit */
#define CSPR_PORT_SIZE_32		0x00000180
/* Write Protect */
#define CSPR_WP				0x00000040
#define CSPR_WP_SHIFT			6
/* Machine Select */
#define CSPR_MSEL			0x00000006
#define CSPR_MSEL_SHIFT			1
/* NOR */
#define CSPR_MSEL_NOR			0x00000000
/* NAND */
#define CSPR_MSEL_NAND			0x00000002
/* GPCM */
#define CSPR_MSEL_GPCM			0x00000004
/* Bank Valid */
#define CSPR_V				0x00000001
#define CSPR_V_SHIFT			0

/*
 * Address Mask Register
 */
#define IFC_AMASK_MASK			0xFFFF0000
#define IFC_AMASK_SHIFT			16
#define IFC_AMASK(n)			(IFC_AMASK_MASK << \
					(__ilog2(n) - IFC_AMASK_SHIFT))

/*
 * Chip Select Option Register IFC_NAND Machine
 */
/* Enable ECC Encoder */
#define CSOR_NAND_ECC_ENC_EN		0x80000000
#define CSOR_NAND_ECC_MODE_MASK		0x30000000
/* 4 bit correction per 520 Byte sector */
#define CSOR_NAND_ECC_MODE_4		0x00000000
/* 8 bit correction per 528 Byte sector */
#define CSOR_NAND_ECC_MODE_8		0x10000000
/* Enable ECC Decoder */
#define CSOR_NAND_ECC_DEC_EN		0x04000000
/* Row Address Length */
#define CSOR_NAND_RAL_MASK		0x01800000
#define CSOR_NAND_RAL_SHIFT		20
#define CSOR_NAND_RAL_1			0x00000000
#define CSOR_NAND_RAL_2			0x00800000
#define CSOR_NAND_RAL_3			0x01000000
#define CSOR_NAND_RAL_4			0x01800000
/* Page Size 512b, 2k, 4k */
#define CSOR_NAND_PGS_MASK		0x00180000
#define CSOR_NAND_PGS_SHIFT		16
#define CSOR_NAND_PGS_512		0x00000000
#define CSOR_NAND_PGS_2K		0x00080000
#define CSOR_NAND_PGS_4K		0x00100000
#define CSOR_NAND_PGS_8K		0x00180000
/* Spare region Size */
#define CSOR_NAND_SPRZ_MASK		0x0000E000
#define CSOR_NAND_SPRZ_SHIFT		13
#define CSOR_NAND_SPRZ_16		0x00000000
#define CSOR_NAND_SPRZ_64		0x00002000
#define CSOR_NAND_SPRZ_128		0x00004000
#define CSOR_NAND_SPRZ_210		0x00006000
#define CSOR_NAND_SPRZ_218		0x00008000
#define CSOR_NAND_SPRZ_224		0x0000A000
#define CSOR_NAND_SPRZ_CSOR_EXT		0x0000C000
/* Pages Per Block */
#define CSOR_NAND_PB_MASK		0x00000700
#define CSOR_NAND_PB_SHIFT		8
#define CSOR_NAND_PB(n)		((__ilog2(n) - 5) << CSOR_NAND_PB_SHIFT)
/* Time for Read Enable High to Output High Impedance */
#define CSOR_NAND_TRHZ_MASK		0x0000001C
#define CSOR_NAND_TRHZ_SHIFT		2
#define CSOR_NAND_TRHZ_20		0x00000000
#define CSOR_NAND_TRHZ_40		0x00000004
#define CSOR_NAND_TRHZ_60		0x00000008
#define CSOR_NAND_TRHZ_80		0x0000000C
#define CSOR_NAND_TRHZ_100		0x00000010
/* Buffer control disable */
#define CSOR_NAND_BCTLD			0x00000001

/*
 * Chip Select Option Register - NOR Flash Mode
 */
/* Enable Address shift Mode */
#define CSOR_NOR_ADM_SHFT_MODE_EN	0x80000000
/* Page Read Enable from NOR device */
#define CSOR_NOR_PGRD_EN		0x10000000
/* AVD Toggle Enable during Burst Program */
#define CSOR_NOR_AVD_TGL_PGM_EN		0x01000000
/* Address Data Multiplexing Shift */
#define CSOR_NOR_ADM_MASK		0x0003E000
#define CSOR_NOR_ADM_SHIFT_SHIFT	13
#define CSOR_NOR_ADM_SHIFT(n)	((n) << CSOR_NOR_ADM_SHIFT_SHIFT)
/* Type of the NOR device hooked */
#define CSOR_NOR_NOR_MODE_AYSNC_NOR	0x00000000
#define CSOR_NOR_NOR_MODE_AVD_NOR	0x00000020
/* Time for Read Enable High to Output High Impedance */
#define CSOR_NOR_TRHZ_MASK		0x0000001C
#define CSOR_NOR_TRHZ_SHIFT		2
#define CSOR_NOR_TRHZ_20		0x00000000
#define CSOR_NOR_TRHZ_40		0x00000004
#define CSOR_NOR_TRHZ_60		0x00000008
#define CSOR_NOR_TRHZ_80		0x0000000C
#define CSOR_NOR_TRHZ_100		0x00000010
/* Buffer control disable */
#define CSOR_NOR_BCTLD			0x00000001

/*
 * Chip Select Option Register - GPCM Mode
 */
/* GPCM Mode - Normal */
#define CSOR_GPCM_GPMODE_NORMAL		0x00000000
/* GPCM Mode - GenericASIC */
#define CSOR_GPCM_GPMODE_ASIC		0x80000000
/* Parity Mode odd/even */
#define CSOR_GPCM_PARITY_EVEN		0x40000000
/* Parity Checking enable/disable */
#define CSOR_GPCM_PAR_EN		0x20000000
/* GPCM Timeout Count */
#define CSOR_GPCM_GPTO_MASK		0x0F000000
#define CSOR_GPCM_GPTO_SHIFT		24
#define CSOR_GPCM_GPTO(n)	((__ilog2(n) - 8) << CSOR_GPCM_GPTO_SHIFT)
/* GPCM External Access Termination mode for read access */
#define CSOR_GPCM_RGETA_EXT		0x00080000
/* GPCM External Access Termination mode for write access */
#define CSOR_GPCM_WGETA_EXT		0x00040000
/* Address Data Multiplexing Shift */
#define CSOR_GPCM_ADM_MASK		0x0003E000
#define CSOR_GPCM_ADM_SHIFT_SHIFT	13
#define CSOR_GPCM_ADM_SHIFT(n)	((n) << CSOR_GPCM_ADM_SHIFT_SHIFT)
/* Generic ASIC Parity error indication delay */
#define CSOR_GPCM_GAPERRD_MASK		0x00000180
#define CSOR_GPCM_GAPERRD_SHIFT		7
#define CSOR_GPCM_GAPERRD(n)	(((n) - 1) << CSOR_GPCM_GAPERRD_SHIFT)
/* Time for Read Enable High to Output High Impedance */
#define CSOR_GPCM_TRHZ_MASK		0x0000001C
#define CSOR_GPCM_TRHZ_20		0x00000000
#define CSOR_GPCM_TRHZ_40		0x00000004
#define CSOR_GPCM_TRHZ_60		0x00000008
#define CSOR_GPCM_TRHZ_80		0x0000000C
#define CSOR_GPCM_TRHZ_100		0x00000010
/* Buffer control disable */
#define CSOR_GPCM_BCTLD			0x00000001

/*
 * Ready Busy Status Register (RB_STAT)
 */
/* CSn is READY */
#define IFC_RB_STAT_READY_CS0		0x80000000
#define IFC_RB_STAT_READY_CS1		0x40000000
#define IFC_RB_STAT_READY_CS2		0x20000000
#define IFC_RB_STAT_READY_CS3		0x10000000

/*
 * General Control Register (GCR)
 */
#define IFC_GCR_MASK			0x8000F800
/* reset all IFC hardware */
#define IFC_GCR_SOFT_RST_ALL		0x80000000
/* Turnaroud Time of external buffer */
#define IFC_GCR_TBCTL_TRN_TIME		0x0000F800
#define IFC_GCR_TBCTL_TRN_TIME_SHIFT	11

/*
 * Common Event and Error Status Register (CM_EVTER_STAT)
 */
/* Chip select error */
#define IFC_CM_EVTER_STAT_CSER		0x80000000

/*
 * Common Event and Error Enable Register (CM_EVTER_EN)
 */
/* Chip select error checking enable */
#define IFC_CM_EVTER_EN_CSEREN		0x80000000

/*
 * Common Event and Error Interrupt Enable Register (CM_EVTER_INTR_EN)
 */
/* Chip select error interrupt enable */
#define IFC_CM_EVTER_INTR_EN_CSERIREN	0x80000000

/*
 * Common Transfer Error Attribute Register-0 (CM_ERATTR0)
 */
/* transaction type of error Read/Write */
#define IFC_CM_ERATTR0_ERTYP_READ	0x80000000
#define IFC_CM_ERATTR0_ERAID		0x0FF00000
#define IFC_CM_ERATTR0_ERAID_SHIFT	20
#define IFC_CM_ERATTR0_ESRCID		0x0000FF00
#define IFC_CM_ERATTR0_ESRCID_SHIFT	8

/*
 * Clock Control Register (CCR)
 */
#define IFC_CCR_MASK			0x0F0F8800
/* Clock division ratio */
#define IFC_CCR_CLK_DIV_MASK		0x0F000000
#define IFC_CCR_CLK_DIV_SHIFT		24
#define IFC_CCR_CLK_DIV(n)		((n-1) << IFC_CCR_CLK_DIV_SHIFT)
/* IFC Clock Delay */
#define IFC_CCR_CLK_DLY_MASK		0x000F0000
#define IFC_CCR_CLK_DLY_SHIFT		16
#define IFC_CCR_CLK_DLY(n)		((n) << IFC_CCR_CLK_DLY_SHIFT)
/* Invert IFC clock before sending out */
#define IFC_CCR_INV_CLK_EN		0x00008000
/* Fedback IFC Clock */
#define IFC_CCR_FB_IFC_CLK_SEL		0x00000800

/*
 * Clock Status Register (CSR)
 */
/* Clk is stable */
#define IFC_CSR_CLK_STAT_STABLE		0x80000000

/*
 * IFC_NAND Machine Specific Registers
 */
/*
 * NAND Configuration Register (NCFGR)
 */
/* Auto Boot Mode */
#define IFC_NAND_NCFGR_BOOT		0x80000000
/* Addressing Mode-ROW0+n/COL0 */
#define IFC_NAND_NCFGR_ADDR_MODE_RC0	0x00000000
/* Addressing Mode-ROW0+n/COL0+n */
#define IFC_NAND_NCFGR_ADDR_MODE_RC1	0x00400000
/* Number of loop iterations of FIR sequences for multi page operations */
#define IFC_NAND_NCFGR_NUM_LOOP_MASK	0x0000F000
#define IFC_NAND_NCFGR_NUM_LOOP_SHIFT	12
#define IFC_NAND_NCFGR_NUM_LOOP(n)	((n) << IFC_NAND_NCFGR_NUM_LOOP_SHIFT)
/* Number of wait cycles */
#define IFC_NAND_NCFGR_NUM_WAIT_MASK	0x000000FF
#define IFC_NAND_NCFGR_NUM_WAIT_SHIFT	0

/*
 * NAND Flash Command Registers (NAND_FCR0/NAND_FCR1)
 */
/* General purpose FCM flash command bytes CMD0-CMD7 */
#define IFC_NAND_FCR0_CMD0		0xFF000000
#define IFC_NAND_FCR0_CMD0_SHIFT	24
#define IFC_NAND_FCR0_CMD1		0x00FF0000
#define IFC_NAND_FCR0_CMD1_SHIFT	16
#define IFC_NAND_FCR0_CMD2		0x0000FF00
#define IFC_NAND_FCR0_CMD2_SHIFT	8
#define IFC_NAND_FCR0_CMD3		0x000000FF
#define IFC_NAND_FCR0_CMD3_SHIFT	0
#define IFC_NAND_FCR1_CMD4		0xFF000000
#define IFC_NAND_FCR1_CMD4_SHIFT	24
#define IFC_NAND_FCR1_CMD5		0x00FF0000
#define IFC_NAND_FCR1_CMD5_SHIFT	16
#define IFC_NAND_FCR1_CMD6		0x0000FF00
#define IFC_NAND_FCR1_CMD6_SHIFT	8
#define IFC_NAND_FCR1_CMD7		0x000000FF
#define IFC_NAND_FCR1_CMD7_SHIFT	0

/*
 * Flash ROW and COL Address Register (ROWn, COLn)
 */
/* Main/spare region locator */
#define IFC_NAND_COL_MS			0x80000000
/* Column Address */
#define IFC_NAND_COL_CA_MASK		0x00000FFF

/*
 * NAND Flash Byte Count Register (NAND_BC)
 */
/* Byte Count for read/Write */
#define IFC_NAND_BC			0x000001FF

/*
 * NAND Flash Instruction Registers (NAND_FIR0/NAND_FIR1/NAND_FIR2)
 */
/* NAND Machine specific opcodes OP0-OP14*/
#define IFC_NAND_FIR0_OP0		0xFC000000
#define IFC_NAND_FIR0_OP0_SHIFT		26
#define IFC_NAND_FIR0_OP1		0x03F00000
#define IFC_NAND_FIR0_OP1_SHIFT		20
#define IFC_NAND_FIR0_OP2		0x000FC000
#define IFC_NAND_FIR0_OP2_SHIFT		14
#define IFC_NAND_FIR0_OP3		0x00003F00
#define IFC_NAND_FIR0_OP3_SHIFT		8
#define IFC_NAND_FIR0_OP4		0x000000FC
#define IFC_NAND_FIR0_OP4_SHIFT		2
#define IFC_NAND_FIR1_OP5		0xFC000000
#define IFC_NAND_FIR1_OP5_SHIFT		26
#define IFC_NAND_FIR1_OP6		0x03F00000
#define IFC_NAND_FIR1_OP6_SHIFT		20
#define IFC_NAND_FIR1_OP7		0x000FC000
#define IFC_NAND_FIR1_OP7_SHIFT		14
#define IFC_NAND_FIR1_OP8		0x00003F00
#define IFC_NAND_FIR1_OP8_SHIFT		8
#define IFC_NAND_FIR1_OP9		0x000000FC
#define IFC_NAND_FIR1_OP9_SHIFT		2
#define IFC_NAND_FIR2_OP10		0xFC000000
#define IFC_NAND_FIR2_OP10_SHIFT	26
#define IFC_NAND_FIR2_OP11		0x03F00000
#define IFC_NAND_FIR2_OP11_SHIFT	20
#define IFC_NAND_FIR2_OP12		0x000FC000
#define IFC_NAND_FIR2_OP12_SHIFT	14
#define IFC_NAND_FIR2_OP13		0x00003F00
#define IFC_NAND_FIR2_OP13_SHIFT	8
#define IFC_NAND_FIR2_OP14		0x000000FC
#define IFC_NAND_FIR2_OP14_SHIFT	2

/*
 * Instruction opcodes to be programmed
 * in FIR registers- 6bits
 */
enum ifc_nand_fir_opcodes {
	IFC_FIR_OP_NOP,
	IFC_FIR_OP_CA0,
	IFC_FIR_OP_CA1,
	IFC_FIR_OP_CA2,
	IFC_FIR_OP_CA3,
	IFC_FIR_OP_RA0,
	IFC_FIR_OP_RA1,
	IFC_FIR_OP_RA2,
	IFC_FIR_OP_RA3,
	IFC_FIR_OP_CMD0,
	IFC_FIR_OP_CMD1,
	IFC_FIR_OP_CMD2,
	IFC_FIR_OP_CMD3,
	IFC_FIR_OP_CMD4,
	IFC_FIR_OP_CMD5,
	IFC_FIR_OP_CMD6,
	IFC_FIR_OP_CMD7,
	IFC_FIR_OP_CW0,
	IFC_FIR_OP_CW1,
	IFC_FIR_OP_CW2,
	IFC_FIR_OP_CW3,
	IFC_FIR_OP_CW4,
	IFC_FIR_OP_CW5,
	IFC_FIR_OP_CW6,
	IFC_FIR_OP_CW7,
	IFC_FIR_OP_WBCD,
	IFC_FIR_OP_RBCD,
	IFC_FIR_OP_BTRD,
	IFC_FIR_OP_RDSTAT,
	IFC_FIR_OP_NWAIT,
	IFC_FIR_OP_WFR,
	IFC_FIR_OP_SBRD,
	IFC_FIR_OP_UA,
	IFC_FIR_OP_RB,
};

/*
 * NAND Chip Select Register (NAND_CSEL)
 */
#define IFC_NAND_CSEL			0x0C000000
#define IFC_NAND_CSEL_SHIFT		26
#define IFC_NAND_CSEL_CS0		0x00000000
#define IFC_NAND_CSEL_CS1		0x04000000
#define IFC_NAND_CSEL_CS2		0x08000000
#define IFC_NAND_CSEL_CS3		0x0C000000

/*
 * NAND Operation Sequence Start (NANDSEQ_STRT)
 */
/* NAND Flash Operation Start */
#define IFC_NAND_SEQ_STRT_FIR_STRT	0x80000000
/* Automatic Erase */
#define IFC_NAND_SEQ_STRT_AUTO_ERS	0x00800000
/* Automatic Program */
#define IFC_NAND_SEQ_STRT_AUTO_PGM	0x00100000
/* Automatic Copyback */
#define IFC_NAND_SEQ_STRT_AUTO_CPB	0x00020000
/* Automatic Read Operation */
#define IFC_NAND_SEQ_STRT_AUTO_RD	0x00004000
/* Automatic Status Read */
#define IFC_NAND_SEQ_STRT_AUTO_STAT_RD	0x00000800

/*
 * NAND Event and Error Status Register (NAND_EVTER_STAT)
 */
/* Operation Complete */
#define IFC_NAND_EVTER_STAT_OPC		0x80000000
/* Flash Timeout Error */
#define IFC_NAND_EVTER_STAT_FTOER	0x08000000
/* Write Protect Error */
#define IFC_NAND_EVTER_STAT_WPER	0x04000000
/* ECC Error */
#define IFC_NAND_EVTER_STAT_ECCER	0x02000000
/* RCW Load Done */
#define IFC_NAND_EVTER_STAT_RCW_DN	0x00008000
/* Boot Loadr Done */
#define IFC_NAND_EVTER_STAT_BOOT_DN	0x00004000
/* Bad Block Indicator search select */
#define IFC_NAND_EVTER_STAT_BBI_SRCH_SE	0x00000800

/*
 * NAND Flash Page Read Completion Event Status Register
 * (PGRDCMPL_EVT_STAT)
 */
#define PGRDCMPL_EVT_STAT_MASK		0xFFFF0000
/* Small Page 0-15 Done */
#define PGRDCMPL_EVT_STAT_SECTION_SP(n)	(1 << (31 - (n)))
/* Large Page(2K) 0-3 Done */
#define PGRDCMPL_EVT_STAT_LP_2K(n)	(0xF << (28 - (n)*4))
/* Large Page(4K) 0-1 Done */
#define PGRDCMPL_EVT_STAT_LP_4K(n)	(0xFF << (24 - (n)*8))

/*
 * NAND Event and Error Enable Register (NAND_EVTER_EN)
 */
/* Operation complete event enable */
#define IFC_NAND_EVTER_EN_OPC_EN	0x80000000
/* Page read complete event enable */
#define IFC_NAND_EVTER_EN_PGRDCMPL_EN	0x20000000
/* Flash Timeout error enable */
#define IFC_NAND_EVTER_EN_FTOER_EN	0x08000000
/* Write Protect error enable */
#define IFC_NAND_EVTER_EN_WPER_EN	0x04000000
/* ECC error logging enable */
#define IFC_NAND_EVTER_EN_ECCER_EN	0x02000000

/*
 * NAND Event and Error Interrupt Enable Register (NAND_EVTER_INTR_EN)
 */
/* Enable interrupt for operation complete */
#define IFC_NAND_EVTER_INTR_OPCIR_EN		0x80000000
/* Enable interrupt for Page read complete */
#define IFC_NAND_EVTER_INTR_PGRDCMPLIR_EN	0x20000000
/* Enable interrupt for Flash timeout error */
#define IFC_NAND_EVTER_INTR_FTOERIR_EN		0x08000000
/* Enable interrupt for Write protect error */
#define IFC_NAND_EVTER_INTR_WPERIR_EN		0x04000000
/* Enable interrupt for ECC error*/
#define IFC_NAND_EVTER_INTR_ECCERIR_EN		0x02000000

/*
 * NAND Transfer Error Attribute Register-0 (NAND_ERATTR0)
 */
#define IFC_NAND_ERATTR0_MASK		0x0C080000
/* Error on CS0-3 for NAND */
#define IFC_NAND_ERATTR0_ERCS_CS0	0x00000000
#define IFC_NAND_ERATTR0_ERCS_CS1	0x04000000
#define IFC_NAND_ERATTR0_ERCS_CS2	0x08000000
#define IFC_NAND_ERATTR0_ERCS_CS3	0x0C000000
/* Transaction type of error Read/Write */
#define IFC_NAND_ERATTR0_ERTTYPE_READ	0x00080000

/*
 * NAND Flash Status Register (NAND_FSR)
 */
/* First byte of data read from read status op */
#define IFC_NAND_NFSR_RS0		0xFF000000
/* Second byte of data read from read status op */
#define IFC_NAND_NFSR_RS1		0x00FF0000

/*
 * ECC Error Status Registers (ECCSTAT0-ECCSTAT3)
 */
/* Number of ECC errors on sector n (n = 0-15) */
#define IFC_NAND_ECCSTAT0_ERRCNT_SECTOR0_MASK	0x0F000000
#define IFC_NAND_ECCSTAT0_ERRCNT_SECTOR0_SHIFT	24
#define IFC_NAND_ECCSTAT0_ERRCNT_SECTOR1_MASK	0x000F0000
#define IFC_NAND_ECCSTAT0_ERRCNT_SECTOR1_SHIFT	16
#define IFC_NAND_ECCSTAT0_ERRCNT_SECTOR2_MASK	0x00000F00
#define IFC_NAND_ECCSTAT0_ERRCNT_SECTOR2_SHIFT	8
#define IFC_NAND_ECCSTAT0_ERRCNT_SECTOR3_MASK	0x0000000F
#define IFC_NAND_ECCSTAT0_ERRCNT_SECTOR3_SHIFT	0
#define IFC_NAND_ECCSTAT1_ERRCNT_SECTOR4_MASK	0x0F000000
#define IFC_NAND_ECCSTAT1_ERRCNT_SECTOR4_SHIFT	24
#define IFC_NAND_ECCSTAT1_ERRCNT_SECTOR5_MASK	0x000F0000
#define IFC_NAND_ECCSTAT1_ERRCNT_SECTOR5_SHIFT	16
#define IFC_NAND_ECCSTAT1_ERRCNT_SECTOR6_MASK	0x00000F00
#define IFC_NAND_ECCSTAT1_ERRCNT_SECTOR6_SHIFT	8
#define IFC_NAND_ECCSTAT1_ERRCNT_SECTOR7_MASK	0x0000000F
#define IFC_NAND_ECCSTAT1_ERRCNT_SECTOR7_SHIFT	0
#define IFC_NAND_ECCSTAT2_ERRCNT_SECTOR8_MASK	0x0F000000
#define IFC_NAND_ECCSTAT2_ERRCNT_SECTOR8_SHIFT	24
#define IFC_NAND_ECCSTAT2_ERRCNT_SECTOR9_MASK	0x000F0000
#define IFC_NAND_ECCSTAT2_ERRCNT_SECTOR9_SHIFT	16
#define IFC_NAND_ECCSTAT2_ERRCNT_SECTOR10_MASK	0x00000F00
#define IFC_NAND_ECCSTAT2_ERRCNT_SECTOR10_SHIFT	8
#define IFC_NAND_ECCSTAT2_ERRCNT_SECTOR11_MASK	0x0000000F
#define IFC_NAND_ECCSTAT2_ERRCNT_SECTOR11_SHIFT	0
#define IFC_NAND_ECCSTAT3_ERRCNT_SECTOR12_MASK	0x0F000000
#define IFC_NAND_ECCSTAT3_ERRCNT_SECTOR12_SHIFT	24
#define IFC_NAND_ECCSTAT3_ERRCNT_SECTOR13_MASK	0x000F0000
#define IFC_NAND_ECCSTAT3_ERRCNT_SECTOR13_SHIFT	16
#define IFC_NAND_ECCSTAT3_ERRCNT_SECTOR14_MASK	0x00000F00
#define IFC_NAND_ECCSTAT3_ERRCNT_SECTOR14_SHIFT	8
#define IFC_NAND_ECCSTAT3_ERRCNT_SECTOR15_MASK	0x0000000F
#define IFC_NAND_ECCSTAT3_ERRCNT_SECTOR15_SHIFT	0

/*
 * NAND Control Register (NANDCR)
 */
#define IFC_NAND_NCR_FTOCNT_MASK	0x1E000000
#define IFC_NAND_NCR_FTOCNT_SHIFT	25
#define IFC_NAND_NCR_FTOCNT(n)	((_ilog2(n) - 8)  << IFC_NAND_NCR_FTOCNT_SHIFT)

/*
 * NAND_AUTOBOOT_TRGR
 */
/* Trigger RCW load */
#define IFC_NAND_AUTOBOOT_TRGR_RCW_LD	0x80000000
/* Trigget Auto Boot */
#define IFC_NAND_AUTOBOOT_TRGR_BOOT_LD	0x20000000

/*
 * NAND_MDR
 */
/* 1st read data byte when opcode SBRD */
#define IFC_NAND_MDR_RDATA0		0xFF000000
/* 2nd read data byte when opcode SBRD */
#define IFC_NAND_MDR_RDATA1		0x00FF0000

/*
 * NOR Machine Specific Registers
 */
/*
 * NOR Event and Error Status Register (NOR_EVTER_STAT)
 */
/* NOR Command Sequence Operation Complete */
#define IFC_NOR_EVTER_STAT_OPC_NOR	0x80000000
/* Write Protect Error */
#define IFC_NOR_EVTER_STAT_WPER		0x04000000
/* Command Sequence Timeout Error */
#define IFC_NOR_EVTER_STAT_STOER	0x01000000

/*
 * NOR Event and Error Enable Register (NOR_EVTER_EN)
 */
/* NOR Command Seq complete event enable */
#define IFC_NOR_EVTER_EN_OPCEN_NOR	0x80000000
/* Write Protect Error Checking Enable */
#define IFC_NOR_EVTER_EN_WPEREN		0x04000000
/* Timeout Error Enable */
#define IFC_NOR_EVTER_EN_STOEREN	0x01000000

/*
 * NOR Event and Error Interrupt Enable Register (NOR_EVTER_INTR_EN)
 */
/* Enable interrupt for OPC complete */
#define IFC_NOR_EVTER_INTR_OPCEN_NOR	0x80000000
/* Enable interrupt for write protect error */
#define IFC_NOR_EVTER_INTR_WPEREN	0x04000000
/* Enable interrupt for timeout error */
#define IFC_NOR_EVTER_INTR_STOEREN	0x01000000

/*
 * NOR Transfer Error Attribute Register-0 (NOR_ERATTR0)
 */
/* Source ID for error transaction */
#define IFC_NOR_ERATTR0_ERSRCID		0xFF000000
/* AXI ID for error transation */
#define IFC_NOR_ERATTR0_ERAID		0x000FF000
/* Chip select corresponds to NOR error */
#define IFC_NOR_ERATTR0_ERCS_CS0	0x00000000
#define IFC_NOR_ERATTR0_ERCS_CS1	0x00000010
#define IFC_NOR_ERATTR0_ERCS_CS2	0x00000020
#define IFC_NOR_ERATTR0_ERCS_CS3	0x00000030
/* Type of transaction read/write */
#define IFC_NOR_ERATTR0_ERTYPE_READ	0x00000001

/*
 * NOR Transfer Error Attribute Register-2 (NOR_ERATTR2)
 */
#define IFC_NOR_ERATTR2_ER_NUM_PHASE_EXP	0x000F0000
#define IFC_NOR_ERATTR2_ER_NUM_PHASE_PER	0x00000F00

/*
 * NOR Control Register (NORCR)
 */
#define IFC_NORCR_MASK			0x0F0F0000
/* No. of Address/Data Phase */
#define IFC_NORCR_NUM_PHASE_MASK	0x0F000000
#define IFC_NORCR_NUM_PHASE_SHIFT	24
#define IFC_NORCR_NUM_PHASE(n)	((n-1) << IFC_NORCR_NUM_PHASE_SHIFT)
/* Sequence Timeout Count */
#define IFC_NORCR_STOCNT_MASK		0x000F0000
#define IFC_NORCR_STOCNT_SHIFT		16
#define IFC_NORCR_STOCNT(n)	((__ilog2(n) - 8) << IFC_NORCR_STOCNT_SHIFT)

/*
 * GPCM Machine specific registers
 */
/*
 * GPCM Event and Error Status Register (GPCM_EVTER_STAT)
 */
/* Timeout error */
#define IFC_GPCM_EVTER_STAT_TOER	0x04000000
/* Parity error */
#define IFC_GPCM_EVTER_STAT_PER		0x01000000

/*
 * GPCM Event and Error Enable Register (GPCM_EVTER_EN)
 */
/* Timeout error enable */
#define IFC_GPCM_EVTER_EN_TOER_EN	0x04000000
/* Parity error enable */
#define IFC_GPCM_EVTER_EN_PER_EN	0x01000000

/*
 * GPCM Event and Error Interrupt Enable Register (GPCM_EVTER_INTR_EN)
 */
/* Enable Interrupt for timeout error */
#define IFC_GPCM_EEIER_TOERIR_EN	0x04000000
/* Enable Interrupt for Parity error */
#define IFC_GPCM_EEIER_PERIR_EN		0x01000000

/*
 * GPCM Transfer Error Attribute Register-0 (GPCM_ERATTR0)
 */
/* Source ID for error transaction */
#define IFC_GPCM_ERATTR0_ERSRCID	0xFF000000
/* AXI ID for error transaction */
#define IFC_GPCM_ERATTR0_ERAID		0x000FF000
/* Chip select corresponds to GPCM error */
#define IFC_GPCM_ERATTR0_ERCS_CS0	0x00000000
#define IFC_GPCM_ERATTR0_ERCS_CS1	0x00000040
#define IFC_GPCM_ERATTR0_ERCS_CS2	0x00000080
#define IFC_GPCM_ERATTR0_ERCS_CS3	0x000000C0
/* Type of transaction read/Write */
#define IFC_GPCM_ERATTR0_ERTYPE_READ	0x00000001

/*
 * GPCM Transfer Error Attribute Register-2 (GPCM_ERATTR2)
 */
/* On which beat of address/data parity error is observed */
#define IFC_GPCM_ERATTR2_PERR_BEAT		0x00000C00
/* Parity Error on byte */
#define IFC_GPCM_ERATTR2_PERR_BYTE		0x000000F0
/* Parity Error reported in addr or data phase */
#define IFC_GPCM_ERATTR2_PERR_DATA_PHASE	0x00000001

/*
 * GPCM Status Register (GPCM_STAT)
 */
#define IFC_GPCM_STAT_BSY		0x80000000  /* GPCM is busy */

/*
 * IFC Controller NAND Machine registers
 */
struct fsl_ifc_nand {
	__be32 ncfgr;
	u32 res1[0x4];
	__be32 nand_fcr0;
	__be32 nand_fcr1;
	u32 res2[0x8];
	__be32 row0;
	u32 res3;
	__be32 col0;
	u32 res4;
	__be32 row1;
	u32 res5;
	__be32 col1;
	u32 res6;
	__be32 row2;
	u32 res7;
	__be32 col2;
	u32 res8;
	__be32 row3;
	u32 res9;
	__be32 col3;
	u32 res10[0x24];
	__be32 nand_fbcr;
	u32 res11;
	__be32 nand_fir0;
	__be32 nand_fir1;
	__be32 nand_fir2;
	u32 res12[0x10];
	__be32 nand_csel;
	u32 res13;
	__be32 nandseq_strt;
	u32 res14;
	__be32 nand_evter_stat;
	u32 res15;
	__be32 pgrdcmpl_evt_stat;
	u32 res16[0x2];
	__be32 nand_evter_en;
	u32 res17[0x2];
	__be32 nand_evter_intr_en;
	u32 res18[0x2];
	__be32 nand_erattr0;
	__be32 nand_erattr1;
	u32 res19[0x10];
	__be32 nand_fsr;
	u32 res20;
	__be32 nand_eccstat[4];
	u32 res21[0x20];
	__be32 nanndcr;
	u32 res22[0x2];
	__be32 nand_autoboot_trgr;
	u32 res23;
	__be32 nand_mdr;
	u32 res24[0x5C];
};

/*
 * IFC controller NOR Machine registers
 */
struct fsl_ifc_nor {
	__be32 nor_evter_stat;
	u32 res1[0x2];
	__be32 nor_evter_en;
	u32 res2[0x2];
	__be32 nor_evter_intr_en;
	u32 res3[0x2];
	__be32 nor_erattr0;
	__be32 nor_erattr1;
	__be32 nor_erattr2;
	u32 res4[0x4];
	__be32 norcr;
	u32 res5[0xEF];
};

/*
 * IFC controller GPCM Machine registers
 */
struct fsl_ifc_gpcm {
	__be32 gpcm_evter_stat;
	u32 res1[0x2];
	__be32 gpcm_evter_en;
	u32 res2[0x2];
	__be32 gpcm_evter_intr_en;
	u32 res3[0x2];
	__be32 gpcm_erattr0;
	__be32 gpcm_erattr1;
	__be32 gpcm_erattr2;
	__be32 gpcm_stat;
	u32 res4[0x1F3];
};

/*
 * IFC Controller Registers
 */
struct fsl_ifc_regs {
	__be32 ifc_rev;
	u32 res1[0x2];
	struct {
		__be32 cspr_ext;
		__be32 cspr;
		u32 res2;
	} cspr_cs[FSL_IFC_BANK_COUNT];
	u32 res3[0xd];
	struct {
		__be32 amask;
		u32 res4[0x2];
	} amask_cs[FSL_IFC_BANK_COUNT];
<<<<<<< HEAD
	u32 res5[0x18];
=======
	u32 res5[0xc];
>>>>>>> 68f29815
	struct {
		__be32 csor;
		__be32 csor_ext;
		u32 res6;
	} csor_cs[FSL_IFC_BANK_COUNT];
<<<<<<< HEAD
	u32 res7[0x18];
=======
	u32 res7[0xc];
>>>>>>> 68f29815
	struct {
		__be32 ftim[4];
		u32 res8[0x8];
	} ftim_cs[FSL_IFC_BANK_COUNT];
	u32 res9[0x30];
	__be32 rb_stat;
	u32 res10[0x2];
	__be32 ifc_gcr;
	u32 res11[0x2];
	__be32 cm_evter_stat;
	u32 res12[0x2];
	__be32 cm_evter_en;
	u32 res13[0x2];
	__be32 cm_evter_intr_en;
	u32 res14[0x2];
	__be32 cm_erattr0;
	__be32 cm_erattr1;
	u32 res15[0x2];
	__be32 ifc_ccr;
	__be32 ifc_csr;
	u32 res16[0x2EB];
	struct fsl_ifc_nand ifc_nand;
	struct fsl_ifc_nor ifc_nor;
	struct fsl_ifc_gpcm ifc_gpcm;
};

extern unsigned int convert_ifc_address(phys_addr_t addr_base);
extern int fsl_ifc_find(phys_addr_t addr_base);

/* overview of the fsl ifc controller */

struct fsl_ifc_ctrl {
	/* device info */
	struct device			*dev;
	struct fsl_ifc_regs __iomem	*regs;
	int				irq;
	int				nand_irq;
	spinlock_t			lock;
	void				*nand;
	int				version;
	int				banks;

	u32 nand_stat;
	wait_queue_head_t nand_wait;
};

extern struct fsl_ifc_ctrl *fsl_ifc_ctrl_dev;


#endif /* __ASM_FSL_IFC_H */<|MERGE_RESOLUTION|>--- conflicted
+++ resolved
@@ -790,21 +790,13 @@
 		__be32 amask;
 		u32 res4[0x2];
 	} amask_cs[FSL_IFC_BANK_COUNT];
-<<<<<<< HEAD
-	u32 res5[0x18];
-=======
 	u32 res5[0xc];
->>>>>>> 68f29815
 	struct {
 		__be32 csor;
 		__be32 csor_ext;
 		u32 res6;
 	} csor_cs[FSL_IFC_BANK_COUNT];
-<<<<<<< HEAD
-	u32 res7[0x18];
-=======
 	u32 res7[0xc];
->>>>>>> 68f29815
 	struct {
 		__be32 ftim[4];
 		u32 res8[0x8];
