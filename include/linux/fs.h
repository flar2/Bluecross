#ifndef _LINUX_FS_H
#define _LINUX_FS_H

#include <linux/linkage.h>
#include <linux/wait.h>
#include <linux/kdev_t.h>
#include <linux/dcache.h>
#include <linux/path.h>
#include <linux/stat.h>
#include <linux/cache.h>
#include <linux/list.h>
#include <linux/list_lru.h>
#include <linux/llist.h>
#include <linux/radix-tree.h>
#include <linux/rbtree.h>
#include <linux/init.h>
#include <linux/pid.h>
#include <linux/bug.h>
#include <linux/mutex.h>
#include <linux/rwsem.h>
#include <linux/mm_types.h>
#include <linux/capability.h>
#include <linux/semaphore.h>
#include <linux/fcntl.h>
#include <linux/fiemap.h>
#include <linux/rculist_bl.h>
#include <linux/atomic.h>
#include <linux/shrinker.h>
#include <linux/migrate_mode.h>
#include <linux/uidgid.h>
#include <linux/lockdep.h>
#include <linux/percpu-rwsem.h>
#include <linux/blk_types.h>
#include <linux/workqueue.h>
#include <linux/percpu-rwsem.h>
#include <linux/delayed_call.h>

#include <asm/byteorder.h>
#include <uapi/linux/fs.h>

struct backing_dev_info;
struct bdi_writeback;
struct export_operations;
struct hd_geometry;
struct iovec;
struct kiocb;
struct kobject;
struct pipe_inode_info;
struct poll_table_struct;
struct kstatfs;
struct vm_area_struct;
struct vfsmount;
struct cred;
struct swap_info_struct;
struct seq_file;
struct workqueue_struct;
struct iov_iter;
struct fscrypt_info;
struct fscrypt_operations;
struct fsverity_info;
struct fsverity_operations;

extern void __init inode_init(void);
extern void __init inode_init_early(void);
extern void __init files_init(void);
extern void __init files_maxfiles_init(void);

extern struct files_stat_struct files_stat;
extern unsigned long get_max_files(void);
extern unsigned int sysctl_nr_open;
extern struct inodes_stat_t inodes_stat;
extern int leases_enable, lease_break_time;
extern int sysctl_protected_symlinks;
extern int sysctl_protected_hardlinks;
extern int sysctl_protected_fifos;
extern int sysctl_protected_regular;

struct buffer_head;
typedef int (get_block_t)(struct inode *inode, sector_t iblock,
			struct buffer_head *bh_result, int create);
typedef int (dio_iodone_t)(struct kiocb *iocb, loff_t offset,
			ssize_t bytes, void *private);

#define MAY_EXEC		0x00000001
#define MAY_WRITE		0x00000002
#define MAY_READ		0x00000004
#define MAY_APPEND		0x00000008
#define MAY_ACCESS		0x00000010
#define MAY_OPEN		0x00000020
#define MAY_CHDIR		0x00000040
/* called from RCU mode, don't block */
#define MAY_NOT_BLOCK		0x00000080

/*
 * flags in file.f_mode.  Note that FMODE_READ and FMODE_WRITE must correspond
 * to O_WRONLY and O_RDWR via the strange trick in __dentry_open()
 */

/* file is open for reading */
#define FMODE_READ		((__force fmode_t)0x1)
/* file is open for writing */
#define FMODE_WRITE		((__force fmode_t)0x2)
/* file is seekable */
#define FMODE_LSEEK		((__force fmode_t)0x4)
/* file can be accessed using pread */
#define FMODE_PREAD		((__force fmode_t)0x8)
/* file can be accessed using pwrite */
#define FMODE_PWRITE		((__force fmode_t)0x10)
/* File is opened for execution with sys_execve / sys_uselib */
#define FMODE_EXEC		((__force fmode_t)0x20)
/* File is opened with O_NDELAY (only set for block devices) */
#define FMODE_NDELAY		((__force fmode_t)0x40)
/* File is opened with O_EXCL (only set for block devices) */
#define FMODE_EXCL		((__force fmode_t)0x80)
/* File is opened using open(.., 3, ..) and is writeable only for ioctls
   (specialy hack for floppy.c) */
#define FMODE_WRITE_IOCTL	((__force fmode_t)0x100)
/* 32bit hashes as llseek() offset (for directories) */
#define FMODE_32BITHASH         ((__force fmode_t)0x200)
/* 64bit hashes as llseek() offset (for directories) */
#define FMODE_64BITHASH         ((__force fmode_t)0x400)

/*
 * Don't update ctime and mtime.
 *
 * Currently a special hack for the XFS open_by_handle ioctl, but we'll
 * hopefully graduate it to a proper O_CMTIME flag supported by open(2) soon.
 */
#define FMODE_NOCMTIME		((__force fmode_t)0x800)

/* Expect random access pattern */
#define FMODE_RANDOM		((__force fmode_t)0x1000)

/* File is huge (eg. /dev/kmem): treat loff_t as unsigned */
#define FMODE_UNSIGNED_OFFSET	((__force fmode_t)0x2000)

/* File is opened with O_PATH; almost nothing can be done with it */
#define FMODE_PATH		((__force fmode_t)0x4000)

/* File needs atomic accesses to f_pos */
#define FMODE_ATOMIC_POS	((__force fmode_t)0x8000)
/* Write access to underlying fs */
#define FMODE_WRITER		((__force fmode_t)0x10000)
/* Has read method(s) */
#define FMODE_CAN_READ          ((__force fmode_t)0x20000)
/* Has write method(s) */
#define FMODE_CAN_WRITE         ((__force fmode_t)0x40000)

/* File is stream-like */
#define FMODE_STREAM		((__force fmode_t)0x200000)

/* File was opened by fanotify and shouldn't generate fanotify events */
#define FMODE_NONOTIFY		((__force fmode_t)0x4000000)

/* File is capable of returning -EAGAIN if I/O will block */
#define FMODE_NOWAIT		((__force fmode_t)0x8000000)

/*
 * Flag for rw_copy_check_uvector and compat_rw_copy_check_uvector
 * that indicates that they should check the contents of the iovec are
 * valid, but not check the memory that the iovec elements
 * points too.
 */
#define CHECK_IOVEC_ONLY -1

/*
 * The below are the various read and write flags that we support. Some of
 * them include behavioral modifiers that send information down to the
 * block layer and IO scheduler. They should be used along with a req_op.
 * Terminology:
 *
 *	The block layer uses device plugging to defer IO a little bit, in
 *	the hope that we will see more IO very shortly. This increases
 *	coalescing of adjacent IO and thus reduces the number of IOs we
 *	have to send to the device. It also allows for better queuing,
 *	if the IO isn't mergeable. If the caller is going to be waiting
 *	for the IO, then he must ensure that the device is unplugged so
 *	that the IO is dispatched to the driver.
 *
 *	All IO is handled async in Linux. This is fine for background
 *	writes, but for reads or writes that someone waits for completion
 *	on, we want to notify the block layer and IO scheduler so that they
 *	know about it. That allows them to make better scheduling
 *	decisions. So when the below references 'sync' and 'async', it
 *	is referencing this priority hint.
 *
 * With that in mind, the available types are:
 *
 * READ			A normal read operation. Device will be plugged.
 * READ_SYNC		A synchronous read. Device is not plugged, caller can
 *			immediately wait on this read without caring about
 *			unplugging.
 * WRITE		A normal async write. Device will be plugged.
 * WRITE_SYNC		Synchronous write. Identical to WRITE, but passes down
 *			the hint that someone will be waiting on this IO
 *			shortly. The write equivalent of READ_SYNC.
 * WRITE_ODIRECT	Special case write for O_DIRECT only.
 * WRITE_FLUSH		Like WRITE_SYNC but with preceding cache flush.
 * WRITE_FUA		Like WRITE_SYNC but data is guaranteed to be on
 *			non-volatile media on completion.
 * WRITE_FLUSH_FUA	Combination of WRITE_FLUSH and FUA. The IO is preceded
 *			by a cache flush and data is guaranteed to be on
 *			non-volatile media on completion.
 *
 */
#define RW_MASK			REQ_OP_WRITE

#define READ			REQ_OP_READ
#define WRITE			REQ_OP_WRITE

#define READ_SYNC		REQ_SYNC
#define WRITE_SYNC		(REQ_SYNC | REQ_NOIDLE)
#define WRITE_ODIRECT		REQ_SYNC
#define WRITE_FLUSH		(REQ_SYNC | REQ_NOIDLE | REQ_PREFLUSH)
#define WRITE_FUA		(REQ_SYNC | REQ_NOIDLE | REQ_FUA)
#define WRITE_FLUSH_FUA		(REQ_SYNC | REQ_NOIDLE | REQ_PREFLUSH | REQ_FUA)

/*
 * Attribute flags.  These should be or-ed together to figure out what
 * has been changed!
 */
#define ATTR_MODE	(1 << 0)
#define ATTR_UID	(1 << 1)
#define ATTR_GID	(1 << 2)
#define ATTR_SIZE	(1 << 3)
#define ATTR_ATIME	(1 << 4)
#define ATTR_MTIME	(1 << 5)
#define ATTR_CTIME	(1 << 6)
#define ATTR_ATIME_SET	(1 << 7)
#define ATTR_MTIME_SET	(1 << 8)
#define ATTR_FORCE	(1 << 9) /* Not a change, but a change it */
#define ATTR_ATTR_FLAG	(1 << 10)
#define ATTR_KILL_SUID	(1 << 11)
#define ATTR_KILL_SGID	(1 << 12)
#define ATTR_FILE	(1 << 13)
#define ATTR_KILL_PRIV	(1 << 14)
#define ATTR_OPEN	(1 << 15) /* Truncating from open(O_TRUNC) */
#define ATTR_TIMES_SET	(1 << 16)
#define ATTR_TOUCH	(1 << 17)

/*
 * Whiteout is represented by a char device.  The following constants define the
 * mode and device number to use.
 */
#define WHITEOUT_MODE 0
#define WHITEOUT_DEV 0

/*
 * This is the Inode Attributes structure, used for notify_change().  It
 * uses the above definitions as flags, to know which values have changed.
 * Also, in this manner, a Filesystem can look at only the values it cares
 * about.  Basically, these are the attributes that the VFS layer can
 * request to change from the FS layer.
 *
 * Derek Atkins <warlord@MIT.EDU> 94-10-20
 */
struct iattr {
	unsigned int	ia_valid;
	umode_t		ia_mode;
	kuid_t		ia_uid;
	kgid_t		ia_gid;
	loff_t		ia_size;
	struct timespec	ia_atime;
	struct timespec	ia_mtime;
	struct timespec	ia_ctime;

	/*
	 * Not an attribute, but an auxiliary info for filesystems wanting to
	 * implement an ftruncate() like method.  NOTE: filesystem should
	 * check for (ia_valid & ATTR_FILE), and not for (ia_file != NULL).
	 */
	struct file	*ia_file;
};

/*
 * Includes for diskquotas.
 */
#include <linux/quota.h>

/*
 * Maximum number of layers of fs stack.  Needs to be limited to
 * prevent kernel stack overflow
 */
#define FILESYSTEM_MAX_STACK_DEPTH 2

/** 
 * enum positive_aop_returns - aop return codes with specific semantics
 *
 * @AOP_WRITEPAGE_ACTIVATE: Informs the caller that page writeback has
 * 			    completed, that the page is still locked, and
 * 			    should be considered active.  The VM uses this hint
 * 			    to return the page to the active list -- it won't
 * 			    be a candidate for writeback again in the near
 * 			    future.  Other callers must be careful to unlock
 * 			    the page if they get this return.  Returned by
 * 			    writepage(); 
 *
 * @AOP_TRUNCATED_PAGE: The AOP method that was handed a locked page has
 *  			unlocked it and the page might have been truncated.
 *  			The caller should back up to acquiring a new page and
 *  			trying again.  The aop will be taking reasonable
 *  			precautions not to livelock.  If the caller held a page
 *  			reference, it should drop it before retrying.  Returned
 *  			by readpage().
 *
 * address_space_operation functions return these large constants to indicate
 * special semantics to the caller.  These are much larger than the bytes in a
 * page to allow for functions that return the number of bytes operated on in a
 * given page.
 */

enum positive_aop_returns {
	AOP_WRITEPAGE_ACTIVATE	= 0x80000,
	AOP_TRUNCATED_PAGE	= 0x80001,
};

#define AOP_FLAG_UNINTERRUPTIBLE	0x0001 /* will not do a short write */
#define AOP_FLAG_CONT_EXPAND		0x0002 /* called from cont_expand */
#define AOP_FLAG_NOFS			0x0004 /* used by filesystem to direct
						* helper code (eg buffer layer)
						* to clear GFP_FS from alloc */

/*
 * oh the beauties of C type declarations.
 */
struct page;
struct address_space;
struct writeback_control;

/*
 * Write life time hint values.
 */
enum rw_hint {
	WRITE_LIFE_NOT_SET	= 0,
	WRITE_LIFE_NONE		= RWH_WRITE_LIFE_NONE,
	WRITE_LIFE_SHORT	= RWH_WRITE_LIFE_SHORT,
	WRITE_LIFE_MEDIUM	= RWH_WRITE_LIFE_MEDIUM,
	WRITE_LIFE_LONG		= RWH_WRITE_LIFE_LONG,
	WRITE_LIFE_EXTREME	= RWH_WRITE_LIFE_EXTREME,
};

#define IOCB_EVENTFD		(1 << 0)
#define IOCB_APPEND		(1 << 1)
#define IOCB_DIRECT		(1 << 2)
#define IOCB_HIPRI		(1 << 3)
#define IOCB_DSYNC		(1 << 4)
#define IOCB_SYNC		(1 << 5)
#define IOCB_WRITE		(1 << 6)
#define IOCB_NOWAIT		(1 << 7)

struct kiocb {
	struct file		*ki_filp;
	loff_t			ki_pos;
	void (*ki_complete)(struct kiocb *iocb, long ret, long ret2);
	void			*private;
	int			ki_flags;
	enum rw_hint		ki_hint;
};

static inline bool is_sync_kiocb(struct kiocb *kiocb)
{
	return kiocb->ki_complete == NULL;
}

static inline int iocb_flags(struct file *file);

static inline void init_sync_kiocb(struct kiocb *kiocb, struct file *filp)
{
	*kiocb = (struct kiocb) {
		.ki_filp = filp,
		.ki_flags = iocb_flags(filp),
	};
}

/*
 * "descriptor" for what we're up to with a read.
 * This allows us to use the same read code yet
 * have multiple different users of the data that
 * we read from a file.
 *
 * The simplest case just copies the data to user
 * mode.
 */
typedef struct {
	size_t written;
	size_t count;
	union {
		char __user *buf;
		void *data;
	} arg;
	int error;
} read_descriptor_t;

typedef int (*read_actor_t)(read_descriptor_t *, struct page *,
		unsigned long, unsigned long);

struct address_space_operations {
	int (*writepage)(struct page *page, struct writeback_control *wbc);
	int (*readpage)(struct file *, struct page *);

	/* Write back some dirty pages from this mapping. */
	int (*writepages)(struct address_space *, struct writeback_control *);

	/* Set a page dirty.  Return true if this dirtied it */
	int (*set_page_dirty)(struct page *page);

	int (*readpages)(struct file *filp, struct address_space *mapping,
			struct list_head *pages, unsigned nr_pages);

	int (*write_begin)(struct file *, struct address_space *mapping,
				loff_t pos, unsigned len, unsigned flags,
				struct page **pagep, void **fsdata);
	int (*write_end)(struct file *, struct address_space *mapping,
				loff_t pos, unsigned len, unsigned copied,
				struct page *page, void *fsdata);

	/* Unfortunately this kludge is needed for FIBMAP. Don't use it */
	sector_t (*bmap)(struct address_space *, sector_t);
	void (*invalidatepage) (struct page *, unsigned int, unsigned int);
	int (*releasepage) (struct page *, gfp_t);
	void (*freepage)(struct page *);
	ssize_t (*direct_IO)(struct kiocb *, struct iov_iter *iter);
	/*
	 * migrate the contents of a page to the specified target. If
	 * migrate_mode is MIGRATE_ASYNC, it must not block.
	 */
	int (*migratepage) (struct address_space *,
			struct page *, struct page *, enum migrate_mode);
	bool (*isolate_page)(struct page *, isolate_mode_t);
	void (*putback_page)(struct page *);
	int (*launder_page) (struct page *);
	int (*is_partially_uptodate) (struct page *, unsigned long,
					unsigned long);
	void (*is_dirty_writeback) (struct page *, bool *, bool *);
	int (*error_remove_page)(struct address_space *, struct page *);

	/* swapfile support */
	int (*swap_activate)(struct swap_info_struct *sis, struct file *file,
				sector_t *span);
	void (*swap_deactivate)(struct file *file);
};

extern const struct address_space_operations empty_aops;

/*
 * pagecache_write_begin/pagecache_write_end must be used by general code
 * to write into the pagecache.
 */
int pagecache_write_begin(struct file *, struct address_space *mapping,
				loff_t pos, unsigned len, unsigned flags,
				struct page **pagep, void **fsdata);

int pagecache_write_end(struct file *, struct address_space *mapping,
				loff_t pos, unsigned len, unsigned copied,
				struct page *page, void *fsdata);

struct address_space {
	struct inode		*host;		/* owner: inode, block_device */
	struct radix_tree_root	page_tree;	/* radix tree of all pages */
	spinlock_t		tree_lock;	/* and lock protecting it */
	atomic_t		i_mmap_writable;/* count VM_SHARED mappings */
	struct rb_root		i_mmap;		/* tree of private and shared mappings */
	struct rw_semaphore	i_mmap_rwsem;	/* protect tree, count, list */
	/* Protected by tree_lock together with the radix tree */
	unsigned long		nrpages;	/* number of total pages */
	/* number of shadow or DAX exceptional entries */
	unsigned long		nrexceptional;
	pgoff_t			writeback_index;/* writeback starts here */
	const struct address_space_operations *a_ops;	/* methods */
	unsigned long		flags;		/* error bits */
	spinlock_t		private_lock;	/* for use by the address_space */
	gfp_t			gfp_mask;	/* implicit gfp mask for allocations */
	struct list_head	private_list;	/* ditto */
	void			*private_data;	/* ditto */
} __attribute__((aligned(sizeof(long))));
	/*
	 * On most architectures that alignment is already the case; but
	 * must be enforced here for CRIS, to let the least significant bit
	 * of struct page's "mapping" pointer be used for PAGE_MAPPING_ANON.
	 */
struct request_queue;

struct block_device {
	dev_t			bd_dev;  /* not a kdev_t - it's a search key */
	int			bd_openers;
	struct inode *		bd_inode;	/* will die */
	struct super_block *	bd_super;
	struct mutex		bd_mutex;	/* open/close mutex */
	void *			bd_claiming;
	void *			bd_holder;
	int			bd_holders;
	bool			bd_write_holder;
#ifdef CONFIG_SYSFS
	struct list_head	bd_holder_disks;
#endif
	struct block_device *	bd_contains;
	unsigned		bd_block_size;
	struct hd_struct *	bd_part;
	/* number of times partitions within this device have been opened. */
	unsigned		bd_part_count;
	int			bd_invalidated;
	struct gendisk *	bd_disk;
	struct request_queue *  bd_queue;
	struct backing_dev_info *bd_bdi;
	struct list_head	bd_list;
	/*
	 * Private data.  You must have bd_claim'ed the block_device
	 * to use this.  NOTE:  bd_claim allows an owner to claim
	 * the same device multiple times, the owner must take special
	 * care to not mess up bd_private for that case.
	 */
	unsigned long		bd_private;

	/* The counter of freeze processes */
	int			bd_fsfreeze_count;
	/* Mutex for freeze */
	struct mutex		bd_fsfreeze_mutex;
};

/*
 * Radix-tree tags, for tagging dirty and writeback pages within the pagecache
 * radix trees
 */
#define PAGECACHE_TAG_DIRTY	0
#define PAGECACHE_TAG_WRITEBACK	1
#define PAGECACHE_TAG_TOWRITE	2

int mapping_tagged(struct address_space *mapping, int tag);

static inline void i_mmap_lock_write(struct address_space *mapping)
{
	down_write(&mapping->i_mmap_rwsem);
}

static inline void i_mmap_unlock_write(struct address_space *mapping)
{
	up_write(&mapping->i_mmap_rwsem);
}

static inline void i_mmap_lock_read(struct address_space *mapping)
{
	down_read(&mapping->i_mmap_rwsem);
}

static inline void i_mmap_unlock_read(struct address_space *mapping)
{
	up_read(&mapping->i_mmap_rwsem);
}

/*
 * Might pages of this file be mapped into userspace?
 */
static inline int mapping_mapped(struct address_space *mapping)
{
	return	!RB_EMPTY_ROOT(&mapping->i_mmap);
}

/*
 * Might pages of this file have been modified in userspace?
 * Note that i_mmap_writable counts all VM_SHARED vmas: do_mmap_pgoff
 * marks vma as VM_SHARED if it is shared, and the file was opened for
 * writing i.e. vma may be mprotected writable even if now readonly.
 *
 * If i_mmap_writable is negative, no new writable mappings are allowed. You
 * can only deny writable mappings, if none exists right now.
 */
static inline int mapping_writably_mapped(struct address_space *mapping)
{
	return atomic_read(&mapping->i_mmap_writable) > 0;
}

static inline int mapping_map_writable(struct address_space *mapping)
{
	return atomic_inc_unless_negative(&mapping->i_mmap_writable) ?
		0 : -EPERM;
}

static inline void mapping_unmap_writable(struct address_space *mapping)
{
	atomic_dec(&mapping->i_mmap_writable);
}

static inline int mapping_deny_writable(struct address_space *mapping)
{
	return atomic_dec_unless_positive(&mapping->i_mmap_writable) ?
		0 : -EBUSY;
}

static inline void mapping_allow_writable(struct address_space *mapping)
{
	atomic_inc(&mapping->i_mmap_writable);
}

/*
 * Use sequence counter to get consistent i_size on 32-bit processors.
 */
#if BITS_PER_LONG==32 && defined(CONFIG_SMP)
#include <linux/seqlock.h>
#define __NEED_I_SIZE_ORDERED
#define i_size_ordered_init(inode) seqcount_init(&inode->i_size_seqcount)
#else
#define i_size_ordered_init(inode) do { } while (0)
#endif

struct posix_acl;
#define ACL_NOT_CACHED ((void *)(-1))
#define ACL_DONT_CACHE ((void *)(-3))

static inline struct posix_acl *
uncached_acl_sentinel(struct task_struct *task)
{
	return (void *)task + 1;
}

static inline bool
is_uncached_acl(struct posix_acl *acl)
{
	return (long)acl & 1;
}

#define IOP_FASTPERM	0x0001
#define IOP_LOOKUP	0x0002
#define IOP_NOFOLLOW	0x0004
#define IOP_XATTR	0x0008

/*
 * Keep mostly read-only and often accessed (especially for
 * the RCU path lookup and 'stat' data) fields at the beginning
 * of the 'struct inode'
 */
struct inode {
	umode_t			i_mode;
	unsigned short		i_opflags;
	kuid_t			i_uid;
	kgid_t			i_gid;
	unsigned int		i_flags;

#ifdef CONFIG_FS_POSIX_ACL
	struct posix_acl	*i_acl;
	struct posix_acl	*i_default_acl;
#endif

	const struct inode_operations	*i_op;
	struct super_block	*i_sb;
	struct address_space	*i_mapping;

#ifdef CONFIG_SECURITY
	void			*i_security;
#endif

	/* Stat data, not accessed from path walking */
	unsigned long		i_ino;
	/*
	 * Filesystems may only read i_nlink directly.  They shall use the
	 * following functions for modification:
	 *
	 *    (set|clear|inc|drop)_nlink
	 *    inode_(inc|dec)_link_count
	 */
	union {
		const unsigned int i_nlink;
		unsigned int __i_nlink;
	};
	dev_t			i_rdev;
	loff_t			i_size;
	struct timespec		i_atime;
	struct timespec		i_mtime;
	struct timespec		i_ctime;
	spinlock_t		i_lock;	/* i_blocks, i_bytes, maybe i_size */
	unsigned short          i_bytes;
	unsigned int		i_blkbits;
	enum rw_hint		i_write_hint;
	blkcnt_t		i_blocks;

#ifdef __NEED_I_SIZE_ORDERED
	seqcount_t		i_size_seqcount;
#endif

	/* Misc */
	unsigned long		i_state;
	struct rw_semaphore	i_rwsem;

	unsigned long		dirtied_when;	/* jiffies of first dirtying */
	unsigned long		dirtied_time_when;

	struct hlist_node	i_hash;
	struct list_head	i_io_list;	/* backing dev IO list */
#ifdef CONFIG_CGROUP_WRITEBACK
	struct bdi_writeback	*i_wb;		/* the associated cgroup wb */

	/* foreign inode detection, see wbc_detach_inode() */
	int			i_wb_frn_winner;
	u16			i_wb_frn_avg_time;
	u16			i_wb_frn_history;
#endif
	struct list_head	i_lru;		/* inode LRU list */
	struct list_head	i_sb_list;
	struct list_head	i_wb_list;	/* backing dev writeback list */
	union {
		struct hlist_head	i_dentry;
		struct rcu_head		i_rcu;
	};
	u64			i_version;
	atomic64_t		i_sequence; /* see futex */
	atomic_t		i_count;
	atomic_t		i_dio_count;
	atomic_t		i_writecount;
#ifdef CONFIG_IMA
	atomic_t		i_readcount; /* struct files open RO */
#endif
	const struct file_operations	*i_fop;	/* former ->i_op->default_file_ops */
	struct file_lock_context	*i_flctx;
	struct address_space	i_data;
	struct list_head	i_devices;
	union {
		struct pipe_inode_info	*i_pipe;
		struct block_device	*i_bdev;
		struct cdev		*i_cdev;
		char			*i_link;
		unsigned		i_dir_seq;
	};

	__u32			i_generation;

#ifdef CONFIG_FSNOTIFY
	__u32			i_fsnotify_mask; /* all events this inode cares about */
	struct hlist_head	i_fsnotify_marks;
#endif

#ifdef CONFIG_FS_ENCRYPTION
	struct fscrypt_info	*i_crypt_info;
#endif

#if IS_ENABLED(CONFIG_FS_VERITY)
	struct fsverity_info	*i_verity_info;
	/* TODO(mhalcrow): Not for upstream */
	struct list_head	i_fsverity_list;	/* Not for upstream */
#endif
	void			*i_private; /* fs or device private pointer */
};

static inline unsigned int i_blocksize(const struct inode *node)
{
	return (1 << node->i_blkbits);
}

static inline int inode_unhashed(struct inode *inode)
{
	return hlist_unhashed(&inode->i_hash);
}

/*
 * inode->i_mutex nesting subclasses for the lock validator:
 *
 * 0: the object of the current VFS operation
 * 1: parent
 * 2: child/target
 * 3: xattr
 * 4: second non-directory
 * 5: second parent (when locking independent directories in rename)
 *
 * I_MUTEX_NONDIR2 is for certain operations (such as rename) which lock two
 * non-directories at once.
 *
 * The locking order between these classes is
 * parent[2] -> child -> grandchild -> normal -> xattr -> second non-directory
 */
enum inode_i_mutex_lock_class
{
	I_MUTEX_NORMAL,
	I_MUTEX_PARENT,
	I_MUTEX_CHILD,
	I_MUTEX_XATTR,
	I_MUTEX_NONDIR2,
	I_MUTEX_PARENT2,
};

static inline void inode_lock(struct inode *inode)
{
	down_write(&inode->i_rwsem);
}

static inline void inode_unlock(struct inode *inode)
{
	up_write(&inode->i_rwsem);
}

static inline void inode_lock_shared(struct inode *inode)
{
	down_read(&inode->i_rwsem);
}

static inline void inode_unlock_shared(struct inode *inode)
{
	up_read(&inode->i_rwsem);
}

static inline int inode_trylock(struct inode *inode)
{
	return down_write_trylock(&inode->i_rwsem);
}

static inline int inode_trylock_shared(struct inode *inode)
{
	return down_read_trylock(&inode->i_rwsem);
}

static inline int inode_is_locked(struct inode *inode)
{
	return rwsem_is_locked(&inode->i_rwsem);
}

static inline void inode_lock_nested(struct inode *inode, unsigned subclass)
{
	down_write_nested(&inode->i_rwsem, subclass);
}

void lock_two_nondirectories(struct inode *, struct inode*);
void unlock_two_nondirectories(struct inode *, struct inode*);

/*
 * NOTE: in a 32bit arch with a preemptable kernel and
 * an UP compile the i_size_read/write must be atomic
 * with respect to the local cpu (unlike with preempt disabled),
 * but they don't need to be atomic with respect to other cpus like in
 * true SMP (so they need either to either locally disable irq around
 * the read or for example on x86 they can be still implemented as a
 * cmpxchg8b without the need of the lock prefix). For SMP compiles
 * and 64bit archs it makes no difference if preempt is enabled or not.
 */
static inline loff_t i_size_read(const struct inode *inode)
{
#if BITS_PER_LONG==32 && defined(CONFIG_SMP)
	loff_t i_size;
	unsigned int seq;

	do {
		seq = read_seqcount_begin(&inode->i_size_seqcount);
		i_size = inode->i_size;
	} while (read_seqcount_retry(&inode->i_size_seqcount, seq));
	return i_size;
#elif BITS_PER_LONG==32 && defined(CONFIG_PREEMPT)
	loff_t i_size;

	preempt_disable();
	i_size = inode->i_size;
	preempt_enable();
	return i_size;
#else
	return inode->i_size;
#endif
}

/*
 * NOTE: unlike i_size_read(), i_size_write() does need locking around it
 * (normally i_mutex), otherwise on 32bit/SMP an update of i_size_seqcount
 * can be lost, resulting in subsequent i_size_read() calls spinning forever.
 */
static inline void i_size_write(struct inode *inode, loff_t i_size)
{
#if BITS_PER_LONG==32 && defined(CONFIG_SMP)
	preempt_disable();
	write_seqcount_begin(&inode->i_size_seqcount);
	inode->i_size = i_size;
	write_seqcount_end(&inode->i_size_seqcount);
	preempt_enable();
#elif BITS_PER_LONG==32 && defined(CONFIG_PREEMPT)
	preempt_disable();
	inode->i_size = i_size;
	preempt_enable();
#else
	inode->i_size = i_size;
#endif
}

static inline unsigned iminor(const struct inode *inode)
{
	return MINOR(inode->i_rdev);
}

static inline unsigned imajor(const struct inode *inode)
{
	return MAJOR(inode->i_rdev);
}

extern struct block_device *I_BDEV(struct inode *inode);

struct fown_struct {
	rwlock_t lock;          /* protects pid, uid, euid fields */
	struct pid *pid;	/* pid or -pgrp where SIGIO should be sent */
	enum pid_type pid_type;	/* Kind of process group SIGIO should be sent to */
	kuid_t uid, euid;	/* uid/euid of process setting the owner */
	int signum;		/* posix.1b rt signal to be delivered on IO */
};

/*
 * Track a single file's readahead state
 */
struct file_ra_state {
	pgoff_t start;			/* where readahead started */
	unsigned int size;		/* # of readahead pages */
	unsigned int async_size;	/* do asynchronous readahead when
					   there are only # of pages ahead */

	unsigned int ra_pages;		/* Maximum readahead window */
	unsigned int mmap_miss;		/* Cache miss stat for mmap accesses */
	loff_t prev_pos;		/* Cache last read() position */
};

/*
 * Check if @index falls in the readahead windows.
 */
static inline int ra_has_index(struct file_ra_state *ra, pgoff_t index)
{
	return (index >= ra->start &&
		index <  ra->start + ra->size);
}

struct file {
	union {
		struct llist_node	fu_llist;
		struct rcu_head 	fu_rcuhead;
	} f_u;
	struct path		f_path;
	struct inode		*f_inode;	/* cached value */
	const struct file_operations	*f_op;

	/*
	 * Protects f_ep_links, f_flags.
	 * Must not be taken from IRQ context.
	 */
	spinlock_t		f_lock;
	atomic_long_t		f_count;
	unsigned int 		f_flags;
	fmode_t			f_mode;
	struct mutex		f_pos_lock;
	loff_t			f_pos;
	struct fown_struct	f_owner;
	const struct cred	*f_cred;
	struct file_ra_state	f_ra;

	u64			f_version;
#ifdef CONFIG_SECURITY
	void			*f_security;
#endif
	/* needed for tty driver, and maybe others */
	void			*private_data;

#ifdef CONFIG_EPOLL
	/* Used by fs/eventpoll.c to link all the hooks to this file */
	struct list_head	f_ep_links;
	struct list_head	f_tfile_llink;
#endif /* #ifdef CONFIG_EPOLL */
	struct address_space	*f_mapping;
} __attribute__((aligned(4)));	/* lest something weird decides that 2 is OK */

struct file_handle {
	__u32 handle_bytes;
	int handle_type;
	/* file identifier */
	unsigned char f_handle[];
};

static inline struct file *get_file(struct file *f)
{
	atomic_long_inc(&f->f_count);
	return f;
}
#define get_file_rcu(x) atomic_long_inc_not_zero(&(x)->f_count)
#define fput_atomic(x)	atomic_long_add_unless(&(x)->f_count, -1, 1)
#define file_count(x)	atomic_long_read(&(x)->f_count)

#define	MAX_NON_LFS	((1UL<<31) - 1)

/* Page cache limit. The filesystems should put that into their s_maxbytes 
   limits, otherwise bad things can happen in VM. */ 
#if BITS_PER_LONG==32
#define MAX_LFS_FILESIZE	((loff_t)ULONG_MAX << PAGE_SHIFT)
#elif BITS_PER_LONG==64
#define MAX_LFS_FILESIZE 	((loff_t)LLONG_MAX)
#endif

#define FL_POSIX	1
#define FL_FLOCK	2
#define FL_DELEG	4	/* NFSv4 delegation */
#define FL_ACCESS	8	/* not trying to lock, just looking */
#define FL_EXISTS	16	/* when unlocking, test for existence */
#define FL_LEASE	32	/* lease held on this file */
#define FL_CLOSE	64	/* unlock on close */
#define FL_SLEEP	128	/* A blocking lock */
#define FL_DOWNGRADE_PENDING	256 /* Lease is being downgraded */
#define FL_UNLOCK_PENDING	512 /* Lease is being broken */
#define FL_OFDLCK	1024	/* lock is "owned" by struct file */
#define FL_LAYOUT	2048	/* outstanding pNFS layout */

/*
 * Special return value from posix_lock_file() and vfs_lock_file() for
 * asynchronous locking.
 */
#define FILE_LOCK_DEFERRED 1

/* legacy typedef, should eventually be removed */
typedef void *fl_owner_t;

struct file_lock;

struct file_lock_operations {
	void (*fl_copy_lock)(struct file_lock *, struct file_lock *);
	void (*fl_release_private)(struct file_lock *);
};

struct lock_manager_operations {
	int (*lm_compare_owner)(struct file_lock *, struct file_lock *);
	unsigned long (*lm_owner_key)(struct file_lock *);
	fl_owner_t (*lm_get_owner)(fl_owner_t);
	void (*lm_put_owner)(fl_owner_t);
	void (*lm_notify)(struct file_lock *);	/* unblock callback */
	int (*lm_grant)(struct file_lock *, int);
	bool (*lm_break)(struct file_lock *);
	int (*lm_change)(struct file_lock *, int, struct list_head *);
	void (*lm_setup)(struct file_lock *, void **);
};

struct lock_manager {
	struct list_head list;
	/*
	 * NFSv4 and up also want opens blocked during the grace period;
	 * NLM doesn't care:
	 */
	bool block_opens;
};

struct net;
void locks_start_grace(struct net *, struct lock_manager *);
void locks_end_grace(struct lock_manager *);
int locks_in_grace(struct net *);
int opens_in_grace(struct net *);

/* that will die - we need it for nfs_lock_info */
#include <linux/nfs_fs_i.h>

/*
 * struct file_lock represents a generic "file lock". It's used to represent
 * POSIX byte range locks, BSD (flock) locks, and leases. It's important to
 * note that the same struct is used to represent both a request for a lock and
 * the lock itself, but the same object is never used for both.
 *
 * FIXME: should we create a separate "struct lock_request" to help distinguish
 * these two uses?
 *
 * The varous i_flctx lists are ordered by:
 *
 * 1) lock owner
 * 2) lock range start
 * 3) lock range end
 *
 * Obviously, the last two criteria only matter for POSIX locks.
 */
struct file_lock {
	struct file_lock *fl_next;	/* singly linked list for this inode  */
	struct list_head fl_list;	/* link into file_lock_context */
	struct hlist_node fl_link;	/* node in global lists */
	struct list_head fl_block;	/* circular list of blocked processes */
	fl_owner_t fl_owner;
	unsigned int fl_flags;
	unsigned char fl_type;
	unsigned int fl_pid;
	int fl_link_cpu;		/* what cpu's list is this on? */
	struct pid *fl_nspid;
	wait_queue_head_t fl_wait;
	struct file *fl_file;
	loff_t fl_start;
	loff_t fl_end;

	struct fasync_struct *	fl_fasync; /* for lease break notifications */
	/* for lease breaks: */
	unsigned long fl_break_time;
	unsigned long fl_downgrade_time;

	const struct file_lock_operations *fl_ops;	/* Callbacks for filesystems */
	const struct lock_manager_operations *fl_lmops;	/* Callbacks for lockmanagers */
	union {
		struct nfs_lock_info	nfs_fl;
		struct nfs4_lock_info	nfs4_fl;
		struct {
			struct list_head link;	/* link in AFS vnode's pending_locks list */
			int state;		/* state of grant or error if -ve */
		} afs;
	} fl_u;
};

struct file_lock_context {
	spinlock_t		flc_lock;
	struct list_head	flc_flock;
	struct list_head	flc_posix;
	struct list_head	flc_lease;
};

/* The following constant reflects the upper bound of the file/locking space */
#ifndef OFFSET_MAX
#define INT_LIMIT(x)	(~((x)1 << (sizeof(x)*8 - 1)))
#define OFFSET_MAX	INT_LIMIT(loff_t)
#define OFFT_OFFSET_MAX	INT_LIMIT(off_t)
#endif

extern void send_sigio(struct fown_struct *fown, int fd, int band);

/*
 * Return the inode to use for locking
 *
 * For overlayfs this should be the overlay inode, not the real inode returned
 * by file_inode().  For any other fs file_inode(filp) and locks_inode(filp) are
 * equal.
 */
static inline struct inode *locks_inode(const struct file *f)
{
	return f->f_path.dentry->d_inode;
}

#ifdef CONFIG_FILE_LOCKING
extern int fcntl_getlk(struct file *, unsigned int, struct flock __user *);
extern int fcntl_setlk(unsigned int, struct file *, unsigned int,
			struct flock __user *);

#if BITS_PER_LONG == 32
extern int fcntl_getlk64(struct file *, unsigned int, struct flock64 __user *);
extern int fcntl_setlk64(unsigned int, struct file *, unsigned int,
			struct flock64 __user *);
#endif

extern int fcntl_setlease(unsigned int fd, struct file *filp, long arg);
extern int fcntl_getlease(struct file *filp);

/* fs/locks.c */
void locks_free_lock_context(struct inode *inode);
void locks_free_lock(struct file_lock *fl);
extern void locks_init_lock(struct file_lock *);
extern struct file_lock * locks_alloc_lock(void);
extern void locks_copy_lock(struct file_lock *, struct file_lock *);
extern void locks_copy_conflock(struct file_lock *, struct file_lock *);
extern void locks_remove_posix(struct file *, fl_owner_t);
extern void locks_remove_file(struct file *);
extern void locks_release_private(struct file_lock *);
extern void posix_test_lock(struct file *, struct file_lock *);
extern int posix_lock_file(struct file *, struct file_lock *, struct file_lock *);
extern int posix_unblock_lock(struct file_lock *);
extern int vfs_test_lock(struct file *, struct file_lock *);
extern int vfs_lock_file(struct file *, unsigned int, struct file_lock *, struct file_lock *);
extern int vfs_cancel_lock(struct file *filp, struct file_lock *fl);
extern int locks_lock_inode_wait(struct inode *inode, struct file_lock *fl);
extern int __break_lease(struct inode *inode, unsigned int flags, unsigned int type);
extern void lease_get_mtime(struct inode *, struct timespec *time);
extern int generic_setlease(struct file *, long, struct file_lock **, void **priv);
extern int vfs_setlease(struct file *, long, struct file_lock **, void **);
extern int lease_modify(struct file_lock *, int, struct list_head *);
struct files_struct;
extern void show_fd_locks(struct seq_file *f,
			 struct file *filp, struct files_struct *files);
#else /* !CONFIG_FILE_LOCKING */
static inline int fcntl_getlk(struct file *file, unsigned int cmd,
			      struct flock __user *user)
{
	return -EINVAL;
}

static inline int fcntl_setlk(unsigned int fd, struct file *file,
			      unsigned int cmd, struct flock __user *user)
{
	return -EACCES;
}

#if BITS_PER_LONG == 32
static inline int fcntl_getlk64(struct file *file, unsigned int cmd,
				struct flock64 __user *user)
{
	return -EINVAL;
}

static inline int fcntl_setlk64(unsigned int fd, struct file *file,
				unsigned int cmd, struct flock64 __user *user)
{
	return -EACCES;
}
#endif
static inline int fcntl_setlease(unsigned int fd, struct file *filp, long arg)
{
	return -EINVAL;
}

static inline int fcntl_getlease(struct file *filp)
{
	return F_UNLCK;
}

static inline void
locks_free_lock_context(struct inode *inode)
{
}

static inline void locks_init_lock(struct file_lock *fl)
{
	return;
}

static inline void locks_copy_conflock(struct file_lock *new, struct file_lock *fl)
{
	return;
}

static inline void locks_copy_lock(struct file_lock *new, struct file_lock *fl)
{
	return;
}

static inline void locks_remove_posix(struct file *filp, fl_owner_t owner)
{
	return;
}

static inline void locks_remove_file(struct file *filp)
{
	return;
}

static inline void posix_test_lock(struct file *filp, struct file_lock *fl)
{
	return;
}

static inline int posix_lock_file(struct file *filp, struct file_lock *fl,
				  struct file_lock *conflock)
{
	return -ENOLCK;
}

static inline int posix_unblock_lock(struct file_lock *waiter)
{
	return -ENOENT;
}

static inline int vfs_test_lock(struct file *filp, struct file_lock *fl)
{
	return 0;
}

static inline int vfs_lock_file(struct file *filp, unsigned int cmd,
				struct file_lock *fl, struct file_lock *conf)
{
	return -ENOLCK;
}

static inline int vfs_cancel_lock(struct file *filp, struct file_lock *fl)
{
	return 0;
}

static inline int locks_lock_inode_wait(struct inode *inode, struct file_lock *fl)
{
	return -ENOLCK;
}

static inline int __break_lease(struct inode *inode, unsigned int mode, unsigned int type)
{
	return 0;
}

static inline void lease_get_mtime(struct inode *inode, struct timespec *time)
{
	return;
}

static inline int generic_setlease(struct file *filp, long arg,
				    struct file_lock **flp, void **priv)
{
	return -EINVAL;
}

static inline int vfs_setlease(struct file *filp, long arg,
			       struct file_lock **lease, void **priv)
{
	return -EINVAL;
}

static inline int lease_modify(struct file_lock *fl, int arg,
			       struct list_head *dispose)
{
	return -EINVAL;
}

struct files_struct;
static inline void show_fd_locks(struct seq_file *f,
			struct file *filp, struct files_struct *files) {}
#endif /* !CONFIG_FILE_LOCKING */

static inline struct inode *file_inode(const struct file *f)
{
	return f->f_inode;
}

static inline struct dentry *file_dentry(const struct file *file)
{
	return d_real(file->f_path.dentry, file_inode(file), 0);
}

static inline int locks_lock_file_wait(struct file *filp, struct file_lock *fl)
{
	return locks_lock_inode_wait(locks_inode(filp), fl);
}

struct fasync_struct {
	spinlock_t		fa_lock;
	int			magic;
	int			fa_fd;
	struct fasync_struct	*fa_next; /* singly linked list */
	struct file		*fa_file;
	struct rcu_head		fa_rcu;
};

#define FASYNC_MAGIC 0x4601

/* SMP safe fasync helpers: */
extern int fasync_helper(int, struct file *, int, struct fasync_struct **);
extern struct fasync_struct *fasync_insert_entry(int, struct file *, struct fasync_struct **, struct fasync_struct *);
extern int fasync_remove_entry(struct file *, struct fasync_struct **);
extern struct fasync_struct *fasync_alloc(void);
extern void fasync_free(struct fasync_struct *);

/* can be called from interrupts */
extern void kill_fasync(struct fasync_struct **, int, int);

extern void __f_setown(struct file *filp, struct pid *, enum pid_type, int force);
extern void f_setown(struct file *filp, unsigned long arg, int force);
extern void f_delown(struct file *filp);
extern pid_t f_getown(struct file *filp);
extern int send_sigurg(struct fown_struct *fown);

struct mm_struct;

/*
 *	Umount options
 */

#define MNT_FORCE	0x00000001	/* Attempt to forcibily umount */
#define MNT_DETACH	0x00000002	/* Just detach from the tree */
#define MNT_EXPIRE	0x00000004	/* Mark for expiry */
#define UMOUNT_NOFOLLOW	0x00000008	/* Don't follow symlink on umount */
#define UMOUNT_UNUSED	0x80000000	/* Flag guaranteed to be unused */

/* sb->s_iflags */
#define SB_I_CGROUPWB	0x00000001	/* cgroup-aware writeback enabled */
#define SB_I_NOEXEC	0x00000002	/* Ignore executables on this fs */
#define SB_I_NODEV	0x00000004	/* Ignore devices on this fs */
#define SB_I_MULTIROOT	0x00000008	/* Multiple roots to the dentry tree */

/* sb->s_iflags to limit user namespace mounts */
#define SB_I_USERNS_VISIBLE		0x00000010 /* fstype already mounted */

/* Possible states of 'frozen' field */
enum {
	SB_UNFROZEN = 0,		/* FS is unfrozen */
	SB_FREEZE_WRITE	= 1,		/* Writes, dir ops, ioctls frozen */
	SB_FREEZE_PAGEFAULT = 2,	/* Page faults stopped as well */
	SB_FREEZE_FS = 3,		/* For internal FS use (e.g. to stop
					 * internal threads if needed) */
	SB_FREEZE_COMPLETE = 4,		/* ->freeze_fs finished successfully */
};

#define SB_FREEZE_LEVELS (SB_FREEZE_COMPLETE - 1)

struct sb_writers {
	int				frozen;		/* Is sb frozen? */
	wait_queue_head_t		wait_unfrozen;	/* for get_super_thawed() */
	struct percpu_rw_semaphore	rw_sem[SB_FREEZE_LEVELS];
};

struct super_block {
	struct list_head	s_list;		/* Keep this first */
	dev_t			s_dev;		/* search index; _not_ kdev_t */
	unsigned char		s_blocksize_bits;
	unsigned long		s_blocksize;
	loff_t			s_maxbytes;	/* Max file size */
	struct file_system_type	*s_type;
	const struct super_operations	*s_op;
	const struct dquot_operations	*dq_op;
	const struct quotactl_ops	*s_qcop;
	const struct export_operations *s_export_op;
	unsigned long		s_flags;
	unsigned long		s_iflags;	/* internal SB_I_* flags */
	unsigned long		s_magic;
	struct dentry		*s_root;
	struct rw_semaphore	s_umount;
	int			s_count;
	atomic_t		s_active;
#ifdef CONFIG_SECURITY
	void                    *s_security;
#endif
	const struct xattr_handler **s_xattr;
#ifdef CONFIG_FS_ENCRYPTION
	const struct fscrypt_operations	*s_cop;
#endif

#if IS_ENABLED(CONFIG_FS_VERITY)
	const struct fsverity_operations *s_vop;
#endif

	struct hlist_bl_head	s_anon;		/* anonymous dentries for (nfs) exporting */
	struct list_head	s_mounts;	/* list of mounts; _not_ for fs use */
	struct block_device	*s_bdev;
	struct backing_dev_info *s_bdi;
	struct mtd_info		*s_mtd;
	struct hlist_node	s_instances;
	unsigned int		s_quota_types;	/* Bitmask of supported quota types */
	struct quota_info	s_dquot;	/* Diskquota specific options */

	struct sb_writers	s_writers;

	char s_id[32];				/* Informational name */
	u8 s_uuid[16];				/* UUID */

	void 			*s_fs_info;	/* Filesystem private info */
	unsigned int		s_max_links;
	fmode_t			s_mode;

	/* Granularity of c/m/atime in ns.
	   Cannot be worse than a second */
	u32		   s_time_gran;

	/*
	 * The next field is for VFS *only*. No filesystems have any business
	 * even looking at it. You had been warned.
	 */
	struct mutex s_vfs_rename_mutex;	/* Kludge */

	/*
	 * Filesystem subtype.  If non-empty the filesystem type field
	 * in /proc/mounts will be "type.subtype"
	 */
	char *s_subtype;

	/*
	 * Saved mount options for lazy filesystems using
	 * generic_show_options()
	 */
	char __rcu *s_options;
	const struct dentry_operations *s_d_op; /* default d_op for dentries */

	/*
	 * Saved pool identifier for cleancache (-1 means none)
	 */
	int cleancache_poolid;

	struct shrinker s_shrink;	/* per-sb shrinker handle */

	/* Number of inodes with nlink == 0 but still referenced */
	atomic_long_t s_remove_count;

	/* Being remounted read-only */
	int s_readonly_remount;

	/* AIO completions deferred from interrupt context */
	struct workqueue_struct *s_dio_done_wq;
	struct hlist_head s_pins;

	/*
	 * Owning user namespace and default context in which to
	 * interpret filesystem uids, gids, quotas, device nodes,
	 * xattrs and security labels.
	 */
	struct user_namespace *s_user_ns;

	/*
	 * Keep the lru lists last in the structure so they always sit on their
	 * own individual cachelines.
	 */
	struct list_lru		s_dentry_lru ____cacheline_aligned_in_smp;
	struct list_lru		s_inode_lru ____cacheline_aligned_in_smp;
	struct rcu_head		rcu;
	struct work_struct	destroy_work;

	struct mutex		s_sync_lock;	/* sync serialisation lock */

	/*
	 * Indicates how deep in a filesystem stack this SB is
	 */
	int s_stack_depth;

	/* s_inode_list_lock protects s_inodes */
	spinlock_t		s_inode_list_lock ____cacheline_aligned_in_smp;
	struct list_head	s_inodes;	/* all inodes */

	spinlock_t		s_inode_wblist_lock;
	struct list_head	s_inodes_wb;	/* writeback inodes */
#if IS_ENABLED(CONFIG_FS_VERITY)
	/* TODO(mhalcrow): Not for upstream */
	/* fs-verity inodes being pinned in memory */
	spinlock_t		s_inode_fsveritylist_lock;
	struct list_head	s_inodes_fsverity;
#endif
};

/* Helper functions so that in most cases filesystems will
 * not need to deal directly with kuid_t and kgid_t and can
 * instead deal with the raw numeric values that are stored
 * in the filesystem.
 */
static inline uid_t i_uid_read(const struct inode *inode)
{
	return from_kuid(inode->i_sb->s_user_ns, inode->i_uid);
}

static inline gid_t i_gid_read(const struct inode *inode)
{
	return from_kgid(inode->i_sb->s_user_ns, inode->i_gid);
}

static inline void i_uid_write(struct inode *inode, uid_t uid)
{
	inode->i_uid = make_kuid(inode->i_sb->s_user_ns, uid);
}

static inline void i_gid_write(struct inode *inode, gid_t gid)
{
	inode->i_gid = make_kgid(inode->i_sb->s_user_ns, gid);
}

extern struct timespec current_fs_time(struct super_block *sb);
extern struct timespec current_time(struct inode *inode);

/*
 * Snapshotting support.
 */

void __sb_end_write(struct super_block *sb, int level);
int __sb_start_write(struct super_block *sb, int level, bool wait);

#define __sb_writers_acquired(sb, lev)	\
	percpu_rwsem_acquire(&(sb)->s_writers.rw_sem[(lev)-1], 1, _THIS_IP_)
#define __sb_writers_release(sb, lev)	\
	percpu_rwsem_release(&(sb)->s_writers.rw_sem[(lev)-1], 1, _THIS_IP_)

/**
 * sb_end_write - drop write access to a superblock
 * @sb: the super we wrote to
 *
 * Decrement number of writers to the filesystem. Wake up possible waiters
 * wanting to freeze the filesystem.
 */
static inline void sb_end_write(struct super_block *sb)
{
	__sb_end_write(sb, SB_FREEZE_WRITE);
}

/**
 * sb_end_pagefault - drop write access to a superblock from a page fault
 * @sb: the super we wrote to
 *
 * Decrement number of processes handling write page fault to the filesystem.
 * Wake up possible waiters wanting to freeze the filesystem.
 */
static inline void sb_end_pagefault(struct super_block *sb)
{
	__sb_end_write(sb, SB_FREEZE_PAGEFAULT);
}

/**
 * sb_end_intwrite - drop write access to a superblock for internal fs purposes
 * @sb: the super we wrote to
 *
 * Decrement fs-internal number of writers to the filesystem.  Wake up possible
 * waiters wanting to freeze the filesystem.
 */
static inline void sb_end_intwrite(struct super_block *sb)
{
	__sb_end_write(sb, SB_FREEZE_FS);
}

/**
 * sb_start_write - get write access to a superblock
 * @sb: the super we write to
 *
 * When a process wants to write data or metadata to a file system (i.e. dirty
 * a page or an inode), it should embed the operation in a sb_start_write() -
 * sb_end_write() pair to get exclusion against file system freezing. This
 * function increments number of writers preventing freezing. If the file
 * system is already frozen, the function waits until the file system is
 * thawed.
 *
 * Since freeze protection behaves as a lock, users have to preserve
 * ordering of freeze protection and other filesystem locks. Generally,
 * freeze protection should be the outermost lock. In particular, we have:
 *
 * sb_start_write
 *   -> i_mutex			(write path, truncate, directory ops, ...)
 *   -> s_umount		(freeze_super, thaw_super)
 */
static inline void sb_start_write(struct super_block *sb)
{
	__sb_start_write(sb, SB_FREEZE_WRITE, true);
}

static inline int sb_start_write_trylock(struct super_block *sb)
{
	return __sb_start_write(sb, SB_FREEZE_WRITE, false);
}

/**
 * sb_start_pagefault - get write access to a superblock from a page fault
 * @sb: the super we write to
 *
 * When a process starts handling write page fault, it should embed the
 * operation into sb_start_pagefault() - sb_end_pagefault() pair to get
 * exclusion against file system freezing. This is needed since the page fault
 * is going to dirty a page. This function increments number of running page
 * faults preventing freezing. If the file system is already frozen, the
 * function waits until the file system is thawed.
 *
 * Since page fault freeze protection behaves as a lock, users have to preserve
 * ordering of freeze protection and other filesystem locks. It is advised to
 * put sb_start_pagefault() close to mmap_sem in lock ordering. Page fault
 * handling code implies lock dependency:
 *
 * mmap_sem
 *   -> sb_start_pagefault
 */
static inline void sb_start_pagefault(struct super_block *sb)
{
	__sb_start_write(sb, SB_FREEZE_PAGEFAULT, true);
}

/*
 * sb_start_intwrite - get write access to a superblock for internal fs purposes
 * @sb: the super we write to
 *
 * This is the third level of protection against filesystem freezing. It is
 * free for use by a filesystem. The only requirement is that it must rank
 * below sb_start_pagefault.
 *
 * For example filesystem can call sb_start_intwrite() when starting a
 * transaction which somewhat eases handling of freezing for internal sources
 * of filesystem changes (internal fs threads, discarding preallocation on file
 * close, etc.).
 */
static inline void sb_start_intwrite(struct super_block *sb)
{
	__sb_start_write(sb, SB_FREEZE_FS, true);
}


extern bool inode_owner_or_capable(const struct inode *inode);

/*
 * VFS helper functions..
 */
extern int vfs_create(struct inode *, struct dentry *, umode_t, bool);
extern int vfs_create2(struct vfsmount *, struct inode *, struct dentry *, umode_t, bool);
extern int vfs_mkdir(struct inode *, struct dentry *, umode_t);
extern int vfs_mkdir2(struct vfsmount *, struct inode *, struct dentry *, umode_t);
extern int vfs_mknod(struct inode *, struct dentry *, umode_t, dev_t);
extern int vfs_mknod2(struct vfsmount *, struct inode *, struct dentry *, umode_t, dev_t);
extern int vfs_symlink(struct inode *, struct dentry *, const char *);
extern int vfs_symlink2(struct vfsmount *, struct inode *, struct dentry *, const char *);
extern int vfs_link(struct dentry *, struct inode *, struct dentry *, struct inode **);
extern int vfs_link2(struct vfsmount *, struct dentry *, struct inode *, struct dentry *, struct inode **);
extern int vfs_rmdir(struct inode *, struct dentry *);
extern int vfs_rmdir2(struct vfsmount *, struct inode *, struct dentry *);
extern int vfs_unlink(struct inode *, struct dentry *, struct inode **);
extern int vfs_unlink2(struct vfsmount *, struct inode *, struct dentry *, struct inode **);
extern int vfs_rename(struct inode *, struct dentry *, struct inode *, struct dentry *, struct inode **, unsigned int);
extern int vfs_rename2(struct vfsmount *, struct inode *, struct dentry *, struct inode *, struct dentry *, struct inode **, unsigned int);
extern int vfs_whiteout(struct inode *, struct dentry *);

/*
 * VFS file helper functions.
 */
extern void inode_init_owner(struct inode *inode, const struct inode *dir,
			umode_t mode);
extern bool may_open_dev(const struct path *path);
/*
 * VFS FS_IOC_FIEMAP helper definitions.
 */
struct fiemap_extent_info {
	unsigned int fi_flags;		/* Flags as passed from user */
	unsigned int fi_extents_mapped;	/* Number of mapped extents */
	unsigned int fi_extents_max;	/* Size of fiemap_extent array */
	struct fiemap_extent __user *fi_extents_start; /* Start of
							fiemap_extent array */
};
int fiemap_fill_next_extent(struct fiemap_extent_info *info, u64 logical,
			    u64 phys, u64 len, u32 flags);
int fiemap_check_flags(struct fiemap_extent_info *fieinfo, u32 fs_flags);

/*
 * File types
 *
 * NOTE! These match bits 12..15 of stat.st_mode
 * (ie "(i_mode >> 12) & 15").
 */
#define DT_UNKNOWN	0
#define DT_FIFO		1
#define DT_CHR		2
#define DT_DIR		4
#define DT_BLK		6
#define DT_REG		8
#define DT_LNK		10
#define DT_SOCK		12
#define DT_WHT		14

/*
 * This is the "filldir" function type, used by readdir() to let
 * the kernel specify what kind of dirent layout it wants to have.
 * This allows the kernel to read directories into kernel space or
 * to have different dirent layouts depending on the binary type.
 */
struct dir_context;
typedef int (*filldir_t)(struct dir_context *, const char *, int, loff_t, u64,
			 unsigned);

struct dir_context {
	const filldir_t actor;
	loff_t pos;
};

struct block_device_operations;

/* These macros are for out of kernel modules to test that
 * the kernel supports the unlocked_ioctl and compat_ioctl
 * fields in struct file_operations. */
#define HAVE_COMPAT_IOCTL 1
#define HAVE_UNLOCKED_IOCTL 1

/*
 * These flags let !MMU mmap() govern direct device mapping vs immediate
 * copying more easily for MAP_PRIVATE, especially for ROM filesystems.
 *
 * NOMMU_MAP_COPY:	Copy can be mapped (MAP_PRIVATE)
 * NOMMU_MAP_DIRECT:	Can be mapped directly (MAP_SHARED)
 * NOMMU_MAP_READ:	Can be mapped for reading
 * NOMMU_MAP_WRITE:	Can be mapped for writing
 * NOMMU_MAP_EXEC:	Can be mapped for execution
 */
#define NOMMU_MAP_COPY		0x00000001
#define NOMMU_MAP_DIRECT	0x00000008
#define NOMMU_MAP_READ		VM_MAYREAD
#define NOMMU_MAP_WRITE		VM_MAYWRITE
#define NOMMU_MAP_EXEC		VM_MAYEXEC

#define NOMMU_VMFLAGS \
	(NOMMU_MAP_READ | NOMMU_MAP_WRITE | NOMMU_MAP_EXEC)


struct iov_iter;

struct file_operations {
	struct module *owner;
	loff_t (*llseek) (struct file *, loff_t, int);
	ssize_t (*read) (struct file *, char __user *, size_t, loff_t *);
	ssize_t (*write) (struct file *, const char __user *, size_t, loff_t *);
	ssize_t (*read_iter) (struct kiocb *, struct iov_iter *);
	ssize_t (*write_iter) (struct kiocb *, struct iov_iter *);
	int (*iterate) (struct file *, struct dir_context *);
	int (*iterate_shared) (struct file *, struct dir_context *);
	unsigned int (*poll) (struct file *, struct poll_table_struct *);
	long (*unlocked_ioctl) (struct file *, unsigned int, unsigned long);
	long (*compat_ioctl) (struct file *, unsigned int, unsigned long);
	int (*mmap) (struct file *, struct vm_area_struct *);
	int (*open) (struct inode *, struct file *);
	int (*flush) (struct file *, fl_owner_t id);
	int (*release) (struct inode *, struct file *);
	int (*fsync) (struct file *, loff_t, loff_t, int datasync);
	int (*fasync) (int, struct file *, int);
	int (*lock) (struct file *, int, struct file_lock *);
	ssize_t (*sendpage) (struct file *, struct page *, int, size_t, loff_t *, int);
	unsigned long (*get_unmapped_area)(struct file *, unsigned long, unsigned long, unsigned long, unsigned long);
	int (*check_flags)(int);
	int (*flock) (struct file *, int, struct file_lock *);
	ssize_t (*splice_write)(struct pipe_inode_info *, struct file *, loff_t *, size_t, unsigned int);
	ssize_t (*splice_read)(struct file *, loff_t *, struct pipe_inode_info *, size_t, unsigned int);
	int (*setlease)(struct file *, long, struct file_lock **, void **);
	long (*fallocate)(struct file *file, int mode, loff_t offset,
			  loff_t len);
	void (*show_fdinfo)(struct seq_file *m, struct file *f);
#ifndef CONFIG_MMU
	unsigned (*mmap_capabilities)(struct file *);
#endif
	ssize_t (*copy_file_range)(struct file *, loff_t, struct file *,
			loff_t, size_t, unsigned int);
	int (*clone_file_range)(struct file *, loff_t, struct file *, loff_t,
			u64);
	ssize_t (*dedupe_file_range)(struct file *, u64, u64, struct file *,
			u64);
};

struct inode_operations {
	struct dentry * (*lookup) (struct inode *,struct dentry *, unsigned int);
	const char * (*get_link) (struct dentry *, struct inode *, struct delayed_call *);
	int (*permission) (struct inode *, int);
	int (*permission2) (struct vfsmount *, struct inode *, int);
	struct posix_acl * (*get_acl)(struct inode *, int);

	int (*readlink) (struct dentry *, char __user *,int);

	int (*create) (struct inode *,struct dentry *, umode_t, bool);
	int (*link) (struct dentry *,struct inode *,struct dentry *);
	int (*unlink) (struct inode *,struct dentry *);
	int (*symlink) (struct inode *,struct dentry *,const char *);
	int (*mkdir) (struct inode *,struct dentry *,umode_t);
	int (*rmdir) (struct inode *,struct dentry *);
	int (*mknod) (struct inode *,struct dentry *,umode_t,dev_t);
	int (*rename) (struct inode *, struct dentry *,
			struct inode *, struct dentry *, unsigned int);
	int (*setattr) (struct dentry *, struct iattr *);
	int (*setattr2) (struct vfsmount *, struct dentry *, struct iattr *);
	int (*getattr) (struct vfsmount *mnt, struct dentry *, struct kstat *);
	ssize_t (*listxattr) (struct dentry *, char *, size_t);
	int (*fiemap)(struct inode *, struct fiemap_extent_info *, u64 start,
		      u64 len);
	int (*update_time)(struct inode *, struct timespec *, int);
	int (*atomic_open)(struct inode *, struct dentry *,
			   struct file *, unsigned open_flag,
			   umode_t create_mode, int *opened);
	int (*tmpfile) (struct inode *, struct dentry *, umode_t);
	int (*set_acl)(struct inode *, struct posix_acl *, int);
} ____cacheline_aligned;

ssize_t rw_copy_check_uvector(int type, const struct iovec __user * uvector,
			      unsigned long nr_segs, unsigned long fast_segs,
			      struct iovec *fast_pointer,
			      struct iovec **ret_pointer);

extern ssize_t __vfs_read(struct file *, char __user *, size_t, loff_t *);
extern ssize_t __vfs_write(struct file *, const char __user *, size_t, loff_t *);
extern ssize_t vfs_read(struct file *, char __user *, size_t, loff_t *);
extern ssize_t vfs_write(struct file *, const char __user *, size_t, loff_t *);
extern ssize_t vfs_readv(struct file *, const struct iovec __user *,
		unsigned long, loff_t *, int);
extern ssize_t vfs_writev(struct file *, const struct iovec __user *,
		unsigned long, loff_t *, int);
extern ssize_t vfs_copy_file_range(struct file *, loff_t , struct file *,
				   loff_t, size_t, unsigned int);
extern int vfs_clone_file_range(struct file *file_in, loff_t pos_in,
		struct file *file_out, loff_t pos_out, u64 len);
extern int vfs_dedupe_file_range(struct file *file,
				 struct file_dedupe_range *same);

struct super_operations {
   	struct inode *(*alloc_inode)(struct super_block *sb);
	void (*destroy_inode)(struct inode *);

   	void (*dirty_inode) (struct inode *, int flags);
	int (*write_inode) (struct inode *, struct writeback_control *wbc);
	int (*drop_inode) (struct inode *);
	void (*evict_inode) (struct inode *);
	void (*put_super) (struct super_block *);
	int (*sync_fs)(struct super_block *sb, int wait);
	int (*freeze_super) (struct super_block *);
	int (*freeze_fs) (struct super_block *);
	int (*thaw_super) (struct super_block *);
	int (*unfreeze_fs) (struct super_block *);
	int (*statfs) (struct dentry *, struct kstatfs *);
	int (*remount_fs) (struct super_block *, int *, char *);
	int (*remount_fs2) (struct vfsmount *, struct super_block *, int *, char *);
	void *(*clone_mnt_data) (void *);
	void (*copy_mnt_data) (void *, void *);
	void (*umount_begin) (struct super_block *);
	void (*umount_end) (struct super_block *, int);

	int (*show_options)(struct seq_file *, struct dentry *);
	int (*show_options2)(struct vfsmount *,struct seq_file *, struct dentry *);
	int (*show_devname)(struct seq_file *, struct dentry *);
	int (*show_path)(struct seq_file *, struct dentry *);
	int (*show_stats)(struct seq_file *, struct dentry *);
#ifdef CONFIG_QUOTA
	ssize_t (*quota_read)(struct super_block *, int, char *, size_t, loff_t);
	ssize_t (*quota_write)(struct super_block *, int, const char *, size_t, loff_t);
	struct dquot **(*get_dquots)(struct inode *);
#endif
	int (*bdev_try_to_free_page)(struct super_block*, struct page*, gfp_t);
	long (*nr_cached_objects)(struct super_block *,
				  struct shrink_control *);
	long (*free_cached_objects)(struct super_block *,
				    struct shrink_control *);
};

/*
 * Inode flags - they have no relation to superblock flags now
 */
#define S_SYNC		1	/* Writes are synced at once */
#define S_NOATIME	2	/* Do not update access times */
#define S_APPEND	4	/* Append-only file */
#define S_IMMUTABLE	8	/* Immutable file */
#define S_DEAD		16	/* removed, but still open directory */
#define S_NOQUOTA	32	/* Inode is not counted to quota */
#define S_DIRSYNC	64	/* Directory modifications are synchronous */
#define S_NOCMTIME	128	/* Do not update file c/mtime */
#define S_SWAPFILE	256	/* Do not truncate: swapon got its bmaps */
#define S_PRIVATE	512	/* Inode is fs-internal */
#define S_IMA		1024	/* Inode has an associated IMA struct */
#define S_AUTOMOUNT	2048	/* Automount/referral quasi-directory */
#define S_NOSEC		4096	/* no suid or xattr security attributes */
#ifdef CONFIG_FS_DAX
#define S_DAX		8192	/* Direct Access, avoiding the page cache */
#else
#define S_DAX		0	/* Make all the DAX code disappear */
#endif
#define S_ENCRYPTED	16384	/* Encrypted file (using fs/crypto/) */

/*
 * Note that nosuid etc flags are inode-specific: setting some file-system
 * flags just means all the inodes inherit those flags by default. It might be
 * possible to override it selectively if you really wanted to with some
 * ioctl() that is not currently implemented.
 *
 * Exception: MS_RDONLY is always applied to the entire file system.
 *
 * Unfortunately, it is possible to change a filesystems flags with it mounted
 * with files in use.  This means that all of the inodes will not have their
 * i_flags updated.  Hence, i_flags no longer inherit the superblock mount
 * flags, so these have to be checked separately. -- rmk@arm.uk.linux.org
 */
#define __IS_FLG(inode, flg)	((inode)->i_sb->s_flags & (flg))

#define IS_RDONLY(inode)	((inode)->i_sb->s_flags & MS_RDONLY)
#define IS_SYNC(inode)		(__IS_FLG(inode, MS_SYNCHRONOUS) || \
					((inode)->i_flags & S_SYNC))
#define IS_DIRSYNC(inode)	(__IS_FLG(inode, MS_SYNCHRONOUS|MS_DIRSYNC) || \
					((inode)->i_flags & (S_SYNC|S_DIRSYNC)))
#define IS_MANDLOCK(inode)	__IS_FLG(inode, MS_MANDLOCK)
#define IS_NOATIME(inode)	__IS_FLG(inode, MS_RDONLY|MS_NOATIME)
#define IS_I_VERSION(inode)	__IS_FLG(inode, MS_I_VERSION)

#define IS_NOQUOTA(inode)	((inode)->i_flags & S_NOQUOTA)
#define IS_APPEND(inode)	((inode)->i_flags & S_APPEND)
#define IS_IMMUTABLE(inode)	((inode)->i_flags & S_IMMUTABLE)
#define IS_POSIXACL(inode)	__IS_FLG(inode, MS_POSIXACL)

#define IS_DEADDIR(inode)	((inode)->i_flags & S_DEAD)
#define IS_NOCMTIME(inode)	((inode)->i_flags & S_NOCMTIME)
#define IS_SWAPFILE(inode)	((inode)->i_flags & S_SWAPFILE)
#define IS_PRIVATE(inode)	((inode)->i_flags & S_PRIVATE)
#define IS_IMA(inode)		((inode)->i_flags & S_IMA)
#define IS_AUTOMOUNT(inode)	((inode)->i_flags & S_AUTOMOUNT)
#define IS_NOSEC(inode)		((inode)->i_flags & S_NOSEC)
#define IS_DAX(inode)		((inode)->i_flags & S_DAX)
#define IS_ENCRYPTED(inode)	((inode)->i_flags & S_ENCRYPTED)

#define IS_WHITEOUT(inode)	(S_ISCHR(inode->i_mode) && \
				 (inode)->i_rdev == WHITEOUT_DEV)

static inline bool HAS_UNMAPPED_ID(struct inode *inode)
{
	return !uid_valid(inode->i_uid) || !gid_valid(inode->i_gid);
}

/*
 * Inode state bits.  Protected by inode->i_lock
 *
 * Three bits determine the dirty state of the inode, I_DIRTY_SYNC,
 * I_DIRTY_DATASYNC and I_DIRTY_PAGES.
 *
 * Four bits define the lifetime of an inode.  Initially, inodes are I_NEW,
 * until that flag is cleared.  I_WILL_FREE, I_FREEING and I_CLEAR are set at
 * various stages of removing an inode.
 *
 * Two bits are used for locking and completion notification, I_NEW and I_SYNC.
 *
 * I_DIRTY_SYNC		Inode is dirty, but doesn't have to be written on
 *			fdatasync().  i_atime is the usual cause.
 * I_DIRTY_DATASYNC	Data-related inode changes pending. We keep track of
 *			these changes separately from I_DIRTY_SYNC so that we
 *			don't have to write inode on fdatasync() when only
 *			mtime has changed in it.
 * I_DIRTY_PAGES	Inode has dirty pages.  Inode itself may be clean.
 * I_NEW		Serves as both a mutex and completion notification.
 *			New inodes set I_NEW.  If two processes both create
 *			the same inode, one of them will release its inode and
 *			wait for I_NEW to be released before returning.
 *			Inodes in I_WILL_FREE, I_FREEING or I_CLEAR state can
 *			also cause waiting on I_NEW, without I_NEW actually
 *			being set.  find_inode() uses this to prevent returning
 *			nearly-dead inodes.
 * I_WILL_FREE		Must be set when calling write_inode_now() if i_count
 *			is zero.  I_FREEING must be set when I_WILL_FREE is
 *			cleared.
 * I_FREEING		Set when inode is about to be freed but still has dirty
 *			pages or buffers attached or the inode itself is still
 *			dirty.
 * I_CLEAR		Added by clear_inode().  In this state the inode is
 *			clean and can be destroyed.  Inode keeps I_FREEING.
 *
 *			Inodes that are I_WILL_FREE, I_FREEING or I_CLEAR are
 *			prohibited for many purposes.  iget() must wait for
 *			the inode to be completely released, then create it
 *			anew.  Other functions will just ignore such inodes,
 *			if appropriate.  I_NEW is used for waiting.
 *
 * I_SYNC		Writeback of inode is running. The bit is set during
 *			data writeback, and cleared with a wakeup on the bit
 *			address once it is done. The bit is also used to pin
 *			the inode in memory for flusher thread.
 *
 * I_REFERENCED		Marks the inode as recently references on the LRU list.
 *
 * I_DIO_WAKEUP		Never set.  Only used as a key for wait_on_bit().
 *
 * I_WB_SWITCH		Cgroup bdi_writeback switching in progress.  Used to
 *			synchronize competing switching instances and to tell
 *			wb stat updates to grab mapping->tree_lock.  See
 *			inode_switch_wb_work_fn() for details.
 *
 * I_SYNC_QUEUED	Inode is queued in b_io or b_more_io writeback lists.
 *			Used to detect that mark_inode_dirty() should not move
 * 			inode between dirty lists.
 *
 * Q: What is the difference between I_WILL_FREE and I_FREEING?
 */
#define I_DIRTY_SYNC		(1 << 0)
#define I_DIRTY_DATASYNC	(1 << 1)
#define I_DIRTY_PAGES		(1 << 2)
#define __I_NEW			3
#define I_NEW			(1 << __I_NEW)
#define I_WILL_FREE		(1 << 4)
#define I_FREEING		(1 << 5)
#define I_CLEAR			(1 << 6)
#define __I_SYNC		7
#define I_SYNC			(1 << __I_SYNC)
#define I_REFERENCED		(1 << 8)
#define __I_DIO_WAKEUP		9
#define I_DIO_WAKEUP		(1 << __I_DIO_WAKEUP)
#define I_LINKABLE		(1 << 10)
#define I_DIRTY_TIME		(1 << 11)
#define I_DIRTY_TIME_EXPIRED	(1 << 12)
#define I_WB_SWITCH		(1 << 13)
<<<<<<< HEAD
#define I_SYNC_QUEUED		(1 << 16)
=======
#define I_SYNC_QUEUED		(1 << 17)
>>>>>>> 3f78cf10

#define I_DIRTY (I_DIRTY_SYNC | I_DIRTY_DATASYNC | I_DIRTY_PAGES)
#define I_DIRTY_ALL (I_DIRTY | I_DIRTY_TIME)

extern void __mark_inode_dirty(struct inode *, int);
static inline void mark_inode_dirty(struct inode *inode)
{
	__mark_inode_dirty(inode, I_DIRTY);
}

static inline void mark_inode_dirty_sync(struct inode *inode)
{
	__mark_inode_dirty(inode, I_DIRTY_SYNC);
}

extern void inc_nlink(struct inode *inode);
extern void drop_nlink(struct inode *inode);
extern void clear_nlink(struct inode *inode);
extern void set_nlink(struct inode *inode, unsigned int nlink);

static inline void inode_inc_link_count(struct inode *inode)
{
	inc_nlink(inode);
	mark_inode_dirty(inode);
}

static inline void inode_dec_link_count(struct inode *inode)
{
	drop_nlink(inode);
	mark_inode_dirty(inode);
}

/**
 * inode_inc_iversion - increments i_version
 * @inode: inode that need to be updated
 *
 * Every time the inode is modified, the i_version field will be incremented.
 * The filesystem has to be mounted with i_version flag
 */

static inline void inode_inc_iversion(struct inode *inode)
{
       spin_lock(&inode->i_lock);
       inode->i_version++;
       spin_unlock(&inode->i_lock);
}

enum file_time_flags {
	S_ATIME = 1,
	S_MTIME = 2,
	S_CTIME = 4,
	S_VERSION = 8,
};

extern void touch_atime(const struct path *);
static inline void file_accessed(struct file *file)
{
	if (!(file->f_flags & O_NOATIME))
		touch_atime(&file->f_path);
}

int sync_inode(struct inode *inode, struct writeback_control *wbc);
int sync_inode_metadata(struct inode *inode, int wait);

struct file_system_type {
	const char *name;
	int fs_flags;
#define FS_REQUIRES_DEV		1 
#define FS_BINARY_MOUNTDATA	2
#define FS_HAS_SUBTYPE		4
#define FS_USERNS_MOUNT		8	/* Can be mounted by userns root */
#define FS_RENAME_DOES_D_MOVE	32768	/* FS will handle d_move() during rename() internally. */
	struct dentry *(*mount) (struct file_system_type *, int,
		       const char *, void *);
	struct dentry *(*mount2) (struct vfsmount *, struct file_system_type *, int,
			       const char *, void *);
	void *(*alloc_mnt_data) (void);
	void (*kill_sb) (struct super_block *);
	struct module *owner;
	struct file_system_type * next;
	struct hlist_head fs_supers;

	struct lock_class_key s_lock_key;
	struct lock_class_key s_umount_key;
	struct lock_class_key s_vfs_rename_key;
	struct lock_class_key s_writers_key[SB_FREEZE_LEVELS];

	struct lock_class_key i_lock_key;
	struct lock_class_key i_mutex_key;
	struct lock_class_key i_mutex_dir_key;
};

#define MODULE_ALIAS_FS(NAME) MODULE_ALIAS("fs-" NAME)

extern struct dentry *mount_ns(struct file_system_type *fs_type,
	int flags, void *data, void *ns, struct user_namespace *user_ns,
	int (*fill_super)(struct super_block *, void *, int));
extern struct dentry *mount_bdev(struct file_system_type *fs_type,
	int flags, const char *dev_name, void *data,
	int (*fill_super)(struct super_block *, void *, int));
extern struct dentry *mount_single(struct file_system_type *fs_type,
	int flags, void *data,
	int (*fill_super)(struct super_block *, void *, int));
extern struct dentry *mount_nodev(struct file_system_type *fs_type,
	int flags, void *data,
	int (*fill_super)(struct super_block *, void *, int));
extern struct dentry *mount_subtree(struct vfsmount *mnt, const char *path);
void generic_shutdown_super(struct super_block *sb);
void kill_block_super(struct super_block *sb);
void kill_anon_super(struct super_block *sb);
void kill_litter_super(struct super_block *sb);
void deactivate_super(struct super_block *sb);
void deactivate_locked_super(struct super_block *sb);
int set_anon_super(struct super_block *s, void *data);
int get_anon_bdev(dev_t *);
void free_anon_bdev(dev_t);
struct super_block *sget_userns(struct file_system_type *type,
			int (*test)(struct super_block *,void *),
			int (*set)(struct super_block *,void *),
			int flags, struct user_namespace *user_ns,
			void *data);
struct super_block *sget(struct file_system_type *type,
			int (*test)(struct super_block *,void *),
			int (*set)(struct super_block *,void *),
			int flags, void *data);
extern struct dentry *mount_pseudo_xattr(struct file_system_type *, char *,
					 const struct super_operations *ops,
					 const struct xattr_handler **xattr,
					 const struct dentry_operations *dops,
					 unsigned long);

static inline struct dentry *
mount_pseudo(struct file_system_type *fs_type, char *name,
	     const struct super_operations *ops,
	     const struct dentry_operations *dops, unsigned long magic)
{
	return mount_pseudo_xattr(fs_type, name, ops, NULL, dops, magic);
}

/* Alas, no aliases. Too much hassle with bringing module.h everywhere */
#define fops_get(fops) \
	(((fops) && try_module_get((fops)->owner) ? (fops) : NULL))
#define fops_put(fops) \
	do { if (fops) module_put((fops)->owner); } while(0)
/*
 * This one is to be used *ONLY* from ->open() instances.
 * fops must be non-NULL, pinned down *and* module dependencies
 * should be sufficient to pin the caller down as well.
 */
#define replace_fops(f, fops) \
	do {	\
		struct file *__file = (f); \
		fops_put(__file->f_op); \
		BUG_ON(!(__file->f_op = (fops))); \
	} while(0)

extern int register_filesystem(struct file_system_type *);
extern int unregister_filesystem(struct file_system_type *);
extern struct vfsmount *kern_mount_data(struct file_system_type *, void *data);
#define kern_mount(type) kern_mount_data(type, NULL)
extern void kern_unmount(struct vfsmount *mnt);
extern int may_umount_tree(struct vfsmount *);
extern int may_umount(struct vfsmount *);
extern long do_mount(const char *, const char __user *,
		     const char *, unsigned long, void *);
extern struct vfsmount *collect_mounts(struct path *);
extern void drop_collected_mounts(struct vfsmount *);
extern int iterate_mounts(int (*)(struct vfsmount *, void *), void *,
			  struct vfsmount *);
extern int vfs_statfs(struct path *, struct kstatfs *);
extern int user_statfs(const char __user *, struct kstatfs *);
extern int fd_statfs(int, struct kstatfs *);
extern int vfs_ustat(dev_t, struct kstatfs *);
extern int freeze_super(struct super_block *super);
extern int thaw_super(struct super_block *super);
extern bool our_mnt(struct vfsmount *mnt);

extern int current_umask(void);

extern void ihold(struct inode * inode);
extern void iput(struct inode *);
extern int generic_update_time(struct inode *, struct timespec *, int);

/* /sys/fs */
extern struct kobject *fs_kobj;

#define MAX_RW_COUNT (INT_MAX & PAGE_MASK)

#ifdef CONFIG_MANDATORY_FILE_LOCKING
extern int locks_mandatory_locked(struct file *);
extern int locks_mandatory_area(struct inode *, struct file *, loff_t, loff_t, unsigned char);

/*
 * Candidates for mandatory locking have the setgid bit set
 * but no group execute bit -  an otherwise meaningless combination.
 */

static inline int __mandatory_lock(struct inode *ino)
{
	return (ino->i_mode & (S_ISGID | S_IXGRP)) == S_ISGID;
}

/*
 * ... and these candidates should be on MS_MANDLOCK mounted fs,
 * otherwise these will be advisory locks
 */

static inline int mandatory_lock(struct inode *ino)
{
	return IS_MANDLOCK(ino) && __mandatory_lock(ino);
}

static inline int locks_verify_locked(struct file *file)
{
	if (mandatory_lock(locks_inode(file)))
		return locks_mandatory_locked(file);
	return 0;
}

static inline int locks_verify_truncate(struct inode *inode,
				    struct file *f,
				    loff_t size)
{
	if (!inode->i_flctx || !mandatory_lock(inode))
		return 0;

	if (size < inode->i_size) {
		return locks_mandatory_area(inode, f, size, inode->i_size - 1,
				F_WRLCK);
	} else {
		return locks_mandatory_area(inode, f, inode->i_size, size - 1,
				F_WRLCK);
	}
}

#else /* !CONFIG_MANDATORY_FILE_LOCKING */

static inline int locks_mandatory_locked(struct file *file)
{
	return 0;
}

static inline int locks_mandatory_area(struct inode *inode, struct file *filp,
                                       loff_t start, loff_t end, unsigned char type)
{
	return 0;
}

static inline int __mandatory_lock(struct inode *inode)
{
	return 0;
}

static inline int mandatory_lock(struct inode *inode)
{
	return 0;
}

static inline int locks_verify_locked(struct file *file)
{
	return 0;
}

static inline int locks_verify_truncate(struct inode *inode, struct file *filp,
					size_t size)
{
	return 0;
}

#endif /* CONFIG_MANDATORY_FILE_LOCKING */


#ifdef CONFIG_FILE_LOCKING
static inline int break_lease(struct inode *inode, unsigned int mode)
{
	/*
	 * Since this check is lockless, we must ensure that any refcounts
	 * taken are done before checking i_flctx->flc_lease. Otherwise, we
	 * could end up racing with tasks trying to set a new lease on this
	 * file.
	 */
	smp_mb();
	if (inode->i_flctx && !list_empty_careful(&inode->i_flctx->flc_lease))
		return __break_lease(inode, mode, FL_LEASE);
	return 0;
}

static inline int break_deleg(struct inode *inode, unsigned int mode)
{
	/*
	 * Since this check is lockless, we must ensure that any refcounts
	 * taken are done before checking i_flctx->flc_lease. Otherwise, we
	 * could end up racing with tasks trying to set a new lease on this
	 * file.
	 */
	smp_mb();
	if (inode->i_flctx && !list_empty_careful(&inode->i_flctx->flc_lease))
		return __break_lease(inode, mode, FL_DELEG);
	return 0;
}

static inline int try_break_deleg(struct inode *inode, struct inode **delegated_inode)
{
	int ret;

	ret = break_deleg(inode, O_WRONLY|O_NONBLOCK);
	if (ret == -EWOULDBLOCK && delegated_inode) {
		*delegated_inode = inode;
		ihold(inode);
	}
	return ret;
}

static inline int break_deleg_wait(struct inode **delegated_inode)
{
	int ret;

	ret = break_deleg(*delegated_inode, O_WRONLY);
	iput(*delegated_inode);
	*delegated_inode = NULL;
	return ret;
}

static inline int break_layout(struct inode *inode, bool wait)
{
	smp_mb();
	if (inode->i_flctx && !list_empty_careful(&inode->i_flctx->flc_lease))
		return __break_lease(inode,
				wait ? O_WRONLY : O_WRONLY | O_NONBLOCK,
				FL_LAYOUT);
	return 0;
}

#else /* !CONFIG_FILE_LOCKING */
static inline int break_lease(struct inode *inode, unsigned int mode)
{
	return 0;
}

static inline int break_deleg(struct inode *inode, unsigned int mode)
{
	return 0;
}

static inline int try_break_deleg(struct inode *inode, struct inode **delegated_inode)
{
	return 0;
}

static inline int break_deleg_wait(struct inode **delegated_inode)
{
	BUG();
	return 0;
}

static inline int break_layout(struct inode *inode, bool wait)
{
	return 0;
}

#endif /* CONFIG_FILE_LOCKING */

/* fs/open.c */
struct audit_names;
struct filename {
	const char		*name;	/* pointer to actual string */
	const __user char	*uptr;	/* original userland pointer */
	struct audit_names	*aname;
	int			refcnt;
	const char		iname[];
};

extern long vfs_truncate(const struct path *, loff_t);
extern int do_truncate(struct dentry *, loff_t start, unsigned int time_attrs,
		       struct file *filp);
extern int do_truncate2(struct vfsmount *, struct dentry *, loff_t start,
			unsigned int time_attrs, struct file *filp);
extern int vfs_fallocate(struct file *file, int mode, loff_t offset,
			loff_t len);
extern long do_sys_open(int dfd, const char __user *filename, int flags,
			umode_t mode);
extern struct file *file_open_name(struct filename *, int, umode_t);
extern struct file *filp_open(const char *, int, umode_t);
extern struct file *file_open_root(struct dentry *, struct vfsmount *,
				   const char *, int, umode_t);
extern struct file * dentry_open(const struct path *, int, const struct cred *);
extern int filp_close(struct file *, fl_owner_t id);

extern struct filename *getname_flags(const char __user *, int, int *);
extern struct filename *getname(const char __user *);
extern struct filename *getname_kernel(const char *);
extern void putname(struct filename *name);

enum {
	FILE_CREATED = 1,
	FILE_OPENED = 2
};
extern int finish_open(struct file *file, struct dentry *dentry,
			int (*open)(struct inode *, struct file *),
			int *opened);
extern int finish_no_open(struct file *file, struct dentry *dentry);

/* fs/ioctl.c */

extern int ioctl_preallocate(struct file *filp, void __user *argp);

/* fs/dcache.c */
extern void __init vfs_caches_init_early(void);
extern void __init vfs_caches_init(void);

extern struct kmem_cache *names_cachep;

#define __getname()		kmem_cache_alloc(names_cachep, GFP_KERNEL)
#define __putname(name)		kmem_cache_free(names_cachep, (void *)(name))

#ifdef CONFIG_BLOCK
extern int register_blkdev(unsigned int, const char *);
extern void unregister_blkdev(unsigned int, const char *);
extern void bdev_unhash_inode(dev_t dev);
extern struct block_device *bdget(dev_t);
extern struct block_device *bdgrab(struct block_device *bdev);
extern void bd_set_size(struct block_device *, loff_t size);
extern void bd_forget(struct inode *inode);
extern void bdput(struct block_device *);
extern void invalidate_bdev(struct block_device *);
extern void iterate_bdevs(void (*)(struct block_device *, void *), void *);
extern int sync_blockdev(struct block_device *bdev);
extern void kill_bdev(struct block_device *);
extern struct super_block *freeze_bdev(struct block_device *);
extern void emergency_thaw_all(void);
extern int thaw_bdev(struct block_device *bdev, struct super_block *sb);
extern int fsync_bdev(struct block_device *);

extern struct super_block *blockdev_superblock;

static inline bool sb_is_blkdev_sb(struct super_block *sb)
{
	return sb == blockdev_superblock;
}
#else
static inline void bd_forget(struct inode *inode) {}
static inline int sync_blockdev(struct block_device *bdev) { return 0; }
static inline void kill_bdev(struct block_device *bdev) {}
static inline void invalidate_bdev(struct block_device *bdev) {}

static inline struct super_block *freeze_bdev(struct block_device *sb)
{
	return NULL;
}

static inline int thaw_bdev(struct block_device *bdev, struct super_block *sb)
{
	return 0;
}

static inline void iterate_bdevs(void (*f)(struct block_device *, void *), void *arg)
{
}

static inline bool sb_is_blkdev_sb(struct super_block *sb)
{
	return false;
}
#endif
extern int sync_filesystem(struct super_block *);
extern const struct file_operations def_blk_fops;
extern const struct file_operations def_chr_fops;
#ifdef CONFIG_BLOCK
extern int ioctl_by_bdev(struct block_device *, unsigned, unsigned long);
extern int blkdev_ioctl(struct block_device *, fmode_t, unsigned, unsigned long);
extern long compat_blkdev_ioctl(struct file *, unsigned, unsigned long);
extern int blkdev_get(struct block_device *bdev, fmode_t mode, void *holder);
extern struct block_device *blkdev_get_by_path(const char *path, fmode_t mode,
					       void *holder);
extern struct block_device *blkdev_get_by_dev(dev_t dev, fmode_t mode,
					      void *holder);
extern void blkdev_put(struct block_device *bdev, fmode_t mode);
extern int __blkdev_reread_part(struct block_device *bdev);
extern int blkdev_reread_part(struct block_device *bdev);

#ifdef CONFIG_SYSFS
extern int bd_link_disk_holder(struct block_device *bdev, struct gendisk *disk);
extern void bd_unlink_disk_holder(struct block_device *bdev,
				  struct gendisk *disk);
#else
static inline int bd_link_disk_holder(struct block_device *bdev,
				      struct gendisk *disk)
{
	return 0;
}
static inline void bd_unlink_disk_holder(struct block_device *bdev,
					 struct gendisk *disk)
{
}
#endif
#endif

/* fs/char_dev.c */
#define CHRDEV_MAJOR_HASH_SIZE	255
/* Marks the bottom of the first segment of free char majors */
#define CHRDEV_MAJOR_DYN_END 234
extern int alloc_chrdev_region(dev_t *, unsigned, unsigned, const char *);
extern int register_chrdev_region(dev_t, unsigned, const char *);
extern int __register_chrdev(unsigned int major, unsigned int baseminor,
			     unsigned int count, const char *name,
			     const struct file_operations *fops);
extern void __unregister_chrdev(unsigned int major, unsigned int baseminor,
				unsigned int count, const char *name);
extern void unregister_chrdev_region(dev_t, unsigned);
extern void chrdev_show(struct seq_file *,off_t);

static inline int register_chrdev(unsigned int major, const char *name,
				  const struct file_operations *fops)
{
	return __register_chrdev(major, 0, 256, name, fops);
}

static inline void unregister_chrdev(unsigned int major, const char *name)
{
	__unregister_chrdev(major, 0, 256, name);
}

/* fs/block_dev.c */
#define BDEVNAME_SIZE	32	/* Largest string for a blockdev identifier */
#define BDEVT_SIZE	10	/* Largest string for MAJ:MIN for blkdev */

#ifdef CONFIG_BLOCK
#define BLKDEV_MAJOR_HASH_SIZE	255
extern const char *__bdevname(dev_t, char *buffer);
extern const char *bdevname(struct block_device *bdev, char *buffer);
extern struct block_device *lookup_bdev(const char *);
extern void blkdev_show(struct seq_file *,off_t);

#else
#define BLKDEV_MAJOR_HASH_SIZE	0
#endif

extern void init_special_inode(struct inode *, umode_t, dev_t);

/* Invalid inode operations -- fs/bad_inode.c */
extern void make_bad_inode(struct inode *);
extern bool is_bad_inode(struct inode *);

#ifdef CONFIG_BLOCK
static inline bool op_is_write(unsigned int op)
{
	return op == REQ_OP_READ ? false : true;
}

/*
 * return data direction, READ or WRITE
 */
static inline int bio_data_dir(struct bio *bio)
{
	return op_is_write(bio_op(bio)) ? WRITE : READ;
}

extern void check_disk_size_change(struct gendisk *disk,
				   struct block_device *bdev);
extern int revalidate_disk(struct gendisk *);
extern int check_disk_change(struct block_device *);
extern int __invalidate_device(struct block_device *, bool);
extern int invalidate_partition(struct gendisk *, int);
#endif
unsigned long invalidate_mapping_pages(struct address_space *mapping,
					pgoff_t start, pgoff_t end);

static inline void invalidate_remote_inode(struct inode *inode)
{
	if (S_ISREG(inode->i_mode) || S_ISDIR(inode->i_mode) ||
	    S_ISLNK(inode->i_mode))
		invalidate_mapping_pages(inode->i_mapping, 0, -1);
}
extern int invalidate_inode_pages2(struct address_space *mapping);
extern int invalidate_inode_pages2_range(struct address_space *mapping,
					 pgoff_t start, pgoff_t end);
extern int write_inode_now(struct inode *, int);
extern int filemap_fdatawrite(struct address_space *);
extern int filemap_flush(struct address_space *);
extern int filemap_fdatawait(struct address_space *);
extern void filemap_fdatawait_keep_errors(struct address_space *);
extern int filemap_fdatawait_range(struct address_space *, loff_t lstart,
				   loff_t lend);
extern int filemap_write_and_wait(struct address_space *mapping);
extern int filemap_write_and_wait_range(struct address_space *mapping,
				        loff_t lstart, loff_t lend);
extern int __filemap_fdatawrite_range(struct address_space *mapping,
				loff_t start, loff_t end, int sync_mode);
extern int filemap_fdatawrite_range(struct address_space *mapping,
				loff_t start, loff_t end);
extern int filemap_check_errors(struct address_space *mapping);

extern int vfs_fsync_range(struct file *file, loff_t start, loff_t end,
			   int datasync);
extern int vfs_fsync(struct file *file, int datasync);

/*
 * Sync the bytes written if this was a synchronous write.  Expect ki_pos
 * to already be updated for the write, and will return either the amount
 * of bytes passed in, or an error if syncing the file failed.
 */
static inline ssize_t generic_write_sync(struct kiocb *iocb, ssize_t count)
{
	if (iocb->ki_flags & IOCB_DSYNC) {
		int ret = vfs_fsync_range(iocb->ki_filp,
				iocb->ki_pos - count, iocb->ki_pos - 1,
				(iocb->ki_flags & IOCB_SYNC) ? 0 : 1);
		if (ret)
			return ret;
	}

	return count;
}

extern void emergency_sync(void);
extern void emergency_remount(void);
#ifdef CONFIG_BLOCK
extern sector_t bmap(struct inode *, sector_t);
#endif
extern int notify_change(struct dentry *, struct iattr *, struct inode **);
extern int notify_change2(struct vfsmount *, struct dentry *, struct iattr *, struct inode **);
extern int inode_permission(struct inode *, int);
extern int inode_permission2(struct vfsmount *, struct inode *, int);
extern int __inode_permission(struct inode *, int);
extern int __inode_permission2(struct vfsmount *, struct inode *, int);
extern int generic_permission(struct inode *, int);
extern int __check_sticky(struct inode *dir, struct inode *inode);

static inline bool execute_ok(struct inode *inode)
{
	return (inode->i_mode & S_IXUGO) || S_ISDIR(inode->i_mode);
}

static inline void file_start_write(struct file *file)
{
	if (!S_ISREG(file_inode(file)->i_mode))
		return;
	__sb_start_write(file_inode(file)->i_sb, SB_FREEZE_WRITE, true);
}

static inline bool file_start_write_trylock(struct file *file)
{
	if (!S_ISREG(file_inode(file)->i_mode))
		return true;
	return __sb_start_write(file_inode(file)->i_sb, SB_FREEZE_WRITE, false);
}

static inline void file_end_write(struct file *file)
{
	if (!S_ISREG(file_inode(file)->i_mode))
		return;
	__sb_end_write(file_inode(file)->i_sb, SB_FREEZE_WRITE);
}

/*
 * get_write_access() gets write permission for a file.
 * put_write_access() releases this write permission.
 * This is used for regular files.
 * We cannot support write (and maybe mmap read-write shared) accesses and
 * MAP_DENYWRITE mmappings simultaneously. The i_writecount field of an inode
 * can have the following values:
 * 0: no writers, no VM_DENYWRITE mappings
 * < 0: (-i_writecount) vm_area_structs with VM_DENYWRITE set exist
 * > 0: (i_writecount) users are writing to the file.
 *
 * Normally we operate on that counter with atomic_{inc,dec} and it's safe
 * except for the cases where we don't hold i_writecount yet. Then we need to
 * use {get,deny}_write_access() - these functions check the sign and refuse
 * to do the change if sign is wrong.
 */
static inline int get_write_access(struct inode *inode)
{
	return atomic_inc_unless_negative(&inode->i_writecount) ? 0 : -ETXTBSY;
}
static inline int deny_write_access(struct file *file)
{
	struct inode *inode = file_inode(file);
	return atomic_dec_unless_positive(&inode->i_writecount) ? 0 : -ETXTBSY;
}
static inline void put_write_access(struct inode * inode)
{
	atomic_dec(&inode->i_writecount);
}
static inline void allow_write_access(struct file *file)
{
	if (file)
		atomic_inc(&file_inode(file)->i_writecount);
}
static inline bool inode_is_open_for_write(const struct inode *inode)
{
	return atomic_read(&inode->i_writecount) > 0;
}

#ifdef CONFIG_IMA
static inline void i_readcount_dec(struct inode *inode)
{
	BUG_ON(!atomic_read(&inode->i_readcount));
	atomic_dec(&inode->i_readcount);
}
static inline void i_readcount_inc(struct inode *inode)
{
	atomic_inc(&inode->i_readcount);
}
#else
static inline void i_readcount_dec(struct inode *inode)
{
	return;
}
static inline void i_readcount_inc(struct inode *inode)
{
	return;
}
#endif
extern int do_pipe_flags(int *, int);

#define __kernel_read_file_id(id) \
	id(UNKNOWN, unknown)		\
	id(FIRMWARE, firmware)		\
	id(FIRMWARE_PREALLOC_BUFFER, firmware)	\
	id(MODULE, kernel-module)		\
	id(KEXEC_IMAGE, kexec-image)		\
	id(KEXEC_INITRAMFS, kexec-initramfs)	\
	id(POLICY, security-policy)		\
	id(MAX_ID, )

#define __fid_enumify(ENUM, dummy) READING_ ## ENUM,
#define __fid_stringify(dummy, str) #str,

enum kernel_read_file_id {
	__kernel_read_file_id(__fid_enumify)
};

static const char * const kernel_read_file_str[] = {
	__kernel_read_file_id(__fid_stringify)
};

static inline const char *kernel_read_file_id_str(enum kernel_read_file_id id)
{
	if (id < 0 || id >= READING_MAX_ID)
		return kernel_read_file_str[READING_UNKNOWN];

	return kernel_read_file_str[id];
}

extern int kernel_read(struct file *, loff_t, char *, unsigned long);
extern int kernel_read_file(struct file *, void **, loff_t *, loff_t,
			    enum kernel_read_file_id);
extern int kernel_read_file_from_path(char *, void **, loff_t *, loff_t,
				      enum kernel_read_file_id);
extern int kernel_read_file_from_fd(int, void **, loff_t *, loff_t,
				    enum kernel_read_file_id);
extern ssize_t kernel_write(struct file *, const char *, size_t, loff_t);
extern ssize_t __kernel_write(struct file *, const char *, size_t, loff_t *);
extern struct file * open_exec(const char *);
 
/* fs/dcache.c -- generic fs support functions */
extern bool is_subdir(struct dentry *, struct dentry *);
extern bool path_is_under(struct path *, struct path *);

extern char *file_path(struct file *, char *, int);

#include <linux/err.h>

/* needed for stackable file system support */
extern loff_t default_llseek(struct file *file, loff_t offset, int whence);

extern loff_t vfs_llseek(struct file *file, loff_t offset, int whence);

extern int inode_init_always(struct super_block *, struct inode *);
extern void inode_init_once(struct inode *);
extern void address_space_init_once(struct address_space *mapping);
extern struct inode * igrab(struct inode *);
extern ino_t iunique(struct super_block *, ino_t);
extern int inode_needs_sync(struct inode *inode);
extern int generic_delete_inode(struct inode *inode);
static inline int generic_drop_inode(struct inode *inode)
{
	return !inode->i_nlink || inode_unhashed(inode);
}

extern struct inode *ilookup5_nowait(struct super_block *sb,
		unsigned long hashval, int (*test)(struct inode *, void *),
		void *data);
extern struct inode *ilookup5(struct super_block *sb, unsigned long hashval,
		int (*test)(struct inode *, void *), void *data);
extern struct inode *ilookup(struct super_block *sb, unsigned long ino);

extern struct inode * iget5_locked(struct super_block *, unsigned long, int (*test)(struct inode *, void *), int (*set)(struct inode *, void *), void *);
extern struct inode * iget_locked(struct super_block *, unsigned long);
extern struct inode *find_inode_nowait(struct super_block *,
				       unsigned long,
				       int (*match)(struct inode *,
						    unsigned long, void *),
				       void *data);
extern int insert_inode_locked4(struct inode *, unsigned long, int (*test)(struct inode *, void *), void *);
extern int insert_inode_locked(struct inode *);
#ifdef CONFIG_DEBUG_LOCK_ALLOC
extern void lockdep_annotate_inode_mutex_key(struct inode *inode);
#else
static inline void lockdep_annotate_inode_mutex_key(struct inode *inode) { };
#endif
extern void unlock_new_inode(struct inode *);
extern unsigned int get_next_ino(void);
extern void evict_inodes(struct super_block *sb);

extern void __iget(struct inode * inode);
extern void iget_failed(struct inode *);
extern void clear_inode(struct inode *);
extern void __destroy_inode(struct inode *);
extern struct inode *new_inode_pseudo(struct super_block *sb);
extern struct inode *new_inode(struct super_block *sb);
extern void free_inode_nonrcu(struct inode *inode);
extern int should_remove_suid(struct dentry *);
extern int file_remove_privs(struct file *);

extern void __insert_inode_hash(struct inode *, unsigned long hashval);
static inline void insert_inode_hash(struct inode *inode)
{
	__insert_inode_hash(inode, inode->i_ino);
}

extern void __remove_inode_hash(struct inode *);
static inline void remove_inode_hash(struct inode *inode)
{
	if (!inode_unhashed(inode) && !hlist_fake(&inode->i_hash))
		__remove_inode_hash(inode);
}

extern void inode_sb_list_add(struct inode *inode);

#ifdef CONFIG_BLOCK
extern blk_qc_t submit_bio(struct bio *);
extern int bdev_read_only(struct block_device *);
#endif
extern int set_blocksize(struct block_device *, int);
extern int sb_set_blocksize(struct super_block *, int);
extern int sb_min_blocksize(struct super_block *, int);

extern int generic_file_mmap(struct file *, struct vm_area_struct *);
extern int generic_file_readonly_mmap(struct file *, struct vm_area_struct *);
extern ssize_t generic_write_checks(struct kiocb *, struct iov_iter *);
extern ssize_t generic_file_read_iter(struct kiocb *, struct iov_iter *);
extern ssize_t __generic_file_write_iter(struct kiocb *, struct iov_iter *);
extern ssize_t generic_file_write_iter(struct kiocb *, struct iov_iter *);
extern ssize_t generic_file_direct_write(struct kiocb *, struct iov_iter *);
extern ssize_t generic_perform_write(struct file *, struct iov_iter *, loff_t);

ssize_t vfs_iter_read(struct file *file, struct iov_iter *iter, loff_t *ppos);
ssize_t vfs_iter_write(struct file *file, struct iov_iter *iter, loff_t *ppos);

/* fs/block_dev.c */
extern ssize_t blkdev_read_iter(struct kiocb *iocb, struct iov_iter *to);
extern ssize_t blkdev_write_iter(struct kiocb *iocb, struct iov_iter *from);
extern int blkdev_fsync(struct file *filp, loff_t start, loff_t end,
			int datasync);
extern void block_sync_page(struct page *page);

/* fs/splice.c */
extern ssize_t generic_file_splice_read(struct file *, loff_t *,
		struct pipe_inode_info *, size_t, unsigned int);
extern ssize_t iter_file_splice_write(struct pipe_inode_info *,
		struct file *, loff_t *, size_t, unsigned int);
extern ssize_t generic_splice_sendpage(struct pipe_inode_info *pipe,
		struct file *out, loff_t *, size_t len, unsigned int flags);
extern long do_splice_direct(struct file *in, loff_t *ppos, struct file *out,
		loff_t *opos, size_t len, unsigned int flags);


extern void
file_ra_state_init(struct file_ra_state *ra, struct address_space *mapping);
extern loff_t noop_llseek(struct file *file, loff_t offset, int whence);
extern loff_t no_llseek(struct file *file, loff_t offset, int whence);
extern loff_t vfs_setpos(struct file *file, loff_t offset, loff_t maxsize);
extern loff_t generic_file_llseek(struct file *file, loff_t offset, int whence);
extern loff_t generic_file_llseek_size(struct file *file, loff_t offset,
		int whence, loff_t maxsize, loff_t eof);
extern loff_t fixed_size_llseek(struct file *file, loff_t offset,
		int whence, loff_t size);
extern loff_t no_seek_end_llseek_size(struct file *, loff_t, int, loff_t);
extern loff_t no_seek_end_llseek(struct file *, loff_t, int);
extern int generic_file_open(struct inode * inode, struct file * filp);
extern int nonseekable_open(struct inode * inode, struct file * filp);
extern int stream_open(struct inode * inode, struct file * filp);

#ifdef CONFIG_BLOCK
typedef void (dio_submit_t)(struct bio *bio, struct inode *inode,
			    loff_t file_offset);

enum {
	/* need locking between buffered and direct access */
	DIO_LOCKING	= 0x01,

	/* filesystem does not support filling holes */
	DIO_SKIP_HOLES	= 0x02,

	/* filesystem can handle aio writes beyond i_size */
	DIO_ASYNC_EXTEND = 0x04,

	/* inode/fs/bdev does not need truncate protection */
	DIO_SKIP_DIO_COUNT = 0x08,
};

void dio_end_io(struct bio *bio, int error);

ssize_t __blockdev_direct_IO(struct kiocb *iocb, struct inode *inode,
			     struct block_device *bdev, struct iov_iter *iter,
			     get_block_t get_block,
			     dio_iodone_t end_io, dio_submit_t submit_io,
			     int flags);

static inline ssize_t blockdev_direct_IO(struct kiocb *iocb,
					 struct inode *inode,
					 struct iov_iter *iter,
					 get_block_t get_block)
{
	return __blockdev_direct_IO(iocb, inode, inode->i_sb->s_bdev, iter,
			get_block, NULL, NULL, DIO_LOCKING | DIO_SKIP_HOLES);
}
#endif

void inode_dio_wait(struct inode *inode);

/*
 * inode_dio_begin - signal start of a direct I/O requests
 * @inode: inode the direct I/O happens on
 *
 * This is called once we've finished processing a direct I/O request,
 * and is used to wake up callers waiting for direct I/O to be quiesced.
 */
static inline void inode_dio_begin(struct inode *inode)
{
	atomic_inc(&inode->i_dio_count);
}

/*
 * inode_dio_end - signal finish of a direct I/O requests
 * @inode: inode the direct I/O happens on
 *
 * This is called once we've finished processing a direct I/O request,
 * and is used to wake up callers waiting for direct I/O to be quiesced.
 */
static inline void inode_dio_end(struct inode *inode)
{
	if (atomic_dec_and_test(&inode->i_dio_count))
		wake_up_bit(&inode->i_state, __I_DIO_WAKEUP);
}

struct inode *dio_bio_get_inode(struct bio *bio);

extern void inode_set_flags(struct inode *inode, unsigned int flags,
			    unsigned int mask);

extern const struct file_operations generic_ro_fops;

#define special_file(m) (S_ISCHR(m)||S_ISBLK(m)||S_ISFIFO(m)||S_ISSOCK(m))

extern int readlink_copy(char __user *, int, const char *);
extern int page_readlink(struct dentry *, char __user *, int);
extern const char *page_get_link(struct dentry *, struct inode *,
				 struct delayed_call *);
extern void page_put_link(void *);
extern int __page_symlink(struct inode *inode, const char *symname, int len,
		int nofs);
extern int page_symlink(struct inode *inode, const char *symname, int len);
extern const struct inode_operations page_symlink_inode_operations;
extern void kfree_link(void *);
extern int generic_readlink(struct dentry *, char __user *, int);
extern void generic_fillattr(struct inode *, struct kstat *);
int vfs_getattr_nosec(struct path *path, struct kstat *stat);
extern int vfs_getattr(struct path *, struct kstat *);
void __inode_add_bytes(struct inode *inode, loff_t bytes);
void inode_add_bytes(struct inode *inode, loff_t bytes);
void __inode_sub_bytes(struct inode *inode, loff_t bytes);
void inode_sub_bytes(struct inode *inode, loff_t bytes);
loff_t inode_get_bytes(struct inode *inode);
void inode_set_bytes(struct inode *inode, loff_t bytes);
const char *simple_get_link(struct dentry *, struct inode *,
			    struct delayed_call *);
extern const struct inode_operations simple_symlink_inode_operations;

extern int iterate_dir(struct file *, struct dir_context *);

extern int vfs_stat(const char __user *, struct kstat *);
extern int vfs_lstat(const char __user *, struct kstat *);
extern int vfs_fstat(unsigned int, struct kstat *);
extern int vfs_fstatat(int , const char __user *, struct kstat *, int);
extern const char *vfs_get_link(struct dentry *, struct delayed_call *);

extern int __generic_block_fiemap(struct inode *inode,
				  struct fiemap_extent_info *fieinfo,
				  loff_t start, loff_t len,
				  get_block_t *get_block);
extern int generic_block_fiemap(struct inode *inode,
				struct fiemap_extent_info *fieinfo, u64 start,
				u64 len, get_block_t *get_block);

extern void get_filesystem(struct file_system_type *fs);
extern void put_filesystem(struct file_system_type *fs);
extern struct file_system_type *get_fs_type(const char *name);
extern struct super_block *get_super(struct block_device *);
extern struct super_block *get_super_thawed(struct block_device *);
extern struct super_block *get_active_super(struct block_device *bdev);
extern void drop_super(struct super_block *sb);
extern void iterate_supers(void (*)(struct super_block *, void *), void *);
extern void iterate_supers_type(struct file_system_type *,
			        void (*)(struct super_block *, void *), void *);

extern int dcache_dir_open(struct inode *, struct file *);
extern int dcache_dir_close(struct inode *, struct file *);
extern loff_t dcache_dir_lseek(struct file *, loff_t, int);
extern int dcache_readdir(struct file *, struct dir_context *);
extern int simple_setattr(struct dentry *, struct iattr *);
extern int simple_getattr(struct vfsmount *, struct dentry *, struct kstat *);
extern int simple_statfs(struct dentry *, struct kstatfs *);
extern int simple_open(struct inode *inode, struct file *file);
extern int simple_link(struct dentry *, struct inode *, struct dentry *);
extern int simple_unlink(struct inode *, struct dentry *);
extern int simple_rmdir(struct inode *, struct dentry *);
extern int simple_rename(struct inode *, struct dentry *,
			 struct inode *, struct dentry *, unsigned int);
extern int noop_fsync(struct file *, loff_t, loff_t, int);
extern int simple_empty(struct dentry *);
extern int simple_readpage(struct file *file, struct page *page);
extern int simple_write_begin(struct file *file, struct address_space *mapping,
			loff_t pos, unsigned len, unsigned flags,
			struct page **pagep, void **fsdata);
extern int simple_write_end(struct file *file, struct address_space *mapping,
			loff_t pos, unsigned len, unsigned copied,
			struct page *page, void *fsdata);
extern int always_delete_dentry(const struct dentry *);
extern struct inode *alloc_anon_inode(struct super_block *);
extern int simple_nosetlease(struct file *, long, struct file_lock **, void **);
extern const struct dentry_operations simple_dentry_operations;

extern struct dentry *simple_lookup(struct inode *, struct dentry *, unsigned int flags);
extern ssize_t generic_read_dir(struct file *, char __user *, size_t, loff_t *);
extern const struct file_operations simple_dir_operations;
extern const struct inode_operations simple_dir_inode_operations;
extern void make_empty_dir_inode(struct inode *inode);
extern bool is_empty_dir_inode(struct inode *inode);
struct tree_descr { char *name; const struct file_operations *ops; int mode; };
struct dentry *d_alloc_name(struct dentry *, const char *);
extern int simple_fill_super(struct super_block *, unsigned long, struct tree_descr *);
extern int simple_pin_fs(struct file_system_type *, struct vfsmount **mount, int *count);
extern void simple_release_fs(struct vfsmount **mount, int *count);

extern ssize_t simple_read_from_buffer(void __user *to, size_t count,
			loff_t *ppos, const void *from, size_t available);
extern ssize_t simple_write_to_buffer(void *to, size_t available, loff_t *ppos,
		const void __user *from, size_t count);

extern int __generic_file_fsync(struct file *, loff_t, loff_t, int);
extern int generic_file_fsync(struct file *, loff_t, loff_t, int);

extern int generic_check_addressable(unsigned, u64);

#ifdef CONFIG_MIGRATION
extern int buffer_migrate_page(struct address_space *,
				struct page *, struct page *,
				enum migrate_mode);
#else
#define buffer_migrate_page NULL
#endif

extern int setattr_prepare(struct dentry *, struct iattr *);
extern int inode_newsize_ok(const struct inode *, loff_t offset);
extern void setattr_copy(struct inode *inode, const struct iattr *attr);

extern int file_update_time(struct file *file);

extern int generic_show_options(struct seq_file *m, struct dentry *root);
extern void save_mount_options(struct super_block *sb, char *options);
extern void replace_mount_options(struct super_block *sb, char *options);

static inline bool io_is_direct(struct file *filp)
{
	return (filp->f_flags & O_DIRECT) || IS_DAX(filp->f_mapping->host);
}

static inline bool vma_is_dax(struct vm_area_struct *vma)
{
	return vma->vm_file && IS_DAX(vma->vm_file->f_mapping->host);
}

static inline bool vma_is_fsdax(struct vm_area_struct *vma)
{
	struct inode *inode;

	if (!vma->vm_file)
		return false;
	if (!vma_is_dax(vma))
		return false;
	inode = file_inode(vma->vm_file);
	if (S_ISCHR(inode->i_mode))
		return false; /* device-dax */
	return true;
}

static inline int iocb_flags(struct file *file)
{
	int res = 0;
	if (file->f_flags & O_APPEND)
		res |= IOCB_APPEND;
	if (io_is_direct(file))
		res |= IOCB_DIRECT;
	if ((file->f_flags & O_DSYNC) || IS_SYNC(file->f_mapping->host))
		res |= IOCB_DSYNC;
	if (file->f_flags & __O_SYNC)
		res |= IOCB_SYNC;
	return res;
}

static inline ino_t parent_ino(struct dentry *dentry)
{
	ino_t res;

	/*
	 * Don't strictly need d_lock here? If the parent ino could change
	 * then surely we'd have a deeper race in the caller?
	 */
	spin_lock(&dentry->d_lock);
	res = dentry->d_parent->d_inode->i_ino;
	spin_unlock(&dentry->d_lock);
	return res;
}

/* Transaction based IO helpers */

/*
 * An argresp is stored in an allocated page and holds the
 * size of the argument or response, along with its content
 */
struct simple_transaction_argresp {
	ssize_t size;
	char data[0];
};

#define SIMPLE_TRANSACTION_LIMIT (PAGE_SIZE - sizeof(struct simple_transaction_argresp))

char *simple_transaction_get(struct file *file, const char __user *buf,
				size_t size);
ssize_t simple_transaction_read(struct file *file, char __user *buf,
				size_t size, loff_t *pos);
int simple_transaction_release(struct inode *inode, struct file *file);

void simple_transaction_set(struct file *file, size_t n);

/*
 * simple attribute files
 *
 * These attributes behave similar to those in sysfs:
 *
 * Writing to an attribute immediately sets a value, an open file can be
 * written to multiple times.
 *
 * Reading from an attribute creates a buffer from the value that might get
 * read with multiple read calls. When the attribute has been read
 * completely, no further read calls are possible until the file is opened
 * again.
 *
 * All attributes contain a text representation of a numeric value
 * that are accessed with the get() and set() functions.
 */
#define DEFINE_SIMPLE_ATTRIBUTE(__fops, __get, __set, __fmt)		\
static int __fops ## _open(struct inode *inode, struct file *file)	\
{									\
	__simple_attr_check_format(__fmt, 0ull);			\
	return simple_attr_open(inode, file, __get, __set, __fmt);	\
}									\
static const struct file_operations __fops = {				\
	.owner	 = THIS_MODULE,						\
	.open	 = __fops ## _open,					\
	.release = simple_attr_release,					\
	.read	 = simple_attr_read,					\
	.write	 = simple_attr_write,					\
	.llseek	 = generic_file_llseek,					\
}

static inline __printf(1, 2)
void __simple_attr_check_format(const char *fmt, ...)
{
	/* don't do anything, just let the compiler check the arguments; */
}

int simple_attr_open(struct inode *inode, struct file *file,
		     int (*get)(void *, u64 *), int (*set)(void *, u64),
		     const char *fmt);
int simple_attr_release(struct inode *inode, struct file *file);
ssize_t simple_attr_read(struct file *file, char __user *buf,
			 size_t len, loff_t *ppos);
ssize_t simple_attr_write(struct file *file, const char __user *buf,
			  size_t len, loff_t *ppos);

struct ctl_table;
int proc_nr_files(struct ctl_table *table, int write,
		  void __user *buffer, size_t *lenp, loff_t *ppos);
int proc_nr_dentry(struct ctl_table *table, int write,
		  void __user *buffer, size_t *lenp, loff_t *ppos);
int proc_nr_inodes(struct ctl_table *table, int write,
		   void __user *buffer, size_t *lenp, loff_t *ppos);
int __init get_filesystem_list(char *buf);

#define __FMODE_EXEC		((__force int) FMODE_EXEC)
#define __FMODE_NONOTIFY	((__force int) FMODE_NONOTIFY)

#define ACC_MODE(x) ("\004\002\006\006"[(x)&O_ACCMODE])
#define OPEN_FMODE(flag) ((__force fmode_t)(((flag + 1) & O_ACCMODE) | \
					    (flag & __FMODE_NONOTIFY)))

static inline bool is_sxid(umode_t mode)
{
	return (mode & S_ISUID) || ((mode & S_ISGID) && (mode & S_IXGRP));
}

static inline int check_sticky(struct inode *dir, struct inode *inode)
{
	if (!(dir->i_mode & S_ISVTX))
		return 0;

	return __check_sticky(dir, inode);
}

static inline void inode_has_no_xattr(struct inode *inode)
{
	if (!is_sxid(inode->i_mode) && (inode->i_sb->s_flags & MS_NOSEC))
		inode->i_flags |= S_NOSEC;
}

static inline bool is_root_inode(struct inode *inode)
{
	return inode == inode->i_sb->s_root->d_inode;
}

static inline bool dir_emit(struct dir_context *ctx,
			    const char *name, int namelen,
			    u64 ino, unsigned type)
{
	return ctx->actor(ctx, name, namelen, ctx->pos, ino, type) == 0;
}
static inline bool dir_emit_dot(struct file *file, struct dir_context *ctx)
{
	return ctx->actor(ctx, ".", 1, ctx->pos,
			  file->f_path.dentry->d_inode->i_ino, DT_DIR) == 0;
}
static inline bool dir_emit_dotdot(struct file *file, struct dir_context *ctx)
{
	return ctx->actor(ctx, "..", 2, ctx->pos,
			  parent_ino(file->f_path.dentry), DT_DIR) == 0;
}
static inline bool dir_emit_dots(struct file *file, struct dir_context *ctx)
{
	if (ctx->pos == 0) {
		if (!dir_emit_dot(file, ctx))
			return false;
		ctx->pos = 1;
	}
	if (ctx->pos == 1) {
		if (!dir_emit_dotdot(file, ctx))
			return false;
		ctx->pos = 2;
	}
	return true;
}
static inline bool dir_relax(struct inode *inode)
{
	inode_unlock(inode);
	inode_lock(inode);
	return !IS_DEADDIR(inode);
}

static inline bool dir_relax_shared(struct inode *inode)
{
	inode_unlock_shared(inode);
	inode_lock_shared(inode);
	return !IS_DEADDIR(inode);
}

extern bool path_noexec(const struct path *path);
extern void inode_nohighmem(struct inode *inode);

int vfs_ioc_setflags_prepare(struct inode *inode, unsigned int oldflags,
			     unsigned int flags);

#endif /* _LINUX_FS_H */<|MERGE_RESOLUTION|>--- conflicted
+++ resolved
@@ -2030,11 +2030,7 @@
 #define I_DIRTY_TIME		(1 << 11)
 #define I_DIRTY_TIME_EXPIRED	(1 << 12)
 #define I_WB_SWITCH		(1 << 13)
-<<<<<<< HEAD
-#define I_SYNC_QUEUED		(1 << 16)
-=======
 #define I_SYNC_QUEUED		(1 << 17)
->>>>>>> 3f78cf10
 
 #define I_DIRTY (I_DIRTY_SYNC | I_DIRTY_DATASYNC | I_DIRTY_PAGES)
 #define I_DIRTY_ALL (I_DIRTY | I_DIRTY_TIME)
