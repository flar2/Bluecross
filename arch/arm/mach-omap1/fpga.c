/*
 * linux/arch/arm/mach-omap1/fpga.c
 *
 * Interrupt handler for OMAP-1510 Innovator FPGA
 *
 * Copyright (C) 2001 RidgeRun, Inc.
 * Author: Greg Lonnon <glonnon@ridgerun.com>
 *
 * Copyright (C) 2002 MontaVista Software, Inc.
 *
 * Separated FPGA interrupts from innovator1510.c and cleaned up for 2.6
 * Copyright (C) 2004 Nokia Corporation by Tony Lindrgen <tony@atomide.com>
 *
 * This program is free software; you can redistribute it and/or modify
 * it under the terms of the GNU General Public License version 2 as
 * published by the Free Software Foundation.
 */

#include <linux/types.h>
#include <linux/gpio.h>
#include <linux/init.h>
#include <linux/kernel.h>
#include <linux/device.h>
#include <linux/errno.h>
#include <linux/io.h>

#include <asm/irq.h>
#include <asm/mach/irq.h>

<<<<<<< HEAD
#include <../plat-omap/fpga.h>

=======
>>>>>>> 48d224d1
#include <mach/hardware.h>

#include "iomap.h"
#include "common.h"
<<<<<<< HEAD
=======
#include "fpga.h"
>>>>>>> 48d224d1

static void fpga_mask_irq(struct irq_data *d)
{
	unsigned int irq = d->irq - OMAP_FPGA_IRQ_BASE;

	if (irq < 8)
		__raw_writeb((__raw_readb(OMAP1510_FPGA_IMR_LO)
			      & ~(1 << irq)), OMAP1510_FPGA_IMR_LO);
	else if (irq < 16)
		__raw_writeb((__raw_readb(OMAP1510_FPGA_IMR_HI)
			      & ~(1 << (irq - 8))), OMAP1510_FPGA_IMR_HI);
	else
		__raw_writeb((__raw_readb(INNOVATOR_FPGA_IMR2)
			      & ~(1 << (irq - 16))), INNOVATOR_FPGA_IMR2);
}


static inline u32 get_fpga_unmasked_irqs(void)
{
	return
		((__raw_readb(OMAP1510_FPGA_ISR_LO) &
		  __raw_readb(OMAP1510_FPGA_IMR_LO))) |
		((__raw_readb(OMAP1510_FPGA_ISR_HI) &
		  __raw_readb(OMAP1510_FPGA_IMR_HI)) << 8) |
		((__raw_readb(INNOVATOR_FPGA_ISR2) &
		  __raw_readb(INNOVATOR_FPGA_IMR2)) << 16);
}


static void fpga_ack_irq(struct irq_data *d)
{
	/* Don't need to explicitly ACK FPGA interrupts */
}

static void fpga_unmask_irq(struct irq_data *d)
{
	unsigned int irq = d->irq - OMAP_FPGA_IRQ_BASE;

	if (irq < 8)
		__raw_writeb((__raw_readb(OMAP1510_FPGA_IMR_LO) | (1 << irq)),
		     OMAP1510_FPGA_IMR_LO);
	else if (irq < 16)
		__raw_writeb((__raw_readb(OMAP1510_FPGA_IMR_HI)
			      | (1 << (irq - 8))), OMAP1510_FPGA_IMR_HI);
	else
		__raw_writeb((__raw_readb(INNOVATOR_FPGA_IMR2)
			      | (1 << (irq - 16))), INNOVATOR_FPGA_IMR2);
}

static void fpga_mask_ack_irq(struct irq_data *d)
{
	fpga_mask_irq(d);
	fpga_ack_irq(d);
}

static void innovator_fpga_IRQ_demux(unsigned int irq, struct irq_desc *desc)
{
	u32 stat;
	int fpga_irq;

	stat = get_fpga_unmasked_irqs();

	if (!stat)
		return;

	for (fpga_irq = OMAP_FPGA_IRQ_BASE;
	     (fpga_irq < OMAP_FPGA_IRQ_END) && stat;
	     fpga_irq++, stat >>= 1) {
		if (stat & 1) {
			generic_handle_irq(fpga_irq);
		}
	}
}

static struct irq_chip omap_fpga_irq_ack = {
	.name		= "FPGA-ack",
	.irq_ack	= fpga_mask_ack_irq,
	.irq_mask	= fpga_mask_irq,
	.irq_unmask	= fpga_unmask_irq,
};


static struct irq_chip omap_fpga_irq = {
	.name		= "FPGA",
	.irq_ack	= fpga_ack_irq,
	.irq_mask	= fpga_mask_irq,
	.irq_unmask	= fpga_unmask_irq,
};

/*
 * All of the FPGA interrupt request inputs except for the touchscreen are
 * edge-sensitive; the touchscreen is level-sensitive.  The edge-sensitive
 * interrupts are acknowledged as a side-effect of reading the interrupt
 * status register from the FPGA.  The edge-sensitive interrupt inputs
 * cause a problem with level interrupt requests, such as Ethernet.  The
 * problem occurs when a level interrupt request is asserted while its
 * interrupt input is masked in the FPGA, which results in a missed
 * interrupt.
 *
 * In an attempt to workaround the problem with missed interrupts, the
 * mask_ack routine for all of the FPGA interrupts has been changed from
 * fpga_mask_ack_irq() to fpga_ack_irq() so that the specific FPGA interrupt
 * being serviced is left unmasked.  We can do this because the FPGA cascade
 * interrupt is installed with the IRQF_DISABLED flag, which leaves all
 * interrupts masked at the CPU while an FPGA interrupt handler executes.
 *
 * Limited testing indicates that this workaround appears to be effective
 * for the smc9194 Ethernet driver used on the Innovator.  It should work
 * on other FPGA interrupts as well, but any drivers that explicitly mask
 * interrupts at the interrupt controller via disable_irq/enable_irq
 * could pose a problem.
 */
void omap1510_fpga_init_irq(void)
{
	int i, res;

	__raw_writeb(0, OMAP1510_FPGA_IMR_LO);
	__raw_writeb(0, OMAP1510_FPGA_IMR_HI);
	__raw_writeb(0, INNOVATOR_FPGA_IMR2);

	for (i = OMAP_FPGA_IRQ_BASE; i < OMAP_FPGA_IRQ_END; i++) {

		if (i == OMAP1510_INT_FPGA_TS) {
			/*
			 * The touchscreen interrupt is level-sensitive, so
			 * we'll use the regular mask_ack routine for it.
			 */
			irq_set_chip(i, &omap_fpga_irq_ack);
		}
		else {
			/*
			 * All FPGA interrupts except the touchscreen are
			 * edge-sensitive, so we won't mask them.
			 */
			irq_set_chip(i, &omap_fpga_irq);
		}

		irq_set_handler(i, handle_edge_irq);
		set_irq_flags(i, IRQF_VALID);
	}

	/*
	 * The FPGA interrupt line is connected to GPIO13. Claim this pin for
	 * the ARM.
	 *
	 * NOTE: For general GPIO/MPUIO access and interrupts, please see
	 * gpio.[ch]
	 */
	res = gpio_request(13, "FPGA irq");
	if (res) {
		pr_err("%s failed to get gpio\n", __func__);
		return;
	}
	gpio_direction_input(13);
	irq_set_irq_type(gpio_to_irq(13), IRQ_TYPE_EDGE_RISING);
	irq_set_chained_handler(OMAP1510_INT_FPGA, innovator_fpga_IRQ_demux);
}<|MERGE_RESOLUTION|>--- conflicted
+++ resolved
@@ -27,19 +27,11 @@
 #include <asm/irq.h>
 #include <asm/mach/irq.h>
 
-<<<<<<< HEAD
-#include <../plat-omap/fpga.h>
-
-=======
->>>>>>> 48d224d1
 #include <mach/hardware.h>
 
 #include "iomap.h"
 #include "common.h"
-<<<<<<< HEAD
-=======
 #include "fpga.h"
->>>>>>> 48d224d1
 
 static void fpga_mask_irq(struct irq_data *d)
 {
