/* Copyright (c) 2017, The Linux Foundation. All rights reserved.
 *
 * This program is free software; you can redistribute it and/or modify
 * it under the terms of the GNU General Public License version 2 and
 * only version 2 as published by the Free Software Foundation.
 *
 * This program is distributed in the hope that it will be useful,
 * but WITHOUT ANY WARRANTY; without even the implied warranty of
 * MERCHANTABILITY or FITNESS FOR A PARTICULAR PURPOSE.  See the
 * GNU General Public License for more details.
 */
#include <dt-bindings/clock/mdss-10nm-pll-clk.h>

&soc {
	mdss_mdp: qcom,mdss_mdp@ae00000 {
		compatible = "qcom,sde-kms";
		reg = <0x0ae00000 0x81d40>,
		      <0x0aeb0000 0x2008>,
		      <0x0aeac000 0xf0>;
		reg-names = "mdp_phys",
			"vbif_phys",
			"regdma_phys";

		clocks =
			<&clock_gcc GCC_DISP_AHB_CLK>,
			<&clock_gcc GCC_DISP_AXI_CLK>,
			<&clock_dispcc DISP_CC_MDSS_AHB_CLK>,
			<&clock_dispcc DISP_CC_MDSS_AXI_CLK>,
			<&clock_dispcc DISP_CC_MDSS_MDP_CLK>,
			<&clock_dispcc DISP_CC_MDSS_VSYNC_CLK>;
		clock-names = "gcc_iface", "gcc_bus", "iface_clk",
				"bus_clk", "core_clk", "vsync_clk";
		clock-rate = <0 0 0 0 300000000 19200000 0>;
		clock-max-rate = <0 0 0 0 412500000 19200000 0>;

		sde-vdd-supply = <&mdss_core_gdsc>;

		/* interrupt config */
		interrupt-parent = <&pdc>;
		interrupts = <0 83 0>;
		interrupt-controller;
		#interrupt-cells = <1>;
		iommus = <&apps_smmu 0x880 0x8>,
			<&apps_smmu 0xc80 0x8>;

		#address-cells = <1>;
		#size-cells = <0>;

		#power-domain-cells = <0>;

		/* hw blocks */
		qcom,sde-off = <0x1000>;
		qcom,sde-len = <0x45C>;

		qcom,sde-ctl-off = <0x2000 0x2200 0x2400
				     0x2600 0x2800>;
		qcom,sde-ctl-size = <0xE4>;
		qcom,sde-ctl-display-pref = "primary", "primary", "none",
						"none", "none";

		qcom,sde-mixer-off = <0x45000 0x46000 0x47000 0x0 0x0 0x4a000>;
		qcom,sde-mixer-size = <0x320>;
		qcom,sde-mixer-display-pref = "primary", "primary", "none",
						"none", "none", "none";

		qcom,sde-dspp-top-off = <0x1300>;
		qcom,sde-dspp-top-size = <0xc>;

		qcom,sde-dspp-off = <0x55000 0x57000>;
		qcom,sde-dspp-size = <0x17e0>;

		qcom,sde-dest-scaler-top-off = <0x00061000>;
		qcom,sde-dest-scaler-top-size = <0xc>;
		qcom,sde-dest-scaler-off = <0x800 0x1000>;
		qcom,sde-dest-scaler-size = <0x800>;

		qcom,sde-wb-off = <0x66000>;
		qcom,sde-wb-size = <0x2c8>;
		qcom,sde-wb-xin-id = <6>;
		qcom,sde-wb-id = <2>;
		qcom,sde-wb-clk-ctrl = <0x3b8 24>;

		qcom,sde-intf-off = <0x6b000 0x6b800
					0x6c000 0x6c800>;
		qcom,sde-intf-size = <0x280>;

		qcom,sde-intf-type = "dp", "dsi", "dsi", "dp";
		qcom,sde-pp-off = <0x71000 0x71800
					  0x72000 0x72800 0x73000>;
		qcom,sde-pp-slave = <0x0 0x0 0x0 0x0 0x1>;
		qcom,sde-pp-size = <0xd4>;

		qcom,sde-te2-off = <0x2000 0x2000 0x0 0x0 0x0>;
		qcom,sde-cdm-off = <0x7a200>;
		qcom,sde-cdm-size = <0x224>;

		qcom,sde-dsc-off = <0x81000 0x81400>;
		qcom,sde-dsc-size = <0x140>;

		qcom,sde-dither-off = <0x30e0 0x30e0 0x30e0 0x30e0 0x0>;
		qcom,sde-dither-version = <0x00010000>;
		qcom,sde-dither-size = <0x20>;

		qcom,sde-sspp-type = "vig", "vig",
					"dma", "dma", "dma";

		qcom,sde-sspp-off = <0x5000 0x7000 0x25000 0x27000 0x29000>;
		qcom,sde-sspp-src-size = <0x1c8>;

		qcom,sde-sspp-xin-id = <0 4 1 5 9>;
		qcom,sde-sspp-excl-rect = <1 1 1 1 1>;
		qcom,sde-sspp-smart-dma-priority = <4 5 1 2 3>;
		qcom,sde-smart-dma-rev = "smart_dma_v2";

		qcom,sde-mixer-pair-mask = <2 1 6 0 0 3>;

		qcom,sde-mixer-blend-op-off = <0x20 0x38 0x50 0x68 0x80 0x98
						0xb0 0xc8 0xe0 0xf8 0x110>;

		/* offsets are relative to "mdp_phys + qcom,sde-off */
		qcom,sde-sspp-clk-ctrl =
				<0x2ac 0>, <0x2b4 0>,
				 <0x2ac 8>, <0x2b4 8>, <0x2bc 8>;
		qcom,sde-sspp-csc-off = <0x1a00>;
		qcom,sde-csc-type = "csc-10bit";
		qcom,sde-qseed-type = "qseedv3";
		qcom,sde-sspp-qseed-off = <0xa00>;
		qcom,sde-mixer-linewidth = <2560>;
		qcom,sde-sspp-linewidth = <2560>;
		qcom,sde-wb-linewidth = <4096>;
		qcom,sde-mixer-blendstages = <0xb>;
		qcom,sde-highest-bank-bit = <0x1>;
		qcom,sde-ubwc-version = <0x200>;
		qcom,sde-smart-panel-align-mode = <0xc>;
		qcom,sde-panic-per-pipe;
		qcom,sde-has-cdp;
		qcom,sde-has-src-split;
		qcom,sde-has-dim-layer;
		qcom,sde-has-idle-pc;
		qcom,sde-has-dest-scaler;
		qcom,sde-max-dest-scaler-input-linewidth = <2048>;
		qcom,sde-max-dest-scaler-output-linewidth = <2560>;
<<<<<<< HEAD
		qcom,sde-max-bw-low-kbps = <9600000>;
		qcom,sde-max-bw-high-kbps = <9600000>;
=======
		qcom,sde-max-bw-low-kbps = <6800000>;
		qcom,sde-max-bw-high-kbps = <6800000>;
>>>>>>> 4ea03715
		qcom,sde-dram-channels = <2>;
		qcom,sde-num-nrt-paths = <0>;
		qcom,sde-dspp-ad-version = <0x00040000>;
		qcom,sde-dspp-ad-off = <0x28000 0x27000>;

		qcom,sde-vbif-off = <0>;
		qcom,sde-vbif-size = <0x1040>;
		qcom,sde-vbif-id = <0>;
		qcom,sde-vbif-memtype-0 = <3 3 3 3 3 3 3 3>;
		qcom,sde-vbif-memtype-1 = <3 3 3 3 3 3>;

		qcom,sde-vbif-qos-rt-remap = <3 3 4 4 5 5 6 6>;
		qcom,sde-vbif-qos-nrt-remap = <3 3 3 3 3 3 3 3>;

		qcom,sde-danger-lut = <0x0000000f 0x0000ffff 0x00000000
			0x00000000>;
		qcom,sde-safe-lut-linear =
			<4 0xfff8>,
			<0 0xfff0>;
		qcom,sde-safe-lut-macrotile =
			<10 0xfe00>,
			<11 0xfc00>,
			<12 0xf800>,
			<0 0xf000>;
		qcom,sde-safe-lut-nrt =
			<0 0xffff>;
		qcom,sde-safe-lut-cwb =
			<0 0xffff>;
		qcom,sde-qos-lut-linear =
			<4 0x00000000 0x00000357>,
			<5 0x00000000 0x00003357>,
			<6 0x00000000 0x00023357>,
			<7 0x00000000 0x00223357>,
			<8 0x00000000 0x02223357>,
			<9 0x00000000 0x22223357>,
			<10 0x00000002 0x22223357>,
			<11 0x00000022 0x22223357>,
			<12 0x00000222 0x22223357>,
			<13 0x00002222 0x22223357>,
			<14 0x00012222 0x22223357>,
			<0 0x00112222 0x22223357>;
		qcom,sde-qos-lut-macrotile =
			<10 0x00000003 0x44556677>,
			<11 0x00000033 0x44556677>,
			<12 0x00000233 0x44556677>,
			<13 0x00002233 0x44556677>,
			<14 0x00012233 0x44556677>,
			<0 0x00112233 0x44556677>;
		qcom,sde-qos-lut-nrt =
			<0 0x00000000 0x00000000>;
		qcom,sde-qos-lut-cwb =
			<0 0x75300000 0x00000000>;

		qcom,sde-cdp-setting = <1 1>, <1 0>;

		qcom,sde-inline-rotator = <&mdss_rotator 0>;
		qcom,sde-inline-rot-xin = <10 11>;
		qcom,sde-inline-rot-xin-type = "sspp", "wb";

		/* offsets are relative to "mdp_phys + qcom,sde-off */
		qcom,sde-inline-rot-clk-ctrl = <0x2bc 0x8>, <0x2bc 0xc>;

		qcom,sde-reg-dma-off = <0>;
		qcom,sde-reg-dma-version = <0x1>;
		qcom,sde-reg-dma-trigger-off = <0x119c>;

		qcom,sde-sspp-vig-blocks {
			qcom,sde-vig-csc-off = <0x1a00>;
			qcom,sde-vig-qseed-off = <0xa00>;
			qcom,sde-vig-qseed-size = <0xa0>;
		};

		qcom,sde-dspp-blocks {
			qcom,sde-dspp-igc = <0x0 0x00030001>;
			qcom,sde-dspp-hsic = <0x800 0x00010007>;
			qcom,sde-dspp-memcolor = <0x880 0x00010007>;
			qcom,sde-dspp-sixzone= <0x900 0x00010007>;
			qcom,sde-dspp-vlut = <0xa00 0x00010008>;
			qcom,sde-dspp-gamut = <0x1000 0x00040000>;
			qcom,sde-dspp-pcc = <0x1700 0x00040000>;
			qcom,sde-dspp-gc = <0x17c0 0x00010008>;
			qcom,sde-dspp-hist = <0x800 0x00010007>;
		};

		qcom,platform-supply-entries {
			#address-cells = <1>;
			#size-cells = <0>;

			qcom,platform-supply-entry@0 {
				reg = <0>;
				qcom,supply-name = "sde-vdd";
				qcom,supply-min-voltage = <0>;
				qcom,supply-max-voltage = <0>;
				qcom,supply-enable-load = <0>;
				qcom,supply-disable-load = <0>;
			};
		};

		smmu_sde_sec: qcom,smmu_sde_sec_cb {
			compatible = "qcom,smmu_sde_sec";
			iommus = <&apps_smmu 0x881 0x8>,
			       <&apps_smmu 0xc81 0x8>;
		};

		/* data and reg bus scale settings */
		qcom,sde-data-bus {
			qcom,msm-bus,name = "mdss_sde_mnoc";
			qcom,msm-bus,num-cases = <3>;
			qcom,msm-bus,num-paths = <2>;
			qcom,msm-bus,vectors-KBps =
			    <22 773 0 0>, <23 773 0 0>,
			    <22 773 0 6400000>, <23 773 0 6400000>,
			    <22 773 0 6400000>, <23 773 0 6400000>;
		};

		qcom,sde-llcc-bus {
			qcom,msm-bus,name = "mdss_sde_llcc";
			qcom,msm-bus,num-cases = <3>;
			qcom,msm-bus,num-paths = <1>;
			qcom,msm-bus,vectors-KBps =
			    <132 770 0 0>,
			    <132 770 0 6400000>,
			    <132 770 0 6400000>;
		};

		qcom,sde-ebi-bus {
			qcom,msm-bus,name = "mdss_sde_ebi";
			qcom,msm-bus,num-cases = <3>;
			qcom,msm-bus,num-paths = <1>;
			qcom,msm-bus,vectors-KBps =
			    <129 512 0 0>,
			    <129 512 0 6400000>,
			    <129 512 0 6400000>;
		};

		qcom,sde-reg-bus {
			qcom,msm-bus,name = "mdss_reg";
			qcom,msm-bus,num-cases = <4>;
			qcom,msm-bus,num-paths = <1>;
			qcom,msm-bus,active-only;
			qcom,msm-bus,vectors-KBps =
				<1 590 0 0>,
				<1 590 0 76800>,
				<1 590 0 150000>,
				<1 590 0 300000>;
		};
	};

	sde_rscc: qcom,sde_rscc@af20000 {
		cell-index = <0>;
		compatible = "qcom,sde-rsc";
		reg = <0xaf20000 0x1c44>,
			<0xaf30000 0x3fd4>;
		reg-names = "drv", "wrapper";
		qcom,sde-rsc-version = <1>;

		vdd-supply = <&mdss_core_gdsc>;
		clocks = <&clock_dispcc DISP_CC_MDSS_RSCC_VSYNC_CLK>,
			<&clock_dispcc DISP_CC_MDSS_RSCC_AHB_CLK>;
		clock-names = "vsync_clk", "iface_clk";
		clock-rate = <0 0>;

		qcom,sde-dram-channels = <2>;

		mboxes = <&disp_rsc 0>;
		mbox-names = "disp_rsc";

		/* data and reg bus scale settings */
		qcom,sde-data-bus {
			qcom,msm-bus,name = "disp_rsc_mnoc";
			qcom,msm-bus,active-only;
			qcom,msm-bus,num-cases = <3>;
			qcom,msm-bus,num-paths = <2>;
			qcom,msm-bus,vectors-KBps =
			    <20003 20515 0 0>, <20004 20515 0 0>,
			    <20003 20515 0 6400000>, <20004 20515 0 6400000>,
			    <20003 20515 0 6400000>, <20004 20515 0 6400000>;
		};

		qcom,sde-llcc-bus {
			qcom,msm-bus,name = "disp_rsc_llcc";
			qcom,msm-bus,active-only;
			qcom,msm-bus,num-cases = <3>;
			qcom,msm-bus,num-paths = <1>;
			qcom,msm-bus,vectors-KBps =
			    <20001 20513 0 0>,
			    <20001 20513 0 6400000>,
			    <20001 20513 0 6400000>;
		};

		qcom,sde-ebi-bus {
			qcom,msm-bus,name = "disp_rsc_ebi";
			qcom,msm-bus,active-only;
			qcom,msm-bus,num-cases = <3>;
			qcom,msm-bus,num-paths = <1>;
			qcom,msm-bus,vectors-KBps =
			    <20000 20512 0 0>,
			    <20000 20512 0 6400000>,
			    <20000 20512 0 6400000>;
		};
	};

	mdss_rotator: qcom,mdss_rotator@ae00000 {
		compatible = "qcom,sde_rotator";
		reg = <0x0ae00000 0xac000>,
		      <0x0aeb8000 0x3000>;
		reg-names = "mdp_phys",
			"rot_vbif_phys";

		#list-cells = <1>;

		qcom,mdss-rot-mode = <1>;
		qcom,mdss-highest-bank-bit = <0x1>;

		/* Bus Scale Settings */
		qcom,msm-bus,name = "mdss_rotator";
		qcom,msm-bus,num-cases = <3>;
		qcom,msm-bus,num-paths = <1>;
		qcom,msm-bus,vectors-KBps =
			<25 512 0 0>,
			<25 512 0 6400000>,
			<25 512 0 6400000>;

		rot-vdd-supply = <&mdss_core_gdsc>;
		qcom,supply-names = "rot-vdd";

		clocks =
			<&clock_gcc GCC_DISP_AHB_CLK>,
			<&clock_gcc GCC_DISP_AXI_CLK>,
			<&clock_dispcc DISP_CC_MDSS_AHB_CLK>,
			<&clock_dispcc DISP_CC_MDSS_ROT_CLK>,
			<&clock_dispcc DISP_CC_MDSS_AXI_CLK>;
		clock-names = "gcc_iface", "gcc_bus",
			"iface_clk", "rot_clk", "axi_clk";

		interrupt-parent = <&mdss_mdp>;
		interrupts = <2 0>;

		 power-domains = <&mdss_mdp>;

		/* Offline rotator QoS setting */
		qcom,mdss-rot-vbif-qos-setting = <3 3 3 3 3 3 3 3>;
		qcom,mdss-rot-vbif-memtype = <3 3>;
		qcom,mdss-rot-cdp-setting = <1 1>;
		qcom,mdss-rot-qos-lut = <0x0 0x0 0x0 0x0>;
		qcom,mdss-rot-danger-lut = <0x0 0x0>;
		qcom,mdss-rot-safe-lut = <0x0000ffff 0x0000ffff>;

		/* Inline rotator QoS Setting */
		/* setting default register values for RD - qos/danger/safe */
		qcom,mdss-inline-rot-qos-lut = <0x44556677 0x00112233
							0x44556677 0x00112233>;
		qcom,mdss-inline-rot-danger-lut = <0x0055aaff 0x0000ffff>;
		qcom,mdss-inline-rot-safe-lut = <0x0000f000 0x0000ff00>;

		qcom,mdss-default-ot-rd-limit = <32>;
		qcom,mdss-default-ot-wr-limit = <32>;

		qcom,mdss-sbuf-headroom = <20>;

		cache-slice-names = "rotator";
		cache-slices = <&llcc 4>;

		/* reg bus scale settings */
		rot_reg: qcom,rot-reg-bus {
			qcom,msm-bus,name = "mdss_rot_reg";
			qcom,msm-bus,num-cases = <2>;
			qcom,msm-bus,num-paths = <1>;
			qcom,msm-bus,active-only;
			qcom,msm-bus,vectors-KBps =
				<1 590 0 0>,
				<1 590 0 76800>;
		};

		smmu_rot_unsec: qcom,smmu_rot_unsec_cb {
			compatible = "qcom,smmu_sde_rot_unsec";
			iommus = <&apps_smmu 0x1090 0x0>;
		};

		smmu_rot_sec: qcom,smmu_rot_sec_cb {
			compatible = "qcom,smmu_sde_rot_sec";
			iommus = <&apps_smmu 0x1091 0x0>;
		};
	};

	mdss_dsi0: qcom,mdss_dsi_ctrl0@ae94000 {
		compatible = "qcom,dsi-ctrl-hw-v2.2";
		label = "dsi-ctrl-0";
		cell-index = <0>;
		reg =   <0xae94000 0x400>,
			<0xaf08000 0x4>;
		reg-names = "dsi_ctrl", "disp_cc_base";
		interrupt-parent = <&mdss_mdp>;
		interrupts = <4 0>;
		vdda-1p2-supply = <&pm660_l1>;
		clocks = <&clock_dispcc DISP_CC_MDSS_BYTE0_CLK>,
		<&clock_dispcc DISP_CC_MDSS_BYTE0_CLK_SRC>,
		<&clock_dispcc DISP_CC_MDSS_BYTE0_INTF_CLK>,
		<&clock_dispcc DISP_CC_MDSS_PCLK0_CLK>,
		<&clock_dispcc DISP_CC_MDSS_PCLK0_CLK_SRC>,
		<&clock_dispcc DISP_CC_MDSS_ESC0_CLK>;
		clock-names = "byte_clk", "byte_clk_rcg", "byte_intf_clk",
					"pixel_clk", "pixel_clk_rcg",
					"esc_clk";

		qcom,null-insertion-enabled;
		qcom,ctrl-supply-entries {
			#address-cells = <1>;
			#size-cells = <0>;

			qcom,ctrl-supply-entry@0 {
				reg = <0>;
				qcom,supply-name = "vdda-1p2";
				qcom,supply-min-voltage = <1200000>;
				qcom,supply-max-voltage = <1200000>;
				qcom,supply-enable-load = <21800>;
				qcom,supply-disable-load = <4>;
			};
		};
	};

	mdss_dsi1: qcom,mdss_dsi_ctrl1@ae96000 {
		compatible = "qcom,dsi-ctrl-hw-v2.2";
		label = "dsi-ctrl-1";
		cell-index = <1>;
		reg =   <0xae96000 0x400>,
			<0xaf08000 0x4>;
		reg-names = "dsi_ctrl", "disp_cc_base";
		interrupt-parent = <&mdss_mdp>;
		interrupts = <5 0>;
		vdda-1p2-supply = <&pm660_l1>;
		clocks = <&clock_dispcc DISP_CC_MDSS_BYTE1_CLK>,
		<&clock_dispcc DISP_CC_MDSS_BYTE1_CLK_SRC>,
		<&clock_dispcc DISP_CC_MDSS_BYTE1_INTF_CLK>,
		<&clock_dispcc DISP_CC_MDSS_PCLK1_CLK>,
		<&clock_dispcc DISP_CC_MDSS_PCLK1_CLK_SRC>,
		<&clock_dispcc DISP_CC_MDSS_ESC1_CLK>;
		clock-names = "byte_clk", "byte_clk_rcg", "byte_intf_clk",
				"pixel_clk", "pixel_clk_rcg", "esc_clk";
		qcom,null-insertion-enabled;
		qcom,ctrl-supply-entries {
			#address-cells = <1>;
			#size-cells = <0>;

			qcom,ctrl-supply-entry@0 {
				reg = <0>;
				qcom,supply-name = "vdda-1p2";
				qcom,supply-min-voltage = <1200000>;
				qcom,supply-max-voltage = <1200000>;
				qcom,supply-enable-load = <21800>;
				qcom,supply-disable-load = <4>;
			};
		};
	};

	mdss_dsi_phy0: qcom,mdss_dsi_phy0@ae94400 {
		compatible = "qcom,dsi-phy-v3.0";
		label = "dsi-phy-0";
		cell-index = <0>;
		reg = <0xae94400 0x7c0>;
		reg-names = "dsi_phy";
		gdsc-supply = <&mdss_core_gdsc>;
		vdda-0p9-supply = <&pm660l_l1>;
		qcom,platform-strength-ctrl = [55 03
						55 03
						55 03
						55 03
						55 00];
		qcom,platform-lane-config = [00 00 00 00
						00 00 00 00
						00 00 00 00
						00 00 00 00
						00 00 00 80];
		qcom,platform-regulator-settings = [1d 1d 1d 1d 1d];
		qcom,phy-supply-entries {
			#address-cells = <1>;
			#size-cells = <0>;
			qcom,phy-supply-entry@0 {
				reg = <0>;
				qcom,supply-name = "vdda-0p9";
				qcom,supply-min-voltage = <880000>;
				qcom,supply-max-voltage = <880000>;
				qcom,supply-enable-load = <36000>;
				qcom,supply-disable-load = <32>;
			};
		};
	};

	mdss_dsi_phy1: qcom,mdss_dsi_phy0@ae96400 {
		compatible = "qcom,dsi-phy-v3.0";
		label = "dsi-phy-1";
		cell-index = <1>;
		reg = <0xae96400 0x7c0>;
		reg-names = "dsi_phy";
		gdsc-supply = <&mdss_core_gdsc>;
		vdda-0p9-supply = <&pm660l_l1>;
		qcom,platform-strength-ctrl = [55 03
						55 03
						55 03
						55 03
						55 00];
		qcom,platform-regulator-settings = [1d 1d 1d 1d 1d];
		qcom,platform-lane-config = [00 00 00 00
						00 00 00 00
						00 00 00 00
						00 00 00 00
						00 00 00 80];
		qcom,phy-supply-entries {
			#address-cells = <1>;
			#size-cells = <0>;
			qcom,phy-supply-entry@0 {
				reg = <0>;
				qcom,supply-name = "vdda-0p9";
				qcom,supply-min-voltage = <880000>;
				qcom,supply-max-voltage = <880000>;
				qcom,supply-enable-load = <36000>;
				qcom,supply-disable-load = <32>;
			};
		};
	};

	sde_dp: qcom,dp_display@0{
		cell-index = <0>;
		compatible = "qcom,dp-display";

		vdda-1p2-supply = <&pm660_l1>;
		vdda-0p9-supply = <&pm660l_l1>;

		reg =	<0xae90000 0x0dc>,
			<0xae90200 0x0c0>,
			<0xae90400 0x508>,
			<0xae90a00 0x094>,
			<0x88eaa00 0x200>,
			<0x88ea200 0x200>,
			<0x88ea600 0x200>,
			<0xaf02000 0x1a0>,
			<0x780000 0x621c>,
			<0x88ea030 0x10>,
			<0x88e8000 0x20>,
			<0x0aee1000 0x034>;
		/* dp_ctrl: dp_ahb, dp_aux, dp_link, dp_p0 */
		reg-names = "dp_ahb", "dp_aux", "dp_link",
			"dp_p0", "dp_phy", "dp_ln_tx0", "dp_ln_tx1",
			"dp_mmss_cc", "qfprom_physical", "dp_pll",
			"usb3_dp_com", "hdcp_physical";

		interrupt-parent = <&mdss_mdp>;
		interrupts = <12 0>;

		clocks =  <&clock_dispcc DISP_CC_MDSS_DP_AUX_CLK>,
			 <&clock_rpmh RPMH_CXO_CLK>,
			 <&clock_gcc GCC_USB3_PRIM_CLKREF_CLK>,
			 <&clock_gcc GCC_USB_PHY_CFG_AHB2PHY_CLK>,
			 <&clock_gcc GCC_USB3_PRIM_PHY_PIPE_CLK>,
			 <&clock_dispcc DISP_CC_MDSS_DP_LINK_CLK>,
			 <&clock_dispcc DISP_CC_MDSS_DP_LINK_INTF_CLK>,
			 <&clock_dispcc DISP_CC_MDSS_DP_PIXEL_CLK>,
			 <&clock_dispcc DISP_CC_MDSS_DP_CRYPTO_CLK>,
			 <&clock_dispcc DISP_CC_MDSS_DP_PIXEL_CLK_SRC>,
			 <&mdss_dp_pll DP_VCO_DIVIDED_CLK_SRC_MUX>;
		clock-names = "core_aux_clk", "core_usb_ref_clk_src",
			"core_usb_ref_clk", "core_usb_cfg_ahb_clk",
			"core_usb_pipe_clk", "ctrl_link_clk",
			"ctrl_link_iface_clk", "ctrl_pixel_clk",
			"crypto_clk", "pixel_clk_rcg", "pixel_parent";

		qcom,aux-cfg0-settings = [20 00];
		qcom,aux-cfg1-settings = [24 13 23 1d];
		qcom,aux-cfg2-settings = [28 24];
		qcom,aux-cfg3-settings = [2c 00];
		qcom,aux-cfg4-settings = [30 0a];
		qcom,aux-cfg5-settings = [34 26];
		qcom,aux-cfg6-settings = [38 0a];
		qcom,aux-cfg7-settings = [3c 03];
		qcom,aux-cfg8-settings = [40 bb];
		qcom,aux-cfg9-settings = [44 03];

		qcom,max-pclk-frequency-khz = <675000>;

		qcom,ctrl-supply-entries {
			#address-cells = <1>;
			#size-cells = <0>;

			qcom,ctrl-supply-entry@0 {
				reg = <0>;
				qcom,supply-name = "vdda-1p2";
				qcom,supply-min-voltage = <1200000>;
				qcom,supply-max-voltage = <1200000>;
				qcom,supply-enable-load = <21800>;
				qcom,supply-disable-load = <4>;
			};
		};

		qcom,phy-supply-entries {
			#address-cells = <1>;
			#size-cells = <0>;

			qcom,phy-supply-entry@0 {
				reg = <0>;
				qcom,supply-name = "vdda-0p9";
				qcom,supply-min-voltage = <880000>;
				qcom,supply-max-voltage = <880000>;
				qcom,supply-enable-load = <36000>;
				qcom,supply-disable-load = <32>;
			};
		};
	};
};<|MERGE_RESOLUTION|>--- conflicted
+++ resolved
@@ -140,13 +140,8 @@
 		qcom,sde-has-dest-scaler;
 		qcom,sde-max-dest-scaler-input-linewidth = <2048>;
 		qcom,sde-max-dest-scaler-output-linewidth = <2560>;
-<<<<<<< HEAD
-		qcom,sde-max-bw-low-kbps = <9600000>;
-		qcom,sde-max-bw-high-kbps = <9600000>;
-=======
 		qcom,sde-max-bw-low-kbps = <6800000>;
 		qcom,sde-max-bw-high-kbps = <6800000>;
->>>>>>> 4ea03715
 		qcom,sde-dram-channels = <2>;
 		qcom,sde-num-nrt-paths = <0>;
 		qcom,sde-dspp-ad-version = <0x00040000>;
