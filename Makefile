VERSION = 4
PATCHLEVEL = 9
<<<<<<< HEAD
SUBLEVEL = 279
=======
SUBLEVEL = 292
>>>>>>> 5f518a30
EXTRAVERSION =
NAME = Roaring Lionus

# *DOCUMENTATION*
# To see a list of typical targets execute "make help"
# More info can be located in ./README
# Comments in this file are targeted only to the developer, do not
# expect to learn how to build the kernel reading this file.

# o Do not use make's built-in rules and variables
#   (this increases performance and avoids hard-to-debug behaviour);
# o Look for make include files relative to root of kernel src
MAKEFLAGS += -rR --include-dir=$(CURDIR)

# Avoid funny character set dependencies
unexport LC_ALL
LC_COLLATE=C
LC_NUMERIC=C
export LC_COLLATE LC_NUMERIC

# Avoid interference with shell env settings
unexport GREP_OPTIONS

# We are using a recursive build, so we need to do a little thinking
# to get the ordering right.
#
# Most importantly: sub-Makefiles should only ever modify files in
# their own directory. If in some directory we have a dependency on
# a file in another dir (which doesn't happen often, but it's often
# unavoidable when linking the built-in.o targets which finally
# turn into vmlinux), we will call a sub make in that other dir, and
# after that we are sure that everything which is in that other dir
# is now up to date.
#
# The only cases where we need to modify files which have global
# effects are thus separated out and done before the recursive
# descending is started. They are now explicitly listed as the
# prepare rule.

# Beautify output
# ---------------------------------------------------------------------------
#
# Normally, we echo the whole command before executing it. By making
# that echo $($(quiet)$(cmd)), we now have the possibility to set
# $(quiet) to choose other forms of output instead, e.g.
#
#         quiet_cmd_cc_o_c = Compiling $(RELDIR)/$@
#         cmd_cc_o_c       = $(CC) $(c_flags) -c -o $@ $<
#
# If $(quiet) is empty, the whole command will be printed.
# If it is set to "quiet_", only the short version will be printed.
# If it is set to "silent_", nothing will be printed at all, since
# the variable $(silent_cmd_cc_o_c) doesn't exist.
#
# A simple variant is to prefix commands with $(Q) - that's useful
# for commands that shall be hidden in non-verbose mode.
#
#	$(Q)ln $@ :<
#
# If KBUILD_VERBOSE equals 0 then the above command will be hidden.
# If KBUILD_VERBOSE equals 1 then the above command is displayed.
#
# To put more focus on warnings, be less verbose as default
# Use 'make V=1' to see the full commands

ifeq ("$(origin V)", "command line")
  KBUILD_VERBOSE = $(V)
endif
ifndef KBUILD_VERBOSE
  KBUILD_VERBOSE = 0
endif

ifeq ($(KBUILD_VERBOSE),1)
  quiet =
  Q =
else
  quiet=quiet_
  Q = @
endif

# If the user is running make -s (silent mode), suppress echoing of
# commands

ifneq ($(filter 4.%,$(MAKE_VERSION)),)	# make-4
ifneq ($(filter %s ,$(firstword x$(MAKEFLAGS))),)
  quiet=silent_
  tools_silent=s
endif
else					# make-3.8x
ifneq ($(filter s% -s%,$(MAKEFLAGS)),)
  quiet=silent_
  tools_silent=-s
endif
endif

export quiet Q KBUILD_VERBOSE

# kbuild supports saving output files in a separate directory.
# To locate output files in a separate directory two syntaxes are supported.
# In both cases the working directory must be the root of the kernel src.
# 1) O=
# Use "make O=dir/to/store/output/files/"
#
# 2) Set KBUILD_OUTPUT
# Set the environment variable KBUILD_OUTPUT to point to the directory
# where the output files shall be placed.
# export KBUILD_OUTPUT=dir/to/store/output/files/
# make
#
# The O= assignment takes precedence over the KBUILD_OUTPUT environment
# variable.

# KBUILD_SRC is set on invocation of make in OBJ directory
# KBUILD_SRC is not intended to be used by the regular user (for now)
ifeq ($(KBUILD_SRC),)

# OK, Make called in directory where kernel src resides
# Do we want to locate output files in a separate directory?
ifeq ("$(origin O)", "command line")
  KBUILD_OUTPUT := $(O)
endif

# That's our default target when none is given on the command line
PHONY := _all
_all:

# Cancel implicit rules on top Makefile
$(CURDIR)/Makefile Makefile: ;

ifneq ($(words $(subst :, ,$(CURDIR))), 1)
  $(error main directory cannot contain spaces nor colons)
endif

ifneq ($(KBUILD_OUTPUT),)
# Invoke a second make in the output directory, passing relevant variables
# check that the output directory actually exists
saved-output := $(KBUILD_OUTPUT)
KBUILD_OUTPUT := $(shell mkdir -p $(KBUILD_OUTPUT) && cd $(KBUILD_OUTPUT) \
								&& /bin/pwd)
$(if $(KBUILD_OUTPUT),, \
     $(error failed to create output directory "$(saved-output)"))

PHONY += $(MAKECMDGOALS) sub-make

$(filter-out _all sub-make $(CURDIR)/Makefile, $(MAKECMDGOALS)) _all: sub-make
	@:

sub-make:
	$(Q)$(MAKE) -C $(KBUILD_OUTPUT) KBUILD_SRC=$(CURDIR) \
	-f $(CURDIR)/Makefile $(filter-out _all sub-make,$(MAKECMDGOALS))

# Leave processing to above invocation of make
skip-makefile := 1
endif # ifneq ($(KBUILD_OUTPUT),)
endif # ifeq ($(KBUILD_SRC),)

# We process the rest of the Makefile if this is the final invocation of make
ifeq ($(skip-makefile),)

# Do not print "Entering directory ...",
# but we want to display it when entering to the output directory
# so that IDEs/editors are able to understand relative filenames.
MAKEFLAGS += --no-print-directory

# Call a source code checker (by default, "sparse") as part of the
# C compilation.
#
# Use 'make C=1' to enable checking of only re-compiled files.
# Use 'make C=2' to enable checking of *all* source files, regardless
# of whether they are re-compiled or not.
#
# See the file "Documentation/sparse.txt" for more details, including
# where to get the "sparse" utility.

ifeq ("$(origin C)", "command line")
  KBUILD_CHECKSRC = $(C)
endif
ifndef KBUILD_CHECKSRC
  KBUILD_CHECKSRC = 0
endif

# Use make M=dir to specify directory of external module to build
# Old syntax make ... SUBDIRS=$PWD is still supported
# Setting the environment variable KBUILD_EXTMOD take precedence
ifdef SUBDIRS
  KBUILD_EXTMOD ?= $(SUBDIRS)
endif

ifeq ("$(origin M)", "command line")
  KBUILD_EXTMOD := $(M)
endif

# If building an external module we do not care about the all: rule
# but instead _all depend on modules
PHONY += all
ifeq ($(KBUILD_EXTMOD),)
_all: all
else
_all: modules
endif

ifeq ($(KBUILD_SRC),)
        # building in the source tree
        srctree := .
else
        ifeq ($(KBUILD_SRC)/,$(dir $(CURDIR)))
                # building in a subdirectory of the source tree
                srctree := ..
        else
                srctree := $(KBUILD_SRC)
        endif
endif
objtree		:= .
src		:= $(srctree)
obj		:= $(objtree)

VPATH		:= $(srctree)$(if $(KBUILD_EXTMOD),:$(KBUILD_EXTMOD))

export srctree objtree VPATH

# SUBARCH tells the usermode build what the underlying arch is.  That is set
# first, and if a usermode build is happening, the "ARCH=um" on the command
# line overrides the setting of ARCH below.  If a native build is happening,
# then ARCH is assigned, getting whatever value it gets normally, and
# SUBARCH is subsequently ignored.

SUBARCH := $(shell uname -m | sed -e s/i.86/x86/ -e s/x86_64/x86/ \
				  -e s/sun4u/sparc64/ \
				  -e s/arm.*/arm/ -e s/sa110/arm/ \
				  -e s/s390x/s390/ -e s/parisc64/parisc/ \
				  -e s/ppc.*/powerpc/ -e s/mips.*/mips/ \
				  -e s/sh[234].*/sh/ -e s/aarch64.*/arm64/ )

# Cross compiling and selecting different set of gcc/bin-utils
# ---------------------------------------------------------------------------
#
# When performing cross compilation for other architectures ARCH shall be set
# to the target architecture. (See arch/* for the possibilities).
# ARCH can be set during invocation of make:
# make ARCH=ia64
# Another way is to have ARCH set in the environment.
# The default ARCH is the host where make is executed.

# CROSS_COMPILE specify the prefix used for all executables used
# during compilation. Only gcc and related bin-utils executables
# are prefixed with $(CROSS_COMPILE).
# CROSS_COMPILE can be set on the command line
# make CROSS_COMPILE=ia64-linux-
# Alternatively CROSS_COMPILE can be set in the environment.
# A third alternative is to store a setting in .config so that plain
# "make" in the configured kernel build directory always uses that.
# Default value for CROSS_COMPILE is not to prefix executables
# Note: Some architectures assign CROSS_COMPILE in their arch/*/Makefile
ARCH		?= $(SUBARCH)
CROSS_COMPILE	?= $(CONFIG_CROSS_COMPILE:"%"=%)

# Architecture as present in compile.h
UTS_MACHINE 	:= $(ARCH)
SRCARCH 	:= $(ARCH)

# Additional ARCH settings for x86
ifeq ($(ARCH),i386)
        SRCARCH := x86
endif
ifeq ($(ARCH),x86_64)
        SRCARCH := x86
endif

# Additional ARCH settings for sparc
ifeq ($(ARCH),sparc32)
       SRCARCH := sparc
endif
ifeq ($(ARCH),sparc64)
       SRCARCH := sparc
endif

# Additional ARCH settings for sh
ifeq ($(ARCH),sh64)
       SRCARCH := sh
endif

# Additional ARCH settings for tile
ifeq ($(ARCH),tilepro)
       SRCARCH := tile
endif
ifeq ($(ARCH),tilegx)
       SRCARCH := tile
endif

# Where to locate arch specific headers
hdr-arch  := $(SRCARCH)

KCONFIG_CONFIG	?= .config
export KCONFIG_CONFIG

# SHELL used by kbuild
CONFIG_SHELL := $(shell if [ -x "$$BASH" ]; then echo $$BASH; \
	  else if [ -x /bin/bash ]; then echo /bin/bash; \
	  else echo sh; fi ; fi)

HOSTCC       = gcc
HOSTCXX      = g++
HOSTCFLAGS   := -Wall -Wmissing-prototypes -Wstrict-prototypes -O2 -fomit-frame-pointer -std=gnu89
HOSTCXXFLAGS = -O2

# Decide whether to build built-in, modular, or both.
# Normally, just do built-in.

KBUILD_MODULES :=
KBUILD_BUILTIN := 1

# If we have only "make modules", don't compile built-in objects.
ifeq ($(MAKECMDGOALS),modules)
  KBUILD_BUILTIN :=
endif

# If we have "make <whatever> modules", compile modules
# in addition to whatever we do anyway.
# Just "make" or "make all" shall build modules as well

ifneq ($(filter all _all modules,$(MAKECMDGOALS)),)
  KBUILD_MODULES := 1
endif

ifeq ($(MAKECMDGOALS),)
  KBUILD_MODULES := 1
endif

export KBUILD_MODULES KBUILD_BUILTIN
export KBUILD_CHECKSRC KBUILD_SRC KBUILD_EXTMOD

# We need some generic definitions (do not try to remake the file).
scripts/Kbuild.include: ;
include scripts/Kbuild.include

# Make variables (CC, etc...)
AS		= $(CROSS_COMPILE)as
LD		= $(CROSS_COMPILE)ld
REAL_CC		= $(CROSS_COMPILE)gcc
LDGOLD		= $(CROSS_COMPILE)ld.gold
REAL_CC		= $(CROSS_COMPILE)gcc
CC		= $(CROSS_COMPILE)gcc
CPP		= $(CC) -E
AR		= $(CROSS_COMPILE)ar
NM		= $(CROSS_COMPILE)nm
STRIP		= $(CROSS_COMPILE)strip
OBJCOPY		= $(CROSS_COMPILE)objcopy
OBJDUMP		= $(CROSS_COMPILE)objdump
DTC		= scripts/dtc/dtc
AWK		= awk
GENKSYMS	= scripts/genksyms/genksyms
INSTALLKERNEL  := installkernel
DEPMOD		= depmod
PERL		= perl
PYTHON		= python
CHECK		= sparse

# Use the wrapper for the compiler.  This wrapper scans for new
# warnings and causes the build to stop upon encountering them
CC		= $(PYTHON) $(srctree)/scripts/gcc-wrapper.py $(REAL_CC)

CHECKFLAGS     := -D__linux__ -Dlinux -D__STDC__ -Dunix -D__unix__ \
		  -Wbitwise -Wno-return-void $(CF)
NOSTDINC_FLAGS  =
CFLAGS_MODULE   =
AFLAGS_MODULE   =
LDFLAGS_MODULE  =
CFLAGS_KERNEL	=
AFLAGS_KERNEL	=
LDFLAGS_vmlinux =

# Use USERINCLUDE when you must reference the UAPI directories only.
USERINCLUDE    := \
		-I$(srctree)/arch/$(hdr-arch)/include/uapi \
		-I$(objtree)/arch/$(hdr-arch)/include/generated/uapi \
		-I$(srctree)/include/uapi \
		-I$(objtree)/include/generated/uapi \
                -include $(srctree)/include/linux/kconfig.h

# Use LINUXINCLUDE when you must reference the include/ directory.
# Needed to be compatible with the O= option
LINUXINCLUDE    := \
		-I$(srctree)/arch/$(hdr-arch)/include \
		-I$(objtree)/arch/$(hdr-arch)/include/generated/uapi \
		-I$(objtree)/arch/$(hdr-arch)/include/generated \
		$(if $(KBUILD_SRC), -I$(srctree)/include) \
		-I$(objtree)/include

LINUXINCLUDE	+= $(filter-out $(LINUXINCLUDE),$(USERINCLUDE))

KBUILD_AFLAGS   := -D__ASSEMBLY__
KBUILD_CFLAGS   := -Wall -Wundef -Wstrict-prototypes -Wno-trigraphs \
		   -fno-strict-aliasing -fno-common -fshort-wchar \
		   -Werror-implicit-function-declaration \
		   -Wno-format-security \
		   -std=gnu89
KBUILD_CPPFLAGS := -D__KERNEL__
KBUILD_AFLAGS_KERNEL :=
KBUILD_CFLAGS_KERNEL :=
KBUILD_AFLAGS_MODULE  := -DMODULE
KBUILD_CFLAGS_MODULE  := -DMODULE
KBUILD_LDFLAGS_MODULE := -T $(srctree)/scripts/module-common.lds
GCC_PLUGINS_CFLAGS :=
CLANG_FLAGS :=

# Read KERNELRELEASE from include/config/kernel.release (if it exists)
KERNELRELEASE = $(shell cat include/config/kernel.release 2> /dev/null)
KERNELVERSION = $(VERSION)$(if $(PATCHLEVEL),.$(PATCHLEVEL)$(if $(SUBLEVEL),.$(SUBLEVEL)))$(EXTRAVERSION)

export VERSION PATCHLEVEL SUBLEVEL KERNELRELEASE KERNELVERSION
export ARCH SRCARCH CONFIG_SHELL HOSTCC HOSTCFLAGS CROSS_COMPILE AS LD CC
export CPP AR NM STRIP OBJCOPY OBJDUMP DTC
export MAKE AWK GENKSYMS INSTALLKERNEL PERL PYTHON UTS_MACHINE
export HOSTCXX HOSTCXXFLAGS LDFLAGS_MODULE CHECK CHECKFLAGS

export KBUILD_CPPFLAGS NOSTDINC_FLAGS LINUXINCLUDE OBJCOPYFLAGS LDFLAGS DTC_FLAGS
export KBUILD_CFLAGS CFLAGS_KERNEL CFLAGS_MODULE
export CFLAGS_KASAN CFLAGS_KASAN_NOSANITIZE CFLAGS_UBSAN
export KBUILD_AFLAGS AFLAGS_KERNEL AFLAGS_MODULE
export KBUILD_AFLAGS_MODULE KBUILD_CFLAGS_MODULE KBUILD_LDFLAGS_MODULE
export KBUILD_AFLAGS_KERNEL KBUILD_CFLAGS_KERNEL
export KBUILD_ARFLAGS

# When compiling out-of-tree modules, put MODVERDIR in the module
# tree rather than in the kernel tree. The kernel tree might
# even be read-only.
export MODVERDIR := $(if $(KBUILD_EXTMOD),$(firstword $(KBUILD_EXTMOD))/).tmp_versions

# Files to ignore in find ... statements

export RCS_FIND_IGNORE := \( -name SCCS -o -name BitKeeper -o -name .svn -o    \
			  -name CVS -o -name .pc -o -name .hg -o -name .git \) \
			  -prune -o
export RCS_TAR_IGNORE := --exclude SCCS --exclude BitKeeper --exclude .svn \
			 --exclude CVS --exclude .pc --exclude .hg --exclude .git

# ===========================================================================
# Rules shared between *config targets and build targets

# Basic helpers built in scripts/
PHONY += scripts_basic
scripts_basic:
	$(Q)$(MAKE) $(build)=scripts/basic
	$(Q)rm -f .tmp_quiet_recordmcount

# To avoid any implicit rule to kick in, define an empty command.
scripts/basic/%: scripts_basic ;

PHONY += outputmakefile
# outputmakefile generates a Makefile in the output directory, if using a
# separate output directory. This allows convenient use of make in the
# output directory.
outputmakefile:
ifneq ($(KBUILD_SRC),)
	$(Q)ln -fsn $(srctree) source
	$(Q)$(CONFIG_SHELL) $(srctree)/scripts/mkmakefile \
	    $(srctree) $(objtree) $(VERSION) $(PATCHLEVEL)
endif

# Support for using generic headers in asm-generic
PHONY += asm-generic
asm-generic:
	$(Q)$(MAKE) -f $(srctree)/scripts/Makefile.asm-generic \
	            src=asm obj=arch/$(SRCARCH)/include/generated/asm
	$(Q)$(MAKE) -f $(srctree)/scripts/Makefile.asm-generic \
	            src=uapi/asm obj=arch/$(SRCARCH)/include/generated/uapi/asm

# To make sure we do not include .config for any of the *config targets
# catch them early, and hand them over to scripts/kconfig/Makefile
# It is allowed to specify more targets when calling make, including
# mixing *config targets and build targets.
# For example 'make oldconfig all'.
# Detect when mixed targets is specified, and make a second invocation
# of make so .config is not included in this case either (for *config).

version_h := include/generated/uapi/linux/version.h
old_version_h := include/linux/version.h

no-dot-config-targets := clean mrproper distclean \
			 cscope gtags TAGS tags help% %docs check% coccicheck \
			 $(version_h) headers_% archheaders archscripts \
			 kernelversion %src-pkg

config-targets := 0
mixed-targets  := 0
dot-config     := 1

ifneq ($(filter $(no-dot-config-targets), $(MAKECMDGOALS)),)
	ifeq ($(filter-out $(no-dot-config-targets), $(MAKECMDGOALS)),)
		dot-config := 0
	endif
endif

ifeq ($(KBUILD_EXTMOD),)
        ifneq ($(filter config %config,$(MAKECMDGOALS)),)
                config-targets := 1
                ifneq ($(words $(MAKECMDGOALS)),1)
                        mixed-targets := 1
                endif
        endif
endif
# install and module_install need also be processed one by one
ifneq ($(filter install,$(MAKECMDGOALS)),)
        ifneq ($(filter modules_install,$(MAKECMDGOALS)),)
	        mixed-targets := 1
        endif
endif

ifeq ($(cc-name),clang)
ifneq ($(CROSS_COMPILE),)
CLANG_TRIPLE	?= $(CROSS_COMPILE)
CLANG_FLAGS	+= --target=$(notdir $(CLANG_TRIPLE:%-=%))
ifeq ($(shell $(srctree)/scripts/clang-android.sh $(CC) $(CLANG_FLAGS)), y)
$(error "Clang with Android --target detected. Did you specify CLANG_TRIPLE?")
endif
GCC_TOOLCHAIN_DIR := $(dir $(shell which $(CROSS_COMPILE)elfedit))
CLANG_FLAGS	+= --prefix=$(GCC_TOOLCHAIN_DIR)$(notdir $(CROSS_COMPILE))
GCC_TOOLCHAIN	:= $(realpath $(GCC_TOOLCHAIN_DIR)/..)
endif
ifneq ($(GCC_TOOLCHAIN),)
CLANG_FLAGS	+= --gcc-toolchain=$(GCC_TOOLCHAIN)
endif
CLANG_FLAGS	+= -no-integrated-as
CLANG_FLAGS	+= -Werror=unknown-warning-option
KBUILD_CFLAGS	+= $(CLANG_FLAGS)
KBUILD_AFLAGS	+= $(CLANG_FLAGS)
endif


ifeq ($(mixed-targets),1)
# ===========================================================================
# We're called with mixed targets (*config and build targets).
# Handle them one by one.

PHONY += $(MAKECMDGOALS) __build_one_by_one

$(filter-out __build_one_by_one, $(MAKECMDGOALS)): __build_one_by_one
	@:

__build_one_by_one:
	$(Q)set -e; \
	for i in $(MAKECMDGOALS); do \
		$(MAKE) -f $(srctree)/Makefile $$i; \
	done

else
ifeq ($(config-targets),1)
# ===========================================================================
# *config targets only - make sure prerequisites are updated, and descend
# in scripts/kconfig to make the *config target

# Read arch specific Makefile to set KBUILD_DEFCONFIG as needed.
# KBUILD_DEFCONFIG may point out an alternative default configuration
# used for 'make defconfig'
include arch/$(SRCARCH)/Makefile
export KBUILD_DEFCONFIG KBUILD_KCONFIG

config: scripts_basic outputmakefile FORCE
	$(Q)$(MAKE) $(build)=scripts/kconfig $@

%config: scripts_basic outputmakefile FORCE
	$(Q)$(MAKE) $(build)=scripts/kconfig $@

else
# ===========================================================================
# Build targets only - this includes vmlinux, arch specific targets, clean
# targets and others. In general all targets except *config targets.

ifeq ($(KBUILD_EXTMOD),)
# Additional helpers built in scripts/
# Carefully list dependencies so we do not try to build scripts twice
# in parallel
PHONY += scripts
scripts: scripts_basic include/config/auto.conf include/config/tristate.conf \
	 asm-generic gcc-plugins
	$(Q)$(MAKE) $(build)=$(@)

# Objects we will link into vmlinux / subdirs we need to visit
init-y		:= init/
drivers-y	:= drivers/ sound/ firmware/ techpack/
net-y		:= net/
libs-y		:= lib/
core-y		:= usr/
virt-y		:= virt/
endif # KBUILD_EXTMOD

ifeq ($(dot-config),1)
# Read in config
-include include/config/auto.conf

ifeq ($(KBUILD_EXTMOD),)
# Read in dependencies to all Kconfig* files, make sure to run
# oldconfig if changes are detected.
-include include/config/auto.conf.cmd

# To avoid any implicit rule to kick in, define an empty command
$(KCONFIG_CONFIG) include/config/auto.conf.cmd: ;

# If .config is newer than include/config/auto.conf, someone tinkered
# with it and forgot to run make oldconfig.
# if auto.conf.cmd is missing then we are probably in a cleaned tree so
# we execute the config step to be sure to catch updated Kconfig files
include/config/%.conf: $(KCONFIG_CONFIG) include/config/auto.conf.cmd
	$(Q)$(MAKE) -f $(srctree)/Makefile silentoldconfig
else
# external modules needs include/generated/autoconf.h and include/config/auto.conf
# but do not care if they are up-to-date. Use auto.conf to trigger the test
PHONY += include/config/auto.conf

include/config/auto.conf:
	$(Q)test -e include/generated/autoconf.h -a -e $@ || (		\
	echo >&2;							\
	echo >&2 "  ERROR: Kernel configuration is invalid.";		\
	echo >&2 "         include/generated/autoconf.h or $@ are missing.";\
	echo >&2 "         Run 'make oldconfig && make prepare' on kernel src to fix it.";	\
	echo >&2 ;							\
	/bin/false)

endif # KBUILD_EXTMOD

else
# Dummy target needed, because used as prerequisite
include/config/auto.conf: ;
endif # $(dot-config)

# For the kernel to actually contain only the needed exported symbols,
# we have to build modules as well to determine what those symbols are.
# (this can be evaluated only once include/config/auto.conf has been included)
ifdef CONFIG_TRIM_UNUSED_KSYMS
  KBUILD_MODULES := 1
endif

# The all: target is the default when no target is given on the
# command line.
# This allow a user to issue only 'make' to build a kernel including modules
# Defaults to vmlinux, but the arch makefile usually adds further targets
all: vmlinux

# Make toolchain changes before including arch/$(SRCARCH)/Makefile to ensure
# ar/cc/ld-* macros return correct values.
ifdef CONFIG_LTO_CLANG
# use GNU gold with LLVMgold for LTO linking, and LD for vmlinux_link
LDFINAL_vmlinux := $(LD)
LD		:= $(LDGOLD)
LDFLAGS		+= -plugin LLVMgold.so
LDFLAGS		+= -plugin-opt=-function-sections
LDFLAGS		+= -plugin-opt=-data-sections
# use llvm-ar for building symbol tables from IR files, and llvm-dis instead
# of objdump for processing symbol versions and exports
LLVM_AR		:= llvm-ar
LLVM_DIS	:= llvm-dis
export LLVM_AR LLVM_DIS
endif

KBUILD_CFLAGS	+= $(call cc-option,-fno-PIE)
KBUILD_AFLAGS	+= $(call cc-option,-fno-PIE)
CFLAGS_GCOV	:= -fprofile-arcs -ftest-coverage \
	$(call cc-option,-fno-tree-loop-im) \
	$(call cc-disable-warning,maybe-uninitialized,)
CFLAGS_KCOV	:= $(call cc-option,-fsanitize-coverage=trace-pc,)
export CFLAGS_GCOV CFLAGS_KCOV

# The arch Makefile can set ARCH_{CPP,A,C}FLAGS to override the default
# values of the respective KBUILD_* variables
ARCH_CPPFLAGS :=
ARCH_AFLAGS :=
ARCH_CFLAGS :=
include arch/$(SRCARCH)/Makefile

KBUILD_CFLAGS	+= $(call cc-option,-fno-delete-null-pointer-checks,)
KBUILD_CFLAGS	+= $(call cc-disable-warning,frame-address,)
KBUILD_CFLAGS	+= $(call cc-disable-warning, format-truncation)
KBUILD_CFLAGS	+= $(call cc-disable-warning, format-overflow)
KBUILD_CFLAGS	+= $(call cc-disable-warning, int-in-bool-context)
KBUILD_CFLAGS	+= $(call cc-disable-warning, address-of-packed-member)
KBUILD_CFLAGS	+= $(call cc-disable-warning, attribute-alias)

ifdef CONFIG_LD_DEAD_CODE_DATA_ELIMINATION
KBUILD_CFLAGS	+= $(call cc-option,-ffunction-sections,)
KBUILD_CFLAGS	+= $(call cc-option,-fdata-sections,)
endif

ifdef CONFIG_LTO_CLANG
lto-clang-flags	:= -flto -fvisibility=hidden

# allow disabling only clang LTO where needed
DISABLE_LTO_CLANG := -fno-lto -fvisibility=default
export DISABLE_LTO_CLANG
endif

ifdef CONFIG_LTO
lto-flags	:= $(lto-clang-flags)
KBUILD_CFLAGS	+= $(lto-flags)

DISABLE_LTO	:= $(DISABLE_LTO_CLANG)
export DISABLE_LTO

# LDFINAL_vmlinux and LDFLAGS_FINAL_vmlinux can be set to override
# the linker and flags for vmlinux_link.
export LDFINAL_vmlinux LDFLAGS_FINAL_vmlinux
endif

ifdef CONFIG_CFI_CLANG
cfi-clang-flags	+= -fsanitize=cfi $(call cc-option, -fsplit-lto-unit)
DISABLE_CFI_CLANG := -fno-sanitize=cfi
ifdef CONFIG_MODULES
cfi-clang-flags	+= -fsanitize-cfi-cross-dso
DISABLE_CFI_CLANG += -fno-sanitize-cfi-cross-dso
endif
ifdef CONFIG_CFI_PERMISSIVE
cfi-clang-flags	+= -fsanitize-recover=cfi -fno-sanitize-trap=cfi
endif

# also disable CFI when LTO is disabled
DISABLE_LTO_CLANG += $(DISABLE_CFI_CLANG)
# allow disabling only clang CFI where needed
export DISABLE_CFI_CLANG
endif

ifdef CONFIG_CFI
# cfi-flags are re-tested in prepare-compiler-check
cfi-flags	:= $(cfi-clang-flags)
KBUILD_CFLAGS	+= $(cfi-flags)

DISABLE_CFI	:= $(DISABLE_CFI_CLANG)
DISABLE_LTO	+= $(DISABLE_CFI)
export DISABLE_CFI
endif

ifdef CONFIG_SHADOW_CALL_STACK
scs-flags	:= -fsanitize=shadow-call-stack
KBUILD_CFLAGS	+= $(scs-flags)
DISABLE_SCS	:= -fno-sanitize=shadow-call-stack
export DISABLE_SCS
endif

ifdef CONFIG_CC_OPTIMIZE_FOR_SIZE
KBUILD_CFLAGS   += -Os
else
KBUILD_CFLAGS   += -O2
endif

ifdef CONFIG_CC_WERROR
KBUILD_CFLAGS	+= -Werror
endif

# Tell gcc to never replace conditional load with a non-conditional one
KBUILD_CFLAGS	+= $(call cc-option,--param=allow-store-data-races=0)
KBUILD_CFLAGS	+= $(call cc-option,-fno-allow-store-data-races)

# check for 'asm goto'
ifeq ($(shell $(CONFIG_SHELL) $(srctree)/scripts/gcc-goto.sh $(CC) $(KBUILD_CFLAGS)), y)
	KBUILD_CFLAGS += -DCC_HAVE_ASM_GOTO
	KBUILD_AFLAGS += -DCC_HAVE_ASM_GOTO
endif

include scripts/Makefile.gcc-plugins

ifdef CONFIG_READABLE_ASM
# Disable optimizations that make assembler listings hard to read.
# reorder blocks reorders the control in the function
# ipa clone creates specialized cloned functions
# partial inlining inlines only parts of functions
KBUILD_CFLAGS += $(call cc-option,-fno-reorder-blocks,) \
                 $(call cc-option,-fno-ipa-cp-clone,) \
                 $(call cc-option,-fno-partial-inlining)
endif

ifneq ($(CONFIG_FRAME_WARN),0)
KBUILD_CFLAGS += $(call cc-option,-Wframe-larger-than=${CONFIG_FRAME_WARN})
endif

# This selects the stack protector compiler flag. Testing it is delayed
# until after .config has been reprocessed, in the prepare-compiler-check
# target.
ifdef CONFIG_CC_STACKPROTECTOR_REGULAR
  stackp-flag := -fstack-protector
  stackp-name := REGULAR
else
ifdef CONFIG_CC_STACKPROTECTOR_STRONG
  stackp-flag := -fstack-protector-strong
  stackp-name := STRONG
else
  # Force off for distro compilers that enable stack protector by default.
  stackp-flag := $(call cc-option, -fno-stack-protector)
endif
endif
# Find arch-specific stack protector compiler sanity-checking script.
ifdef CONFIG_CC_STACKPROTECTOR
  stackp-path := $(srctree)/scripts/gcc-$(SRCARCH)_$(BITS)-has-stack-protector.sh
  stackp-check := $(wildcard $(stackp-path))
endif
KBUILD_CFLAGS += $(stackp-flag)

ifeq ($(cc-name),clang)
KBUILD_CPPFLAGS += $(call cc-option,-Qunused-arguments,)
KBUILD_CFLAGS += $(call cc-disable-warning, format-invalid-specifier)
KBUILD_CFLAGS += $(call cc-disable-warning, gnu)
KBUILD_CFLAGS += $(call cc-disable-warning, duplicate-decl-specifier)
# Quiet clang warning: comparison of unsigned expression < 0 is always false
KBUILD_CFLAGS += $(call cc-disable-warning, tautological-compare)
# CLANG uses a _MergedGlobals as optimization, but this breaks modpost, as the
# source of a reference will be _MergedGlobals and not on of the whitelisted names.
# See modpost pattern 2
KBUILD_CFLAGS += $(call cc-option, -mno-global-merge,)
KBUILD_CFLAGS += $(call cc-option, -fcatch-undefined-behavior)
endif

# These warnings generated too much noise in a regular build.
# Use make W=1 to enable them (see scripts/Makefile.extrawarn)
KBUILD_CFLAGS += $(call cc-disable-warning, unused-but-set-variable)

KBUILD_CFLAGS += $(call cc-disable-warning, unused-const-variable)
ifdef CONFIG_FRAME_POINTER
KBUILD_CFLAGS	+= -fno-omit-frame-pointer -fno-optimize-sibling-calls
else
# Some targets (ARM with Thumb2, for example), can't be built with frame
# pointers.  For those, we don't have FUNCTION_TRACER automatically
# select FRAME_POINTER.  However, FUNCTION_TRACER adds -pg, and this is
# incompatible with -fomit-frame-pointer with current GCC, so we don't use
# -fomit-frame-pointer with FUNCTION_TRACER.
ifndef CONFIG_FUNCTION_TRACER
KBUILD_CFLAGS	+= -fomit-frame-pointer
endif
endif

KBUILD_CFLAGS   += $(call cc-option, -fno-var-tracking-assignments)

ifdef CONFIG_DEBUG_INFO
ifdef CONFIG_DEBUG_INFO_SPLIT
KBUILD_CFLAGS   += $(call cc-option, -gsplit-dwarf, -g)
else
KBUILD_CFLAGS	+= -g
endif
KBUILD_AFLAGS	+= -Wa,-gdwarf-2
endif
ifdef CONFIG_DEBUG_INFO_DWARF4
KBUILD_CFLAGS	+= $(call cc-option, -gdwarf-4,)
endif

ifdef CONFIG_DEBUG_INFO_REDUCED
KBUILD_CFLAGS 	+= $(call cc-option, -femit-struct-debug-baseonly) \
		   $(call cc-option,-fno-var-tracking)
endif

ifdef CONFIG_FUNCTION_TRACER
ifndef CC_FLAGS_FTRACE
CC_FLAGS_FTRACE := -pg
endif
ifdef CONFIG_FTRACE_MCOUNT_RECORD
  # gcc 5 supports generating the mcount tables directly
  ifeq ($(call cc-option-yn,-mrecord-mcount),y)
    CC_FLAGS_FTRACE	+= -mrecord-mcount
    export CC_USING_RECORD_MCOUNT := 1
  endif
endif
export CC_FLAGS_FTRACE
ifdef CONFIG_HAVE_FENTRY
CC_USING_FENTRY	:= $(call cc-option, -mfentry -DCC_USING_FENTRY)
endif
KBUILD_CFLAGS	+= $(CC_FLAGS_FTRACE) $(CC_USING_FENTRY)
KBUILD_AFLAGS	+= $(CC_USING_FENTRY)
ifdef CONFIG_DYNAMIC_FTRACE
	ifdef CONFIG_HAVE_C_RECORDMCOUNT
		BUILD_C_RECORDMCOUNT := y
		export BUILD_C_RECORDMCOUNT
	endif
endif
endif

# We trigger additional mismatches with less inlining
ifdef CONFIG_DEBUG_SECTION_MISMATCH
KBUILD_CFLAGS += $(call cc-option, -fno-inline-functions-called-once)
endif

# arch Makefile may override CC so keep this after arch Makefile is included
NOSTDINC_FLAGS += -nostdinc -isystem $(shell $(CC) -print-file-name=include)
CHECKFLAGS     += $(NOSTDINC_FLAGS)

# warn about C99 declaration after statement
KBUILD_CFLAGS += $(call cc-option,-Wdeclaration-after-statement,)

# disable pointer signed / unsigned warnings in gcc 4.0
KBUILD_CFLAGS += $(call cc-disable-warning, pointer-sign)

# disable stringop warnings in gcc 8+
KBUILD_CFLAGS += $(call cc-disable-warning, stringop-truncation)

# We'll want to enable this eventually, but it's not going away for 5.7 at least
KBUILD_CFLAGS += $(call cc-disable-warning, zero-length-bounds)
KBUILD_CFLAGS += $(call cc-disable-warning, array-bounds)
KBUILD_CFLAGS += $(call cc-disable-warning, stringop-overflow)

# Another good warning that we'll want to enable eventually
KBUILD_CFLAGS += $(call cc-disable-warning, restrict)

# Enabled with W=2, disabled by default as noisy
KBUILD_CFLAGS += $(call cc-disable-warning, maybe-uninitialized)

# disable invalid "can't wrap" optimizations for signed / pointers
KBUILD_CFLAGS	+= $(call cc-option,-fno-strict-overflow)

# clang sets -fmerge-all-constants by default as optimization, but this
# is non-conforming behavior for C and in fact breaks the kernel, so we
# need to disable it here generally.
KBUILD_CFLAGS	+= $(call cc-option,-fno-merge-all-constants)

# for gcc -fno-merge-all-constants disables everything, but it is fine
# to have actual conforming behavior enabled.
KBUILD_CFLAGS	+= $(call cc-option,-fmerge-constants)

# Make sure -fstack-check isn't enabled (like gentoo apparently did)
KBUILD_CFLAGS  += $(call cc-option,-fno-stack-check,)

# conserve stack if available
KBUILD_CFLAGS   += $(call cc-option,-fconserve-stack)

# disallow errors like 'EXPORT_GPL(foo);' with missing header
KBUILD_CFLAGS   += $(call cc-option,-Werror=implicit-int)

# require functions to have arguments in prototypes, not empty 'int foo()'
KBUILD_CFLAGS   += $(call cc-option,-Werror=strict-prototypes)

# Prohibit date/time macros, which would make the build non-deterministic
KBUILD_CFLAGS   += $(call cc-option,-Werror=date-time)

# enforce correct pointer usage
KBUILD_CFLAGS   += $(call cc-option,-Werror=incompatible-pointer-types)

# Require designated initializers for all marked structures
KBUILD_CFLAGS   += $(call cc-option,-Werror=designated-init)

# change __FILE__ to the relative path from the srctree
KBUILD_CFLAGS	+= $(call cc-option,-fmacro-prefix-map=$(srctree)/=)

# use the deterministic mode of AR if available
KBUILD_ARFLAGS := $(call ar-option,D)

include scripts/Makefile.kasan
include scripts/Makefile.extrawarn
include scripts/Makefile.ubsan

# Add any arch overrides and user supplied CPPFLAGS, AFLAGS and CFLAGS as the
# last assignments
KBUILD_CPPFLAGS += $(ARCH_CPPFLAGS) $(KCPPFLAGS)
KBUILD_AFLAGS   += $(ARCH_AFLAGS)   $(KAFLAGS)
KBUILD_CFLAGS   += $(ARCH_CFLAGS)   $(KCFLAGS)

# Use --build-id when available.
LDFLAGS_BUILD_ID = $(patsubst -Wl$(comma)%,%,\
			      $(call cc-ldoption, -Wl$(comma)--build-id,))
KBUILD_LDFLAGS_MODULE += $(LDFLAGS_BUILD_ID)
LDFLAGS_vmlinux += $(LDFLAGS_BUILD_ID)

ifdef CONFIG_LD_DEAD_CODE_DATA_ELIMINATION
LDFLAGS_vmlinux	+= $(call ld-option, --gc-sections,)
endif

ifeq ($(CONFIG_STRIP_ASM_SYMS),y)
LDFLAGS_vmlinux	+= $(call ld-option, -X,)
endif

# Default kernel image to build when no specific target is given.
# KBUILD_IMAGE may be overruled on the command line or
# set in the environment
# Also any assignments in arch/$(ARCH)/Makefile take precedence over
# this default value
export KBUILD_IMAGE ?= vmlinux

#
# INSTALL_PATH specifies where to place the updated kernel and system map
# images. Default is /boot, but you can set it to other values
export	INSTALL_PATH ?= /boot

#
# INSTALL_DTBS_PATH specifies a prefix for relocations required by build roots.
# Like INSTALL_MOD_PATH, it isn't defined in the Makefile, but can be passed as
# an argument if needed. Otherwise it defaults to the kernel install path
#
export INSTALL_DTBS_PATH ?= $(INSTALL_PATH)/dtbs/$(KERNELRELEASE)

#
# INSTALL_MOD_PATH specifies a prefix to MODLIB for module directory
# relocations required by build roots.  This is not defined in the
# makefile but the argument can be passed to make if needed.
#

MODLIB	= $(INSTALL_MOD_PATH)/lib/modules/$(KERNELRELEASE)
export MODLIB

#
# INSTALL_MOD_STRIP, if defined, will cause modules to be
# stripped after they are installed.  If INSTALL_MOD_STRIP is '1', then
# the default option --strip-debug will be used.  Otherwise,
# INSTALL_MOD_STRIP value will be used as the options to the strip command.

ifdef INSTALL_MOD_STRIP
ifeq ($(INSTALL_MOD_STRIP),1)
mod_strip_cmd = $(STRIP) --strip-debug
else
mod_strip_cmd = $(STRIP) $(INSTALL_MOD_STRIP)
endif # INSTALL_MOD_STRIP=1
else
mod_strip_cmd = true
endif # INSTALL_MOD_STRIP
export mod_strip_cmd

# CONFIG_MODULE_COMPRESS, if defined, will cause module to be compressed
# after they are installed in agreement with CONFIG_MODULE_COMPRESS_GZIP
# or CONFIG_MODULE_COMPRESS_XZ.

mod_compress_cmd = true
ifdef CONFIG_MODULE_COMPRESS
  ifdef CONFIG_MODULE_COMPRESS_GZIP
    mod_compress_cmd = gzip -n -f
  endif # CONFIG_MODULE_COMPRESS_GZIP
  ifdef CONFIG_MODULE_COMPRESS_XZ
    mod_compress_cmd = xz -f
  endif # CONFIG_MODULE_COMPRESS_XZ
endif # CONFIG_MODULE_COMPRESS
export mod_compress_cmd

# Select initial ramdisk compression format, default is gzip(1).
# This shall be used by the dracut(8) tool while creating an initramfs image.
#
INITRD_COMPRESS-y                  := gzip
INITRD_COMPRESS-$(CONFIG_RD_BZIP2) := bzip2
INITRD_COMPRESS-$(CONFIG_RD_LZMA)  := lzma
INITRD_COMPRESS-$(CONFIG_RD_XZ)    := xz
INITRD_COMPRESS-$(CONFIG_RD_LZO)   := lzo
INITRD_COMPRESS-$(CONFIG_RD_LZ4)   := lz4
# do not export INITRD_COMPRESS, since we didn't actually
# choose a sane default compression above.
# export INITRD_COMPRESS := $(INITRD_COMPRESS-y)

ifdef CONFIG_MODULE_SIG_ALL
$(eval $(call config_filename,MODULE_SIG_KEY))

mod_sign_cmd = scripts/sign-file $(CONFIG_MODULE_SIG_HASH) $(MODULE_SIG_KEY_SRCPREFIX)$(CONFIG_MODULE_SIG_KEY) certs/signing_key.x509
else
mod_sign_cmd = true
endif
export mod_sign_cmd


ifeq ($(KBUILD_EXTMOD),)
core-y		+= kernel/ certs/ mm/ fs/ ipc/ security/ crypto/ block/

vmlinux-dirs	:= $(patsubst %/,%,$(filter %/, $(init-y) $(init-m) \
		     $(core-y) $(core-m) $(drivers-y) $(drivers-m) \
		     $(net-y) $(net-m) $(libs-y) $(libs-m) $(virt-y)))

vmlinux-alldirs	:= $(sort $(vmlinux-dirs) $(patsubst %/,%,$(filter %/, \
		     $(init-) $(core-) $(drivers-) $(net-) $(libs-) $(virt-))))

init-y		:= $(patsubst %/, %/built-in.o, $(init-y))
core-y		:= $(patsubst %/, %/built-in.o, $(core-y))
drivers-y	:= $(patsubst %/, %/built-in.o, $(drivers-y))
net-y		:= $(patsubst %/, %/built-in.o, $(net-y))
libs-y1		:= $(patsubst %/, %/lib.a, $(libs-y))
libs-y2		:= $(patsubst %/, %/built-in.o, $(libs-y))
libs-y		:= $(libs-y1) $(libs-y2)
virt-y		:= $(patsubst %/, %/built-in.o, $(virt-y))

# Externally visible symbols (used by link-vmlinux.sh)
export KBUILD_VMLINUX_INIT := $(head-y) $(init-y)
export KBUILD_VMLINUX_MAIN := $(core-y) $(libs-y) $(drivers-y) $(net-y) $(virt-y)
export KBUILD_LDS          := arch/$(SRCARCH)/kernel/vmlinux.lds
export LDFLAGS_vmlinux
# used by scripts/pacmage/Makefile
export KBUILD_ALLDIRS := $(sort $(filter-out arch/%,$(vmlinux-alldirs)) arch Documentation include samples scripts tools)

vmlinux-deps := $(KBUILD_LDS) $(KBUILD_VMLINUX_INIT) $(KBUILD_VMLINUX_MAIN)

# Include targets which we want to execute sequentially if the rest of the
# kernel build went well. If CONFIG_TRIM_UNUSED_KSYMS is set, this might be
# evaluated more than once.
PHONY += vmlinux_prereq
vmlinux_prereq: $(vmlinux-deps) FORCE
ifdef CONFIG_HEADERS_CHECK
	$(Q)$(MAKE) -f $(srctree)/Makefile headers_check
endif
ifdef CONFIG_GDB_SCRIPTS
	$(Q)ln -fsn `cd $(srctree) && /bin/pwd`/scripts/gdb/vmlinux-gdb.py
endif
ifdef CONFIG_TRIM_UNUSED_KSYMS
	$(Q)$(CONFIG_SHELL) $(srctree)/scripts/adjust_autoksyms.sh \
	  "$(MAKE) -f $(srctree)/Makefile vmlinux"
endif

# standalone target for easier testing
include/generated/autoksyms.h: FORCE
	$(Q)$(CONFIG_SHELL) $(srctree)/scripts/adjust_autoksyms.sh true

ARCH_POSTLINK := $(wildcard $(srctree)/arch/$(SRCARCH)/Makefile.postlink)

# Final link of vmlinux with optional arch pass after final link
    cmd_link-vmlinux =                                                 \
	$(CONFIG_SHELL) $< $(LD) $(LDFLAGS) $(LDFLAGS_vmlinux) ;       \
	$(if $(ARCH_POSTLINK), $(MAKE) -f $(ARCH_POSTLINK) $@, true)

vmlinux: scripts/link-vmlinux.sh vmlinux_prereq $(vmlinux-deps) FORCE
	+$(call if_changed,link-vmlinux)

# Build samples along the rest of the kernel
ifdef CONFIG_SAMPLES
vmlinux-dirs += samples
endif

# The actual objects are generated when descending,
# make sure no implicit rule kicks in
$(sort $(vmlinux-deps)): $(vmlinux-dirs) ;

# Handle descending into subdirectories listed in $(vmlinux-dirs)
# Preset locale variables to speed up the build process. Limit locale
# tweaks to this spot to avoid wrong language settings when running
# make menuconfig etc.
# Error messages still appears in the original language

PHONY += $(vmlinux-dirs)
$(vmlinux-dirs): prepare scripts
	$(Q)$(MAKE) $(build)=$@

define filechk_kernel.release
	echo "$(KERNELVERSION)$$($(CONFIG_SHELL) $(srctree)/scripts/setlocalversion $(srctree))"
endef

# Store (new) KERNELRELEASE string in include/config/kernel.release
include/config/kernel.release: include/config/auto.conf FORCE
	$(call filechk,kernel.release)


# Things we need to do before we recursively start building the kernel
# or the modules are listed in "prepare".
# A multi level approach is used. prepareN is processed before prepareN-1.
# archprepare is used in arch Makefiles and when processed asm symlink,
# version.h and scripts_basic is processed / created.

# Listed in dependency order
PHONY += prepare archprepare prepare0 prepare1 prepare2 prepare3

# prepare3 is used to check if we are building in a separate output directory,
# and if so do:
# 1) Check that make has not been executed in the kernel src $(srctree)
prepare3: include/config/kernel.release
ifneq ($(KBUILD_SRC),)
	@$(kecho) '  Using $(srctree) as source for kernel'
	$(Q)if [ -f $(srctree)/.config -o -d $(srctree)/include/config ]; then \
		echo >&2 "  $(srctree) is not clean, please run 'make mrproper'"; \
		echo >&2 "  in the '$(srctree)' directory.";\
		/bin/false; \
	fi;
endif

# prepare2 creates a makefile if using a separate output directory.
# From this point forward, .config has been reprocessed, so any rules
# that need to depend on updated CONFIG_* values can be checked here.
prepare2: prepare3 prepare-compiler-check outputmakefile asm-generic

prepare1: prepare2 $(version_h) include/generated/utsrelease.h \
                   include/config/auto.conf
	$(cmd_crmodverdir)

archprepare: archheaders archscripts prepare1 scripts_basic

prepare0: archprepare gcc-plugins
	$(Q)$(MAKE) $(build)=.

# All the preparing..
prepare: prepare0 prepare-objtool

ifdef CONFIG_STACK_VALIDATION
  has_libelf := $(call try-run,\
		echo "int main() {}" | $(HOSTCC) -xc -o /dev/null -lelf -,1,0)
  ifeq ($(has_libelf),1)
    objtool_target := tools/objtool FORCE
  else
    $(warning "Cannot use CONFIG_STACK_VALIDATION, please install libelf-dev, libelf-devel or elfutils-libelf-devel")
    SKIP_STACK_VALIDATION := 1
    export SKIP_STACK_VALIDATION
  endif
endif

PHONY += prepare-objtool
prepare-objtool: $(objtool_target)

# Check for CONFIG flags that require compiler support. Abort the build
# after .config has been processed, but before the kernel build starts.
#
# For security-sensitive CONFIG options, we don't want to fallback and/or
# silently change which compiler flags will be used, since that leads to
# producing kernels with different security feature characteristics
# depending on the compiler used. (For example, "But I selected
# CC_STACKPROTECTOR_STRONG! Why did it build with _REGULAR?!")
PHONY += prepare-compiler-check
prepare-compiler-check: FORCE
# Make sure we're using a supported toolchain with LTO_CLANG
ifdef CONFIG_LTO_CLANG
  ifneq ($(call clang-ifversion, -ge, 0500, y), y)
	@echo Cannot use CONFIG_LTO_CLANG: requires clang 5.0 or later >&2 && exit 1
  endif
  ifneq ($(call gold-ifversion, -ge, 112000000, y), y)
	@echo Cannot use CONFIG_LTO_CLANG: requires GNU gold 1.12 or later >&2 && exit 1
  endif
endif
# Make sure compiler supports LTO flags
ifdef lto-flags
  ifeq ($(call cc-option, $(lto-flags)),)
	@echo Cannot use CONFIG_LTO: $(lto-flags) not supported by compiler \
		>&2 && exit 1
  endif
endif
# Make sure compiler supports requested stack protector flag.
ifdef stackp-name
  ifeq ($(call cc-option, $(stackp-flag)),)
	@echo Cannot use CONFIG_CC_STACKPROTECTOR_$(stackp-name): \
		  $(stackp-flag) not supported by compiler >&2 && exit 1
  endif
endif
# Make sure compiler does not have buggy stack-protector support.
ifdef stackp-check
  ifneq ($(shell $(CONFIG_SHELL) $(stackp-check) $(CC) $(KBUILD_CPPFLAGS) $(biarch)),y)
	@echo Cannot use CONFIG_CC_STACKPROTECTOR_$(stackp-name): \
                  $(stackp-flag) available but compiler is broken >&2 && exit 1
  endif
endif
ifdef cfi-flags
  ifeq ($(call cc-option, $(cfi-flags)),)
	@echo Cannot use CONFIG_CFI: $(cfi-flags) not supported by compiler >&2 && exit 1
  endif
endif
ifdef scs-flags
  ifeq ($(call cc-option, $(scs-flags)),)
	@echo Cannot use CONFIG_SHADOW_CALL_STACK: $(scs-flags) not supported by compiler >&2 && exit 1
  endif
endif
	@:

# Generate some files
# ---------------------------------------------------------------------------

# KERNELRELEASE can change from a few different places, meaning version.h
# needs to be updated, so this check is forced on all builds

uts_len := 64
ifneq (,$(BUILD_NUMBER))
	UTS_RELEASE=$(KERNELRELEASE)-ab$(BUILD_NUMBER)
else
	UTS_RELEASE=$(KERNELRELEASE)
endif
define filechk_utsrelease.h
	if [ `echo -n "$(UTS_RELEASE)" | wc -c ` -gt $(uts_len) ]; then \
	  echo '"$(UTS_RELEASE)" exceeds $(uts_len) characters' >&2;    \
	  exit 1;                                                       \
	fi;                                                             \
	(echo \#define UTS_RELEASE \"$(UTS_RELEASE)\";)
endef

define filechk_version.h
	(echo \#define LINUX_VERSION_CODE $(shell                         \
	expr $(VERSION) \* 65536 + 0$(PATCHLEVEL) \* 256 + 255); \
	echo '#define KERNEL_VERSION(a,b,c) (((a) << 16) + ((b) << 8) + (c))';)
endef

$(version_h): $(srctree)/Makefile FORCE
	$(call filechk,version.h)
	$(Q)rm -f $(old_version_h)

include/generated/utsrelease.h: include/config/kernel.release FORCE
	$(call filechk,utsrelease.h)

PHONY += headerdep
headerdep:
	$(Q)find $(srctree)/include/ -name '*.h' | xargs --max-args 1 \
	$(srctree)/scripts/headerdep.pl -I$(srctree)/include

# ---------------------------------------------------------------------------
# Firmware install
INSTALL_FW_PATH=$(INSTALL_MOD_PATH)/lib/firmware
export INSTALL_FW_PATH

PHONY += firmware_install
firmware_install:
	@mkdir -p $(objtree)/firmware
	$(Q)$(MAKE) -f $(srctree)/scripts/Makefile.fwinst obj=firmware __fw_install

# ---------------------------------------------------------------------------
# Kernel headers

#Default location for installed headers
export INSTALL_HDR_PATH = $(objtree)/usr

# If we do an all arch process set dst to asm-$(hdr-arch)
hdr-dst = $(if $(KBUILD_HEADERS), dst=include/asm-$(hdr-arch), dst=include/asm)

PHONY += archheaders
archheaders:

PHONY += archscripts
archscripts:

PHONY += __headers
__headers: $(version_h) scripts_basic asm-generic archheaders archscripts
	$(Q)$(MAKE) $(build)=scripts build_unifdef

PHONY += headers_install_all
headers_install_all:
	$(Q)$(CONFIG_SHELL) $(srctree)/scripts/headers.sh install

PHONY += headers_install
headers_install: __headers
	$(if $(wildcard $(srctree)/arch/$(hdr-arch)/include/uapi/asm/Kbuild),, \
	  $(error Headers not exportable for the $(SRCARCH) architecture))
	$(Q)$(MAKE) $(hdr-inst)=include/uapi
	$(Q)$(MAKE) $(hdr-inst)=arch/$(hdr-arch)/include/uapi/asm $(hdr-dst)
	$(Q)$(MAKE) $(hdr-inst)=techpack

PHONY += headers_check_all
headers_check_all: headers_install_all
	$(Q)$(CONFIG_SHELL) $(srctree)/scripts/headers.sh check

PHONY += headers_check
headers_check: headers_install
	$(Q)$(MAKE) $(hdr-inst)=include/uapi HDRCHECK=1
	$(Q)$(MAKE) $(hdr-inst)=arch/$(hdr-arch)/include/uapi/asm $(hdr-dst) HDRCHECK=1
	$(Q)$(MAKE) $(hdr-inst)=techpack HDRCHECK=1

# ---------------------------------------------------------------------------
# Kernel selftest

PHONY += kselftest
kselftest:
	$(Q)$(MAKE) -C tools/testing/selftests run_tests

kselftest-clean:
	$(Q)$(MAKE) -C tools/testing/selftests clean

PHONY += kselftest-merge
kselftest-merge:
	$(if $(wildcard $(objtree)/.config),, $(error No .config exists, config your kernel first!))
	$(Q)$(CONFIG_SHELL) $(srctree)/scripts/kconfig/merge_config.sh \
		-m $(objtree)/.config \
		$(srctree)/tools/testing/selftests/*/config
	+$(Q)$(MAKE) -f $(srctree)/Makefile olddefconfig

# ---------------------------------------------------------------------------
# Modules

ifdef CONFIG_MODULES

# By default, build modules as well

all: modules

# When we're building modules with modversions, we need to consider
# the built-in objects during the descend as well, in order to
# make sure the checksums are up to date before we record them.
ifdef CONFIG_MODVERSIONS
  KBUILD_BUILTIN := 1
endif

# Build modules
#
# A module can be listed more than once in obj-m resulting in
# duplicate lines in modules.order files.  Those are removed
# using awk while concatenating to the final file.

PHONY += modules
modules: $(vmlinux-dirs) $(if $(KBUILD_BUILTIN),vmlinux) modules.builtin
	$(Q)$(AWK) '!x[$$0]++' $(vmlinux-dirs:%=$(objtree)/%/modules.order) > $(objtree)/modules.order
	@$(kecho) '  Building modules, stage 2.';
	$(Q)$(MAKE) -f $(srctree)/scripts/Makefile.modpost
	$(Q)$(MAKE) -f $(srctree)/scripts/Makefile.fwinst obj=firmware __fw_modbuild

modules.builtin: $(vmlinux-dirs:%=%/modules.builtin)
	$(Q)$(AWK) '!x[$$0]++' $^ > $(objtree)/modules.builtin

%/modules.builtin: include/config/auto.conf
	$(Q)$(MAKE) $(modbuiltin)=$*


# Target to prepare building external modules
PHONY += modules_prepare
modules_prepare: prepare scripts

# Target to install modules
PHONY += modules_install
modules_install: _modinst_ _modinst_post

PHONY += _modinst_
_modinst_:
	@rm -rf $(MODLIB)/kernel
	@rm -f $(MODLIB)/source
	@mkdir -p $(MODLIB)/kernel
	@ln -s `cd $(srctree) && /bin/pwd` $(MODLIB)/source
	@if [ ! $(objtree) -ef  $(MODLIB)/build ]; then \
		rm -f $(MODLIB)/build ; \
		ln -s $(CURDIR) $(MODLIB)/build ; \
	fi
	@cp -f $(objtree)/modules.order $(MODLIB)/
	@cp -f $(objtree)/modules.builtin $(MODLIB)/
	$(Q)$(MAKE) -f $(srctree)/scripts/Makefile.modinst

# This depmod is only for convenience to give the initial
# boot a modules.dep even before / is mounted read-write.  However the
# boot script depmod is the master version.
PHONY += _modinst_post
_modinst_post: _modinst_
	$(Q)$(MAKE) -f $(srctree)/scripts/Makefile.fwinst obj=firmware __fw_modinst
	$(call cmd,depmod)

ifeq ($(CONFIG_MODULE_SIG), y)
PHONY += modules_sign
modules_sign:
	$(Q)$(MAKE) -f $(srctree)/scripts/Makefile.modsign
endif

else # CONFIG_MODULES

# Modules not configured
# ---------------------------------------------------------------------------

PHONY += modules modules_install
modules modules_install:
	@echo >&2
	@echo >&2 "The present kernel configuration has modules disabled."
	@echo >&2 "Type 'make config' and enable loadable module support."
	@echo >&2 "Then build a kernel with module support enabled."
	@echo >&2
	@exit 1

endif # CONFIG_MODULES

###
# Cleaning is done on three levels.
# make clean     Delete most generated files
#                Leave enough to build external modules
# make mrproper  Delete the current configuration, and all generated files
# make distclean Remove editor backup files, patch leftover files and the like

# Directories & files removed with 'make clean'
CLEAN_DIRS  += $(MODVERDIR)

# Directories & files removed with 'make mrproper'
MRPROPER_DIRS  += include/config usr/include include/generated          \
		  arch/*/include/generated .tmp_objdiff
MRPROPER_FILES += .config .config.old .version .old_version \
		  Module.symvers tags TAGS cscope* GPATH GTAGS GRTAGS GSYMS \
		  signing_key.pem signing_key.priv signing_key.x509	\
		  x509.genkey extra_certificates signing_key.x509.keyid	\
		  signing_key.x509.signer vmlinux-gdb.py

# clean - Delete most, but leave enough to build external modules
#
clean: rm-dirs  := $(CLEAN_DIRS)
clean: rm-files := $(CLEAN_FILES)
clean-dirs      := $(addprefix _clean_, . $(vmlinux-alldirs) Documentation samples)

PHONY += $(clean-dirs) clean archclean vmlinuxclean
$(clean-dirs):
	$(Q)$(MAKE) $(clean)=$(patsubst _clean_%,%,$@)

vmlinuxclean:
	$(Q)$(CONFIG_SHELL) $(srctree)/scripts/link-vmlinux.sh clean
	$(Q)$(if $(ARCH_POSTLINK), $(MAKE) -f $(ARCH_POSTLINK) clean)

clean: archclean vmlinuxclean

# mrproper - Delete all generated files, including .config
#
mrproper: rm-dirs  := $(wildcard $(MRPROPER_DIRS))
mrproper: rm-files := $(wildcard $(MRPROPER_FILES))
mrproper-dirs      := $(addprefix _mrproper_,Documentation/DocBook scripts)

PHONY += $(mrproper-dirs) mrproper archmrproper
$(mrproper-dirs):
	$(Q)$(MAKE) $(clean)=$(patsubst _mrproper_%,%,$@)

mrproper: clean archmrproper $(mrproper-dirs)
	$(call cmd,rmdirs)
	$(call cmd,rmfiles)

# distclean
#
PHONY += distclean

distclean: mrproper
	@find $(srctree) $(RCS_FIND_IGNORE) \
		\( -name '*.orig' -o -name '*.rej' -o -name '*~' \
		-o -name '*.bak' -o -name '#*#' -o -name '.*.orig' \
		-o -name '.*.rej' -o -name '*%'  -o -name 'core' \) \
		-type f -print | xargs rm -f


# Packaging of the kernel to various formats
# ---------------------------------------------------------------------------
# rpm target kept for backward compatibility
package-dir	:= scripts/package

%src-pkg: FORCE
	$(Q)$(MAKE) $(build)=$(package-dir) $@
%pkg: include/config/kernel.release FORCE
	$(Q)$(MAKE) $(build)=$(package-dir) $@
rpm: include/config/kernel.release FORCE
	$(Q)$(MAKE) $(build)=$(package-dir) $@


# Brief documentation of the typical targets used
# ---------------------------------------------------------------------------

boards := $(wildcard $(srctree)/arch/$(SRCARCH)/configs/*_defconfig)
boards := $(sort $(notdir $(boards)))
board-dirs := $(dir $(wildcard $(srctree)/arch/$(SRCARCH)/configs/*/*_defconfig))
board-dirs := $(sort $(notdir $(board-dirs:/=)))

PHONY += help
help:
	@echo  'Cleaning targets:'
	@echo  '  clean		  - Remove most generated files but keep the config and'
	@echo  '                    enough build support to build external modules'
	@echo  '  mrproper	  - Remove all generated files + config + various backup files'
	@echo  '  distclean	  - mrproper + remove editor backup and patch files'
	@echo  ''
	@echo  'Configuration targets:'
	@$(MAKE) -f $(srctree)/scripts/kconfig/Makefile help
	@echo  ''
	@echo  'Other generic targets:'
	@echo  '  all		  - Build all targets marked with [*]'
	@echo  '* vmlinux	  - Build the bare kernel'
	@echo  '* modules	  - Build all modules'
	@echo  '  modules_install - Install all modules to INSTALL_MOD_PATH (default: /)'
	@echo  '  firmware_install- Install all firmware to INSTALL_FW_PATH'
	@echo  '                    (default: $$(INSTALL_MOD_PATH)/lib/firmware)'
	@echo  '  dir/            - Build all files in dir and below'
	@echo  '  dir/file.[ois]  - Build specified target only'
	@echo  '  dir/file.ll     - Build the LLVM assembly file'
	@echo  '                    (requires compiler support for LLVM assembly generation)'
	@echo  '  dir/file.lst    - Build specified mixed source/assembly target only'
	@echo  '                    (requires a recent binutils and recent build (System.map))'
	@echo  '  dir/file.ko     - Build module including final link'
	@echo  '  modules_prepare - Set up for building external modules'
	@echo  '  tags/TAGS	  - Generate tags file for editors'
	@echo  '  cscope	  - Generate cscope index'
	@echo  '  gtags           - Generate GNU GLOBAL index'
	@echo  '  kernelrelease	  - Output the release version string (use with make -s)'
	@echo  '  kernelversion	  - Output the version stored in Makefile (use with make -s)'
	@echo  '  image_name	  - Output the image name (use with make -s)'
	@echo  '  headers_install - Install sanitised kernel headers to INSTALL_HDR_PATH'; \
	 echo  '                    (default: $(INSTALL_HDR_PATH))'; \
	 echo  ''
	@echo  'Static analysers'
	@echo  '  checkstack      - Generate a list of stack hogs'
	@echo  '  namespacecheck  - Name space analysis on compiled kernel'
	@echo  '  versioncheck    - Sanity check on version.h usage'
	@echo  '  includecheck    - Check for duplicate included header files'
	@echo  '  export_report   - List the usages of all exported symbols'
	@echo  '  headers_check   - Sanity check on exported headers'
	@echo  '  headerdep       - Detect inclusion cycles in headers'
	@$(MAKE) -f $(srctree)/scripts/Makefile.help checker-help
	@echo  ''
	@echo  'Kernel selftest'
	@echo  '  kselftest       - Build and run kernel selftest (run as root)'
	@echo  '                    Build, install, and boot kernel before'
	@echo  '                    running kselftest on it'
	@echo  '  kselftest-clean - Remove all generated kselftest files'
	@echo  '  kselftest-merge - Merge all the config dependencies of kselftest to existed'
	@echo  '                    .config.'
	@echo  ''
	@echo  'Kernel packaging:'
	@$(MAKE) $(build)=$(package-dir) help
	@echo  ''
	@echo  'Documentation targets:'
	@$(MAKE) -f $(srctree)/Documentation/Makefile.sphinx dochelp
	@echo  ''
	@$(MAKE) -f $(srctree)/Documentation/DocBook/Makefile dochelp
	@echo  ''
	@echo  'Architecture specific targets ($(SRCARCH)):'
	@$(if $(archhelp),$(archhelp),\
		echo '  No architecture specific help defined for $(SRCARCH)')
	@echo  ''
	@$(if $(boards), \
		$(foreach b, $(boards), \
		printf "  %-24s - Build for %s\\n" $(b) $(subst _defconfig,,$(b));) \
		echo '')
	@$(if $(board-dirs), \
		$(foreach b, $(board-dirs), \
		printf "  %-16s - Show %s-specific targets\\n" help-$(b) $(b);) \
		printf "  %-16s - Show all of the above\\n" help-boards; \
		echo '')

	@echo  '  make V=0|1 [targets] 0 => quiet build (default), 1 => verbose build'
	@echo  '  make V=2   [targets] 2 => give reason for rebuild of target'
	@echo  '  make O=dir [targets] Locate all output files in "dir", including .config'
	@echo  '  make C=1   [targets] Check all c source with $$CHECK (sparse by default)'
	@echo  '  make C=2   [targets] Force check of all c source with $$CHECK'
	@echo  '  make RECORDMCOUNT_WARN=1 [targets] Warn about ignored mcount sections'
	@echo  '  make W=n   [targets] Enable extra gcc checks, n=1,2,3 where'
	@echo  '		1: warnings which may be relevant and do not occur too often'
	@echo  '		2: warnings which occur quite often but may still be relevant'
	@echo  '		3: more obscure warnings, can most likely be ignored'
	@echo  '		Multiple levels can be combined with W=12 or W=123'
	@echo  ''
	@echo  'Execute "make" or "make all" to build all targets marked with [*] '
	@echo  'For further info see the ./README file'


help-board-dirs := $(addprefix help-,$(board-dirs))

help-boards: $(help-board-dirs)

boards-per-dir = $(sort $(notdir $(wildcard $(srctree)/arch/$(SRCARCH)/configs/$*/*_defconfig)))

$(help-board-dirs): help-%:
	@echo  'Architecture specific targets ($(SRCARCH) $*):'
	@$(if $(boards-per-dir), \
		$(foreach b, $(boards-per-dir), \
		printf "  %-24s - Build for %s\\n" $*/$(b) $(subst _defconfig,,$(b));) \
		echo '')


# Documentation targets
# ---------------------------------------------------------------------------
DOC_TARGETS := xmldocs sgmldocs psdocs latexdocs pdfdocs htmldocs mandocs installmandocs epubdocs cleandocs
PHONY += $(DOC_TARGETS)
$(DOC_TARGETS): scripts_basic FORCE
	$(Q)$(MAKE) $(build)=scripts build_docproc build_check-lc_ctype
	$(Q)$(MAKE) $(build)=Documentation -f $(srctree)/Documentation/Makefile.sphinx $@
	$(Q)$(MAKE) $(build)=Documentation/DocBook $@

else # KBUILD_EXTMOD

###
# External module support.
# When building external modules the kernel used as basis is considered
# read-only, and no consistency checks are made and the make
# system is not used on the basis kernel. If updates are required
# in the basis kernel ordinary make commands (without M=...) must
# be used.
#
# The following are the only valid targets when building external
# modules.
# make M=dir clean     Delete all automatically generated files
# make M=dir modules   Make all modules in specified dir
# make M=dir	       Same as 'make M=dir modules'
# make M=dir modules_install
#                      Install the modules built in the module directory
#                      Assumes install directory is already created

# We are always building modules
KBUILD_MODULES := 1

PHONY += $(objtree)/Module.symvers
$(objtree)/Module.symvers:
	@test -e $(objtree)/Module.symvers || ( \
	echo; \
	echo "  WARNING: Symbol version dump $(objtree)/Module.symvers"; \
	echo "           is missing; modules will have no dependencies and modversions."; \
	echo )

module-dirs := $(addprefix _module_,$(KBUILD_EXTMOD))
PHONY += $(module-dirs) modules
$(module-dirs): prepare $(objtree)/Module.symvers
	$(Q)$(MAKE) $(build)=$(patsubst _module_%,%,$@)

modules: $(module-dirs)
	@$(kecho) '  Building modules, stage 2.';
	$(Q)$(MAKE) -f $(srctree)/scripts/Makefile.modpost

PHONY += modules_install
modules_install: _emodinst_ _emodinst_post

install-dir := $(if $(INSTALL_MOD_DIR),$(INSTALL_MOD_DIR),extra)
PHONY += _emodinst_
_emodinst_:
	$(Q)mkdir -p $(MODLIB)/$(install-dir)
	$(Q)$(MAKE) -f $(srctree)/scripts/Makefile.modinst

PHONY += _emodinst_post
_emodinst_post: _emodinst_
	$(call cmd,depmod)

clean-dirs := $(addprefix _clean_,$(KBUILD_EXTMOD))

PHONY += $(clean-dirs) clean
$(clean-dirs):
	$(Q)$(MAKE) $(clean)=$(patsubst _clean_%,%,$@)

clean:	rm-dirs := $(MODVERDIR)
clean: rm-files := $(KBUILD_EXTMOD)/Module.symvers

PHONY += help
help:
	@echo  '  Building external modules.'
	@echo  '  Syntax: make -C path/to/kernel/src M=$$PWD target'
	@echo  ''
	@echo  '  modules         - default target, build the module(s)'
	@echo  '  modules_install - install the module'
	@echo  '  clean           - remove generated files in module directory only'
	@echo  ''

# Dummies...
PHONY += prepare scripts
prepare:
	$(cmd_crmodverdir)
scripts: ;
endif # KBUILD_EXTMOD

clean: $(clean-dirs)
	$(call cmd,rmdirs)
	$(call cmd,rmfiles)
	@find $(if $(KBUILD_EXTMOD), $(KBUILD_EXTMOD), .) $(RCS_FIND_IGNORE) \
		\( -name '*.[oas]' -o -name '*.ko' -o -name '.*.cmd' \
		-o -name '*.ko.*' \
		-o -name '*.dwo'  \
		-o -name '*.su'  \
		-o -name '.*.d' -o -name '.*.tmp' -o -name '*.mod.c' \
		-o -name '*.symtypes' -o -name 'modules.order' \
		-o -name modules.builtin -o -name '.tmp_*.o.*' \
		-o -name '*.c.[012]*.*' \
		-o -name '*.ll' \
		-o -name '*.gcno' \
		-o -name '*.*.symversions' \) -type f -print | xargs rm -f

# Generate tags for editors
# ---------------------------------------------------------------------------
quiet_cmd_tags = GEN     $@
      cmd_tags = $(CONFIG_SHELL) $(srctree)/scripts/tags.sh $@

tags TAGS cscope gtags: FORCE
	$(call cmd,tags)

# Scripts to check various things for consistency
# ---------------------------------------------------------------------------

PHONY += includecheck versioncheck coccicheck namespacecheck export_report

includecheck:
	find $(srctree)/* $(RCS_FIND_IGNORE) \
		-name '*.[hcS]' -type f -print | sort \
		| xargs $(PERL) -w $(srctree)/scripts/checkincludes.pl

versioncheck:
	find $(srctree)/* $(RCS_FIND_IGNORE) \
		-name '*.[hcS]' -type f -print | sort \
		| xargs $(PERL) -w $(srctree)/scripts/checkversion.pl

coccicheck:
	$(Q)$(CONFIG_SHELL) $(srctree)/scripts/$@

namespacecheck:
	$(PERL) $(srctree)/scripts/namespace.pl

export_report:
	$(PERL) $(srctree)/scripts/export_report.pl

endif #ifeq ($(config-targets),1)
endif #ifeq ($(mixed-targets),1)

PHONY += checkstack kernelrelease kernelversion image_name

# UML needs a little special treatment here.  It wants to use the host
# toolchain, so needs $(SUBARCH) passed to checkstack.pl.  Everyone
# else wants $(ARCH), including people doing cross-builds, which means
# that $(SUBARCH) doesn't work here.
ifeq ($(ARCH), um)
CHECKSTACK_ARCH := $(SUBARCH)
else
CHECKSTACK_ARCH := $(ARCH)
endif
checkstack:
	$(OBJDUMP) -d vmlinux $$(find . -name '*.ko') | \
	$(PERL) $(src)/scripts/checkstack.pl $(CHECKSTACK_ARCH)

kernelrelease:
	@echo "$(KERNELVERSION)$$($(CONFIG_SHELL) $(srctree)/scripts/setlocalversion $(srctree))"

kernelversion:
	@echo $(KERNELVERSION)

image_name:
	@echo $(KBUILD_IMAGE)

# Clear a bunch of variables before executing the submake
tools/: FORCE
	$(Q)mkdir -p $(objtree)/tools
	$(Q)$(MAKE) LDFLAGS= MAKEFLAGS="$(tools_silent) $(filter --j% -j,$(MAKEFLAGS))" O=$(shell cd $(objtree) && /bin/pwd) subdir=tools -C $(src)/tools/

tools/%: FORCE
	$(Q)mkdir -p $(objtree)/tools
	$(Q)$(MAKE) LDFLAGS= MAKEFLAGS="$(tools_silent) $(filter --j% -j,$(MAKEFLAGS))" O=$(shell cd $(objtree) && /bin/pwd) subdir=tools -C $(src)/tools/ $*

# Single targets
# ---------------------------------------------------------------------------
# Single targets are compatible with:
# - build with mixed source and output
# - build with separate output dir 'make O=...'
# - external modules
#
#  target-dir => where to store outputfile
#  build-dir  => directory in kernel source tree to use

ifeq ($(KBUILD_EXTMOD),)
        build-dir  = $(patsubst %/,%,$(dir $@))
        target-dir = $(dir $@)
else
        zap-slash=$(filter-out .,$(patsubst %/,%,$(dir $@)))
        build-dir  = $(KBUILD_EXTMOD)$(if $(zap-slash),/$(zap-slash))
        target-dir = $(if $(KBUILD_EXTMOD),$(dir $<),$(dir $@))
endif

%.s: %.c prepare scripts FORCE
	$(Q)$(MAKE) $(build)=$(build-dir) $(target-dir)$(notdir $@)
%.i: %.c prepare scripts FORCE
	$(Q)$(MAKE) $(build)=$(build-dir) $(target-dir)$(notdir $@)
%.o: %.c prepare scripts FORCE
	$(Q)$(MAKE) $(build)=$(build-dir) $(target-dir)$(notdir $@)
%.lst: %.c prepare scripts FORCE
	$(Q)$(MAKE) $(build)=$(build-dir) $(target-dir)$(notdir $@)
%.s: %.S prepare scripts FORCE
	$(Q)$(MAKE) $(build)=$(build-dir) $(target-dir)$(notdir $@)
%.o: %.S prepare scripts FORCE
	$(Q)$(MAKE) $(build)=$(build-dir) $(target-dir)$(notdir $@)
%.symtypes: %.c prepare scripts FORCE
	$(Q)$(MAKE) $(build)=$(build-dir) $(target-dir)$(notdir $@)
%.ll: %.c prepare scripts FORCE
	$(Q)$(MAKE) $(build)=$(build-dir) $(target-dir)$(notdir $@)

# Modules
/: prepare scripts FORCE
	$(Q)$(MAKE) KBUILD_MODULES=$(if $(CONFIG_MODULES),1) \
	$(build)=$(build-dir)
# Make sure the latest headers are built for Documentation
Documentation/ samples/: headers_install
%/: prepare scripts FORCE
	$(Q)$(MAKE) KBUILD_MODULES=$(if $(CONFIG_MODULES),1) \
	$(build)=$(build-dir)
%.ko: prepare scripts FORCE
	$(Q)$(MAKE) KBUILD_MODULES=$(if $(CONFIG_MODULES),1)   \
	$(build)=$(build-dir) $(@:.ko=.o)
	$(Q)$(MAKE) -f $(srctree)/scripts/Makefile.modpost

# FIXME Should go into a make.lib or something
# ===========================================================================

quiet_cmd_rmdirs = $(if $(wildcard $(rm-dirs)),CLEAN   $(wildcard $(rm-dirs)))
      cmd_rmdirs = rm -rf $(rm-dirs)

quiet_cmd_rmfiles = $(if $(wildcard $(rm-files)),CLEAN   $(wildcard $(rm-files)))
      cmd_rmfiles = rm -f $(rm-files)

# Run depmod only if we have System.map and depmod is executable
quiet_cmd_depmod = DEPMOD  $(KERNELRELEASE)
      cmd_depmod = $(CONFIG_SHELL) $(srctree)/scripts/depmod.sh $(DEPMOD) \
                   $(KERNELRELEASE) "$(patsubst y,_,$(CONFIG_HAVE_UNDERSCORE_SYMBOL_PREFIX))"

# Create temporary dir for module support files
# clean it up only when building all modules
cmd_crmodverdir = $(Q)mkdir -p $(MODVERDIR) \
                  $(if $(KBUILD_MODULES),; rm -f $(MODVERDIR)/*)

# read all saved command lines

targets := $(wildcard $(sort $(targets)))
cmd_files := $(wildcard .*.cmd $(foreach f,$(targets),$(dir $(f)).$(notdir $(f)).cmd))

ifneq ($(cmd_files),)
  $(cmd_files): ;	# Do not try to update included dependency files
  include $(cmd_files)
endif

endif	# skip-makefile

PHONY += FORCE
FORCE:

# Declare the contents of the .PHONY variable as phony.  We keep that
# information in a variable so we can use it in if_changed and friends.
.PHONY: $(PHONY)<|MERGE_RESOLUTION|>--- conflicted
+++ resolved
@@ -1,10 +1,6 @@
 VERSION = 4
 PATCHLEVEL = 9
-<<<<<<< HEAD
-SUBLEVEL = 279
-=======
 SUBLEVEL = 292
->>>>>>> 5f518a30
 EXTRAVERSION =
 NAME = Roaring Lionus
 
