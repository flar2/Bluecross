/*
 * mm/page-writeback.c
 *
 * Copyright (C) 2002, Linus Torvalds.
 * Copyright (C) 2007 Red Hat, Inc., Peter Zijlstra
 *
 * Contains functions related to writing back dirty pages at the
 * address_space level.
 *
 * 10Apr2002	Andrew Morton
 *		Initial version
 */

#include <linux/kernel.h>
#include <linux/export.h>
#include <linux/spinlock.h>
#include <linux/fs.h>
#include <linux/mm.h>
#include <linux/swap.h>
#include <linux/slab.h>
#include <linux/pagemap.h>
#include <linux/writeback.h>
#include <linux/init.h>
#include <linux/backing-dev.h>
#include <linux/task_io_accounting_ops.h>
#include <linux/blkdev.h>
#include <linux/mpage.h>
#include <linux/rmap.h>
#include <linux/percpu.h>
#include <linux/notifier.h>
#include <linux/smp.h>
#include <linux/sysctl.h>
#include <linux/cpu.h>
#include <linux/syscalls.h>
#include <linux/buffer_head.h> /* __set_page_dirty_buffers */
#include <linux/pagevec.h>
#include <linux/timer.h>
#include <linux/sched/rt.h>
#include <linux/mm_inline.h>
#include <trace/events/writeback.h>

#include "internal.h"

/*
 * Sleep at most 200ms at a time in balance_dirty_pages().
 */
#define MAX_PAUSE		max(HZ/5, 1)

/*
 * Try to keep balance_dirty_pages() call intervals higher than this many pages
 * by raising pause time to max_pause when falls below it.
 */
#define DIRTY_POLL_THRESH	(128 >> (PAGE_SHIFT - 10))

/*
 * Estimate write bandwidth at 200ms intervals.
 */
#define BANDWIDTH_INTERVAL	max(HZ/5, 1)

#define RATELIMIT_CALC_SHIFT	10

/*
 * After a CPU has dirtied this many pages, balance_dirty_pages_ratelimited
 * will look to see if it needs to force writeback or throttling.
 */
static long ratelimit_pages = 32;

/* The following parameters are exported via /proc/sys/vm */

/*
 * Start background writeback (via writeback threads) at this percentage
 */
int dirty_background_ratio = 10;

/*
 * dirty_background_bytes starts at 0 (disabled) so that it is a function of
 * dirty_background_ratio * the amount of dirtyable memory
 */
unsigned long dirty_background_bytes;

/*
 * free highmem will not be subtracted from the total free memory
 * for calculating free ratios if vm_highmem_is_dirtyable is true
 */
int vm_highmem_is_dirtyable;

/*
 * The generator of dirty data starts writeback at this percentage
 */
int vm_dirty_ratio = 20;

/*
 * vm_dirty_bytes starts at 0 (disabled) so that it is a function of
 * vm_dirty_ratio * the amount of dirtyable memory
 */
unsigned long vm_dirty_bytes;

/*
 * The interval between `kupdate'-style writebacks
 */
unsigned int dirty_writeback_interval = 5 * 100; /* centiseconds */

EXPORT_SYMBOL_GPL(dirty_writeback_interval);

/*
 * The longest time for which data is allowed to remain dirty
 */
unsigned int dirty_expire_interval = 30 * 100; /* centiseconds */

/*
 * Flag that makes the machine dump writes/reads and block dirtyings.
 */
int block_dump;

/*
 * Flag that puts the machine in "laptop mode". Doubles as a timeout in jiffies:
 * a full sync is triggered after this time elapses without any disk activity.
 */
int laptop_mode;

EXPORT_SYMBOL(laptop_mode);

/* End of sysctl-exported parameters */

struct wb_domain global_wb_domain;

/* consolidated parameters for balance_dirty_pages() and its subroutines */
struct dirty_throttle_control {
#ifdef CONFIG_CGROUP_WRITEBACK
	struct wb_domain	*dom;
	struct dirty_throttle_control *gdtc;	/* only set in memcg dtc's */
#endif
	struct bdi_writeback	*wb;
	struct fprop_local_percpu *wb_completions;

	unsigned long		avail;		/* dirtyable */
	unsigned long		dirty;		/* file_dirty + write + nfs */
	unsigned long		thresh;		/* dirty threshold */
	unsigned long		bg_thresh;	/* dirty background threshold */

	unsigned long		wb_dirty;	/* per-wb counterparts */
	unsigned long		wb_thresh;
	unsigned long		wb_bg_thresh;

	unsigned long		pos_ratio;
};

/*
 * Length of period for aging writeout fractions of bdis. This is an
 * arbitrarily chosen number. The longer the period, the slower fractions will
 * reflect changes in current writeout rate.
 */
#define VM_COMPLETIONS_PERIOD_LEN (3*HZ)

#ifdef CONFIG_CGROUP_WRITEBACK

#define GDTC_INIT(__wb)		.wb = (__wb),				\
				.dom = &global_wb_domain,		\
				.wb_completions = &(__wb)->completions

#define GDTC_INIT_NO_WB		.dom = &global_wb_domain

#define MDTC_INIT(__wb, __gdtc)	.wb = (__wb),				\
				.dom = mem_cgroup_wb_domain(__wb),	\
				.wb_completions = &(__wb)->memcg_completions, \
				.gdtc = __gdtc

static bool mdtc_valid(struct dirty_throttle_control *dtc)
{
	return dtc->dom;
}

static struct wb_domain *dtc_dom(struct dirty_throttle_control *dtc)
{
	return dtc->dom;
}

static struct dirty_throttle_control *mdtc_gdtc(struct dirty_throttle_control *mdtc)
{
	return mdtc->gdtc;
}

static struct fprop_local_percpu *wb_memcg_completions(struct bdi_writeback *wb)
{
	return &wb->memcg_completions;
}

static void wb_min_max_ratio(struct bdi_writeback *wb,
			     unsigned long *minp, unsigned long *maxp)
{
	unsigned long this_bw = wb->avg_write_bandwidth;
	unsigned long tot_bw = atomic_long_read(&wb->bdi->tot_write_bandwidth);
	unsigned long long min = wb->bdi->min_ratio;
	unsigned long long max = wb->bdi->max_ratio;

	/*
	 * @wb may already be clean by the time control reaches here and
	 * the total may not include its bw.
	 */
	if (this_bw < tot_bw) {
		if (min) {
			min *= this_bw;
			do_div(min, tot_bw);
		}
		if (max < 100) {
			max *= this_bw;
			do_div(max, tot_bw);
		}
	}

	*minp = min;
	*maxp = max;
}

#else	/* CONFIG_CGROUP_WRITEBACK */

#define GDTC_INIT(__wb)		.wb = (__wb),                           \
				.wb_completions = &(__wb)->completions
#define GDTC_INIT_NO_WB
#define MDTC_INIT(__wb, __gdtc)

static bool mdtc_valid(struct dirty_throttle_control *dtc)
{
	return false;
}

static struct wb_domain *dtc_dom(struct dirty_throttle_control *dtc)
{
	return &global_wb_domain;
}

static struct dirty_throttle_control *mdtc_gdtc(struct dirty_throttle_control *mdtc)
{
	return NULL;
}

static struct fprop_local_percpu *wb_memcg_completions(struct bdi_writeback *wb)
{
	return NULL;
}

static void wb_min_max_ratio(struct bdi_writeback *wb,
			     unsigned long *minp, unsigned long *maxp)
{
	*minp = wb->bdi->min_ratio;
	*maxp = wb->bdi->max_ratio;
}

#endif	/* CONFIG_CGROUP_WRITEBACK */

/*
 * In a memory zone, there is a certain amount of pages we consider
 * available for the page cache, which is essentially the number of
 * free and reclaimable pages, minus some zone reserves to protect
 * lowmem and the ability to uphold the zone's watermarks without
 * requiring writeback.
 *
 * This number of dirtyable pages is the base value of which the
 * user-configurable dirty ratio is the effictive number of pages that
 * are allowed to be actually dirtied.  Per individual zone, or
 * globally by using the sum of dirtyable pages over all zones.
 *
 * Because the user is allowed to specify the dirty limit globally as
 * absolute number of bytes, calculating the per-zone dirty limit can
 * require translating the configured limit into a percentage of
 * global dirtyable memory first.
 */

/**
 * node_dirtyable_memory - number of dirtyable pages in a node
 * @pgdat: the node
 *
 * Returns the node's number of pages potentially available for dirty
 * page cache.  This is the base value for the per-node dirty limits.
 */
static unsigned long node_dirtyable_memory(struct pglist_data *pgdat)
{
	unsigned long nr_pages = 0;
	int z;

	for (z = 0; z < MAX_NR_ZONES; z++) {
		struct zone *zone = pgdat->node_zones + z;

		if (!populated_zone(zone))
			continue;

		nr_pages += zone_page_state(zone, NR_FREE_PAGES);
	}

	/*
	 * Pages reserved for the kernel should not be considered
	 * dirtyable, to prevent a situation where reclaim has to
	 * clean pages in order to balance the zones.
	 */
	nr_pages -= min(nr_pages, pgdat->totalreserve_pages);

	nr_pages += node_page_state(pgdat, NR_INACTIVE_FILE);
	nr_pages += node_page_state(pgdat, NR_ACTIVE_FILE);

	return nr_pages;
}

static unsigned long highmem_dirtyable_memory(unsigned long total)
{
#ifdef CONFIG_HIGHMEM
	int node;
	unsigned long x = 0;
	int i;

	for_each_node_state(node, N_HIGH_MEMORY) {
		for (i = ZONE_NORMAL + 1; i < MAX_NR_ZONES; i++) {
			struct zone *z;
			unsigned long nr_pages;

			if (!is_highmem_idx(i))
				continue;

			z = &NODE_DATA(node)->node_zones[i];
			if (!populated_zone(z))
				continue;

			nr_pages = zone_page_state(z, NR_FREE_PAGES);
			/* watch for underflows */
			nr_pages -= min(nr_pages, high_wmark_pages(z));
			nr_pages += zone_page_state(z, NR_ZONE_INACTIVE_FILE);
			nr_pages += zone_page_state(z, NR_ZONE_ACTIVE_FILE);
			x += nr_pages;
		}
	}

	/*
	 * Unreclaimable memory (kernel memory or anonymous memory
	 * without swap) can bring down the dirtyable pages below
	 * the zone's dirty balance reserve and the above calculation
	 * will underflow.  However we still want to add in nodes
	 * which are below threshold (negative values) to get a more
	 * accurate calculation but make sure that the total never
	 * underflows.
	 */
	if ((long)x < 0)
		x = 0;

	/*
	 * Make sure that the number of highmem pages is never larger
	 * than the number of the total dirtyable memory. This can only
	 * occur in very strange VM situations but we want to make sure
	 * that this does not occur.
	 */
	return min(x, total);
#else
	return 0;
#endif
}

/**
 * global_dirtyable_memory - number of globally dirtyable pages
 *
 * Returns the global number of pages potentially available for dirty
 * page cache.  This is the base value for the global dirty limits.
 */
static unsigned long global_dirtyable_memory(void)
{
	unsigned long x;

	x = global_page_state(NR_FREE_PAGES);
	/*
	 * Pages reserved for the kernel should not be considered
	 * dirtyable, to prevent a situation where reclaim has to
	 * clean pages in order to balance the zones.
	 */
	x -= min(x, totalreserve_pages);

	x += global_node_page_state(NR_INACTIVE_FILE);
	x += global_node_page_state(NR_ACTIVE_FILE);

	if (!vm_highmem_is_dirtyable)
		x -= highmem_dirtyable_memory(x);

	return x + 1;	/* Ensure that we never return 0 */
}

/**
 * domain_dirty_limits - calculate thresh and bg_thresh for a wb_domain
 * @dtc: dirty_throttle_control of interest
 *
 * Calculate @dtc->thresh and ->bg_thresh considering
 * vm_dirty_{bytes|ratio} and dirty_background_{bytes|ratio}.  The caller
 * must ensure that @dtc->avail is set before calling this function.  The
 * dirty limits will be lifted by 1/4 for PF_LESS_THROTTLE (ie. nfsd) and
 * real-time tasks.
 */
static void domain_dirty_limits(struct dirty_throttle_control *dtc)
{
	const unsigned long available_memory = dtc->avail;
	struct dirty_throttle_control *gdtc = mdtc_gdtc(dtc);
	unsigned long bytes = vm_dirty_bytes;
	unsigned long bg_bytes = dirty_background_bytes;
	/* convert ratios to per-PAGE_SIZE for higher precision */
	unsigned long ratio = (vm_dirty_ratio * PAGE_SIZE) / 100;
	unsigned long bg_ratio = (dirty_background_ratio * PAGE_SIZE) / 100;
	unsigned long thresh;
	unsigned long bg_thresh;
	struct task_struct *tsk;

	/* gdtc is !NULL iff @dtc is for memcg domain */
	if (gdtc) {
		unsigned long global_avail = gdtc->avail;

		/*
		 * The byte settings can't be applied directly to memcg
		 * domains.  Convert them to ratios by scaling against
		 * globally available memory.  As the ratios are in
		 * per-PAGE_SIZE, they can be obtained by dividing bytes by
		 * number of pages.
		 */
		if (bytes)
			ratio = min(DIV_ROUND_UP(bytes, global_avail),
				    PAGE_SIZE);
		if (bg_bytes)
			bg_ratio = min(DIV_ROUND_UP(bg_bytes, global_avail),
				       PAGE_SIZE);
		bytes = bg_bytes = 0;
	}

	if (bytes)
		thresh = DIV_ROUND_UP(bytes, PAGE_SIZE);
	else
		thresh = (ratio * available_memory) / PAGE_SIZE;

	if (bg_bytes)
		bg_thresh = DIV_ROUND_UP(bg_bytes, PAGE_SIZE);
	else
		bg_thresh = (bg_ratio * available_memory) / PAGE_SIZE;

	if (bg_thresh >= thresh)
		bg_thresh = thresh / 2;
	tsk = current;
	if (tsk->flags & PF_LESS_THROTTLE || rt_task(tsk)) {
		bg_thresh += bg_thresh / 4 + global_wb_domain.dirty_limit / 32;
		thresh += thresh / 4 + global_wb_domain.dirty_limit / 32;
	}
	dtc->thresh = thresh;
	dtc->bg_thresh = bg_thresh;

	/* we should eventually report the domain in the TP */
	if (!gdtc)
		trace_global_dirty_state(bg_thresh, thresh);
}

/**
 * global_dirty_limits - background-writeback and dirty-throttling thresholds
 * @pbackground: out parameter for bg_thresh
 * @pdirty: out parameter for thresh
 *
 * Calculate bg_thresh and thresh for global_wb_domain.  See
 * domain_dirty_limits() for details.
 */
void global_dirty_limits(unsigned long *pbackground, unsigned long *pdirty)
{
	struct dirty_throttle_control gdtc = { GDTC_INIT_NO_WB };

	gdtc.avail = global_dirtyable_memory();
	domain_dirty_limits(&gdtc);

	*pbackground = gdtc.bg_thresh;
	*pdirty = gdtc.thresh;
}

/**
 * node_dirty_limit - maximum number of dirty pages allowed in a node
 * @pgdat: the node
 *
 * Returns the maximum number of dirty pages allowed in a node, based
 * on the node's dirtyable memory.
 */
static unsigned long node_dirty_limit(struct pglist_data *pgdat)
{
	unsigned long node_memory = node_dirtyable_memory(pgdat);
	struct task_struct *tsk = current;
	unsigned long dirty;

	if (vm_dirty_bytes)
		dirty = DIV_ROUND_UP(vm_dirty_bytes, PAGE_SIZE) *
			node_memory / global_dirtyable_memory();
	else
		dirty = vm_dirty_ratio * node_memory / 100;

	if (tsk->flags & PF_LESS_THROTTLE || rt_task(tsk))
		dirty += dirty / 4;

	return dirty;
}

/**
 * node_dirty_ok - tells whether a node is within its dirty limits
 * @pgdat: the node to check
 *
 * Returns %true when the dirty pages in @pgdat are within the node's
 * dirty limit, %false if the limit is exceeded.
 */
bool node_dirty_ok(struct pglist_data *pgdat)
{
	unsigned long limit = node_dirty_limit(pgdat);
	unsigned long nr_pages = 0;

	nr_pages += node_page_state(pgdat, NR_FILE_DIRTY);
	nr_pages += node_page_state(pgdat, NR_UNSTABLE_NFS);
	nr_pages += node_page_state(pgdat, NR_WRITEBACK);

	return nr_pages <= limit;
}

int dirty_background_ratio_handler(struct ctl_table *table, int write,
		void __user *buffer, size_t *lenp,
		loff_t *ppos)
{
	int ret;

	ret = proc_dointvec_minmax(table, write, buffer, lenp, ppos);
	if (ret == 0 && write)
		dirty_background_bytes = 0;
	return ret;
}

int dirty_background_bytes_handler(struct ctl_table *table, int write,
		void __user *buffer, size_t *lenp,
		loff_t *ppos)
{
	int ret;

	ret = proc_doulongvec_minmax(table, write, buffer, lenp, ppos);
	if (ret == 0 && write)
		dirty_background_ratio = 0;
	return ret;
}

int dirty_ratio_handler(struct ctl_table *table, int write,
		void __user *buffer, size_t *lenp,
		loff_t *ppos)
{
	int old_ratio = vm_dirty_ratio;
	int ret;

	ret = proc_dointvec_minmax(table, write, buffer, lenp, ppos);
	if (ret == 0 && write && vm_dirty_ratio != old_ratio) {
		writeback_set_ratelimit();
		vm_dirty_bytes = 0;
	}
	return ret;
}

int dirty_bytes_handler(struct ctl_table *table, int write,
		void __user *buffer, size_t *lenp,
		loff_t *ppos)
{
	unsigned long old_bytes = vm_dirty_bytes;
	int ret;

	ret = proc_doulongvec_minmax(table, write, buffer, lenp, ppos);
	if (ret == 0 && write && vm_dirty_bytes != old_bytes) {
		writeback_set_ratelimit();
		vm_dirty_ratio = 0;
	}
	return ret;
}

static unsigned long wp_next_time(unsigned long cur_time)
{
	cur_time += VM_COMPLETIONS_PERIOD_LEN;
	/* 0 has a special meaning... */
	if (!cur_time)
		return 1;
	return cur_time;
}

static void wb_domain_writeout_inc(struct wb_domain *dom,
				   struct fprop_local_percpu *completions,
				   unsigned int max_prop_frac)
{
	__fprop_inc_percpu_max(&dom->completions, completions,
			       max_prop_frac);
	/* First event after period switching was turned off? */
	if (!unlikely(dom->period_time)) {
		/*
		 * We can race with other __bdi_writeout_inc calls here but
		 * it does not cause any harm since the resulting time when
		 * timer will fire and what is in writeout_period_time will be
		 * roughly the same.
		 */
		dom->period_time = wp_next_time(jiffies);
		mod_timer(&dom->period_timer, dom->period_time);
	}
}

/*
 * Increment @wb's writeout completion count and the global writeout
 * completion count. Called from test_clear_page_writeback().
 */
static inline void __wb_writeout_inc(struct bdi_writeback *wb)
{
	struct wb_domain *cgdom;

	__inc_wb_stat(wb, WB_WRITTEN);
	wb_domain_writeout_inc(&global_wb_domain, &wb->completions,
			       wb->bdi->max_prop_frac);

	cgdom = mem_cgroup_wb_domain(wb);
	if (cgdom)
		wb_domain_writeout_inc(cgdom, wb_memcg_completions(wb),
				       wb->bdi->max_prop_frac);
}

void wb_writeout_inc(struct bdi_writeback *wb)
{
	unsigned long flags;

	local_irq_save(flags);
	__wb_writeout_inc(wb);
	local_irq_restore(flags);
}
EXPORT_SYMBOL_GPL(wb_writeout_inc);

/*
 * On idle system, we can be called long after we scheduled because we use
 * deferred timers so count with missed periods.
 */
static void writeout_period(unsigned long t)
{
	struct wb_domain *dom = (void *)t;
	int miss_periods = (jiffies - dom->period_time) /
						 VM_COMPLETIONS_PERIOD_LEN;

	if (fprop_new_period(&dom->completions, miss_periods + 1)) {
		dom->period_time = wp_next_time(dom->period_time +
				miss_periods * VM_COMPLETIONS_PERIOD_LEN);
		mod_timer(&dom->period_timer, dom->period_time);
	} else {
		/*
		 * Aging has zeroed all fractions. Stop wasting CPU on period
		 * updates.
		 */
		dom->period_time = 0;
	}
}

int wb_domain_init(struct wb_domain *dom, gfp_t gfp)
{
	memset(dom, 0, sizeof(*dom));

	spin_lock_init(&dom->lock);

	init_timer_deferrable(&dom->period_timer);
	dom->period_timer.function = writeout_period;
	dom->period_timer.data = (unsigned long)dom;

	dom->dirty_limit_tstamp = jiffies;

	return fprop_global_init(&dom->completions, gfp);
}

#ifdef CONFIG_CGROUP_WRITEBACK
void wb_domain_exit(struct wb_domain *dom)
{
	del_timer_sync(&dom->period_timer);
	fprop_global_destroy(&dom->completions);
}
#endif

/*
 * bdi_min_ratio keeps the sum of the minimum dirty shares of all
 * registered backing devices, which, for obvious reasons, can not
 * exceed 100%.
 */
static unsigned int bdi_min_ratio;

int bdi_set_min_ratio(struct backing_dev_info *bdi, unsigned int min_ratio)
{
	int ret = 0;

	spin_lock_bh(&bdi_lock);
	if (min_ratio > bdi->max_ratio) {
		ret = -EINVAL;
	} else {
		min_ratio -= bdi->min_ratio;
		if (bdi_min_ratio + min_ratio < 100) {
			bdi_min_ratio += min_ratio;
			bdi->min_ratio += min_ratio;
		} else {
			ret = -EINVAL;
		}
	}
	spin_unlock_bh(&bdi_lock);

	return ret;
}

int bdi_set_max_ratio(struct backing_dev_info *bdi, unsigned max_ratio)
{
	int ret = 0;

	if (max_ratio > 100)
		return -EINVAL;

	spin_lock_bh(&bdi_lock);
	if (bdi->min_ratio > max_ratio) {
		ret = -EINVAL;
	} else {
		bdi->max_ratio = max_ratio;
		bdi->max_prop_frac = (FPROP_FRAC_BASE * max_ratio) / 100;
	}
	spin_unlock_bh(&bdi_lock);

	return ret;
}
EXPORT_SYMBOL(bdi_set_max_ratio);

static unsigned long dirty_freerun_ceiling(unsigned long thresh,
					   unsigned long bg_thresh)
{
	return (thresh + bg_thresh) / 2;
}

static unsigned long hard_dirty_limit(struct wb_domain *dom,
				      unsigned long thresh)
{
	return max(thresh, dom->dirty_limit);
}

/*
 * Memory which can be further allocated to a memcg domain is capped by
 * system-wide clean memory excluding the amount being used in the domain.
 */
static void mdtc_calc_avail(struct dirty_throttle_control *mdtc,
			    unsigned long filepages, unsigned long headroom)
{
	struct dirty_throttle_control *gdtc = mdtc_gdtc(mdtc);
	unsigned long clean = filepages - min(filepages, mdtc->dirty);
	unsigned long global_clean = gdtc->avail - min(gdtc->avail, gdtc->dirty);
	unsigned long other_clean = global_clean - min(global_clean, clean);

	mdtc->avail = filepages + min(headroom, other_clean);
}

/**
 * __wb_calc_thresh - @wb's share of dirty throttling threshold
 * @dtc: dirty_throttle_context of interest
 *
 * Returns @wb's dirty limit in pages. The term "dirty" in the context of
 * dirty balancing includes all PG_dirty, PG_writeback and NFS unstable pages.
 *
 * Note that balance_dirty_pages() will only seriously take it as a hard limit
 * when sleeping max_pause per page is not enough to keep the dirty pages under
 * control. For example, when the device is completely stalled due to some error
 * conditions, or when there are 1000 dd tasks writing to a slow 10MB/s USB key.
 * In the other normal situations, it acts more gently by throttling the tasks
 * more (rather than completely block them) when the wb dirty pages go high.
 *
 * It allocates high/low dirty limits to fast/slow devices, in order to prevent
 * - starving fast devices
 * - piling up dirty pages (that will take long time to sync) on slow devices
 *
 * The wb's share of dirty limit will be adapting to its throughput and
 * bounded by the bdi->min_ratio and/or bdi->max_ratio parameters, if set.
 */
static unsigned long __wb_calc_thresh(struct dirty_throttle_control *dtc)
{
	struct wb_domain *dom = dtc_dom(dtc);
	unsigned long thresh = dtc->thresh;
	u64 wb_thresh;
	long numerator, denominator;
	unsigned long wb_min_ratio, wb_max_ratio;

	/*
	 * Calculate this BDI's share of the thresh ratio.
	 */
	fprop_fraction_percpu(&dom->completions, dtc->wb_completions,
			      &numerator, &denominator);

	wb_thresh = (thresh * (100 - bdi_min_ratio)) / 100;
	wb_thresh *= numerator;
	do_div(wb_thresh, denominator);

	wb_min_max_ratio(dtc->wb, &wb_min_ratio, &wb_max_ratio);

	wb_thresh += (thresh * wb_min_ratio) / 100;
	if (wb_thresh > (thresh * wb_max_ratio) / 100)
		wb_thresh = thresh * wb_max_ratio / 100;

	return wb_thresh;
}

unsigned long wb_calc_thresh(struct bdi_writeback *wb, unsigned long thresh)
{
	struct dirty_throttle_control gdtc = { GDTC_INIT(wb),
					       .thresh = thresh };
	return __wb_calc_thresh(&gdtc);
}

/*
 *                           setpoint - dirty 3
 *        f(dirty) := 1.0 + (----------------)
 *                           limit - setpoint
 *
 * it's a 3rd order polynomial that subjects to
 *
 * (1) f(freerun)  = 2.0 => rampup dirty_ratelimit reasonably fast
 * (2) f(setpoint) = 1.0 => the balance point
 * (3) f(limit)    = 0   => the hard limit
 * (4) df/dx      <= 0	 => negative feedback control
 * (5) the closer to setpoint, the smaller |df/dx| (and the reverse)
 *     => fast response on large errors; small oscillation near setpoint
 */
static long long pos_ratio_polynom(unsigned long setpoint,
					  unsigned long dirty,
					  unsigned long limit)
{
	long long pos_ratio;
	long x;

	x = div64_s64(((s64)setpoint - (s64)dirty) << RATELIMIT_CALC_SHIFT,
		      (limit - setpoint) | 1);
	pos_ratio = x;
	pos_ratio = pos_ratio * x >> RATELIMIT_CALC_SHIFT;
	pos_ratio = pos_ratio * x >> RATELIMIT_CALC_SHIFT;
	pos_ratio += 1 << RATELIMIT_CALC_SHIFT;

	return clamp(pos_ratio, 0LL, 2LL << RATELIMIT_CALC_SHIFT);
}

/*
 * Dirty position control.
 *
 * (o) global/bdi setpoints
 *
 * We want the dirty pages be balanced around the global/wb setpoints.
 * When the number of dirty pages is higher/lower than the setpoint, the
 * dirty position control ratio (and hence task dirty ratelimit) will be
 * decreased/increased to bring the dirty pages back to the setpoint.
 *
 *     pos_ratio = 1 << RATELIMIT_CALC_SHIFT
 *
 *     if (dirty < setpoint) scale up   pos_ratio
 *     if (dirty > setpoint) scale down pos_ratio
 *
 *     if (wb_dirty < wb_setpoint) scale up   pos_ratio
 *     if (wb_dirty > wb_setpoint) scale down pos_ratio
 *
 *     task_ratelimit = dirty_ratelimit * pos_ratio >> RATELIMIT_CALC_SHIFT
 *
 * (o) global control line
 *
 *     ^ pos_ratio
 *     |
 *     |            |<===== global dirty control scope ======>|
 * 2.0 .............*
 *     |            .*
 *     |            . *
 *     |            .   *
 *     |            .     *
 *     |            .        *
 *     |            .            *
 * 1.0 ................................*
 *     |            .                  .     *
 *     |            .                  .          *
 *     |            .                  .              *
 *     |            .                  .                 *
 *     |            .                  .                    *
 *   0 +------------.------------------.----------------------*------------->
 *           freerun^          setpoint^                 limit^   dirty pages
 *
 * (o) wb control line
 *
 *     ^ pos_ratio
 *     |
 *     |            *
 *     |              *
 *     |                *
 *     |                  *
 *     |                    * |<=========== span ============>|
 * 1.0 .......................*
 *     |                      . *
 *     |                      .   *
 *     |                      .     *
 *     |                      .       *
 *     |                      .         *
 *     |                      .           *
 *     |                      .             *
 *     |                      .               *
 *     |                      .                 *
 *     |                      .                   *
 *     |                      .                     *
 * 1/4 ...............................................* * * * * * * * * * * *
 *     |                      .                         .
 *     |                      .                           .
 *     |                      .                             .
 *   0 +----------------------.-------------------------------.------------->
 *                wb_setpoint^                    x_intercept^
 *
 * The wb control line won't drop below pos_ratio=1/4, so that wb_dirty can
 * be smoothly throttled down to normal if it starts high in situations like
 * - start writing to a slow SD card and a fast disk at the same time. The SD
 *   card's wb_dirty may rush to many times higher than wb_setpoint.
 * - the wb dirty thresh drops quickly due to change of JBOD workload
 */
static void wb_position_ratio(struct dirty_throttle_control *dtc)
{
	struct bdi_writeback *wb = dtc->wb;
	unsigned long write_bw = wb->avg_write_bandwidth;
	unsigned long freerun = dirty_freerun_ceiling(dtc->thresh, dtc->bg_thresh);
	unsigned long limit = hard_dirty_limit(dtc_dom(dtc), dtc->thresh);
	unsigned long wb_thresh = dtc->wb_thresh;
	unsigned long x_intercept;
	unsigned long setpoint;		/* dirty pages' target balance point */
	unsigned long wb_setpoint;
	unsigned long span;
	long long pos_ratio;		/* for scaling up/down the rate limit */
	long x;

	dtc->pos_ratio = 0;

	if (unlikely(dtc->dirty >= limit))
		return;

	/*
	 * global setpoint
	 *
	 * See comment for pos_ratio_polynom().
	 */
	setpoint = (freerun + limit) / 2;
	pos_ratio = pos_ratio_polynom(setpoint, dtc->dirty, limit);

	/*
	 * The strictlimit feature is a tool preventing mistrusted filesystems
	 * from growing a large number of dirty pages before throttling. For
	 * such filesystems balance_dirty_pages always checks wb counters
	 * against wb limits. Even if global "nr_dirty" is under "freerun".
	 * This is especially important for fuse which sets bdi->max_ratio to
	 * 1% by default. Without strictlimit feature, fuse writeback may
	 * consume arbitrary amount of RAM because it is accounted in
	 * NR_WRITEBACK_TEMP which is not involved in calculating "nr_dirty".
	 *
	 * Here, in wb_position_ratio(), we calculate pos_ratio based on
	 * two values: wb_dirty and wb_thresh. Let's consider an example:
	 * total amount of RAM is 16GB, bdi->max_ratio is equal to 1%, global
	 * limits are set by default to 10% and 20% (background and throttle).
	 * Then wb_thresh is 1% of 20% of 16GB. This amounts to ~8K pages.
	 * wb_calc_thresh(wb, bg_thresh) is about ~4K pages. wb_setpoint is
	 * about ~6K pages (as the average of background and throttle wb
	 * limits). The 3rd order polynomial will provide positive feedback if
	 * wb_dirty is under wb_setpoint and vice versa.
	 *
	 * Note, that we cannot use global counters in these calculations
	 * because we want to throttle process writing to a strictlimit wb
	 * much earlier than global "freerun" is reached (~23MB vs. ~2.3GB
	 * in the example above).
	 */
	if (unlikely(wb->bdi->capabilities & BDI_CAP_STRICTLIMIT)) {
		long long wb_pos_ratio;

		if (dtc->wb_dirty < 8) {
			dtc->pos_ratio = min_t(long long, pos_ratio * 2,
					   2 << RATELIMIT_CALC_SHIFT);
			return;
		}

		if (dtc->wb_dirty >= wb_thresh)
			return;

		wb_setpoint = dirty_freerun_ceiling(wb_thresh,
						    dtc->wb_bg_thresh);

		if (wb_setpoint == 0 || wb_setpoint == wb_thresh)
			return;

		wb_pos_ratio = pos_ratio_polynom(wb_setpoint, dtc->wb_dirty,
						 wb_thresh);

		/*
		 * Typically, for strictlimit case, wb_setpoint << setpoint
		 * and pos_ratio >> wb_pos_ratio. In the other words global
		 * state ("dirty") is not limiting factor and we have to
		 * make decision based on wb counters. But there is an
		 * important case when global pos_ratio should get precedence:
		 * global limits are exceeded (e.g. due to activities on other
		 * wb's) while given strictlimit wb is below limit.
		 *
		 * "pos_ratio * wb_pos_ratio" would work for the case above,
		 * but it would look too non-natural for the case of all
		 * activity in the system coming from a single strictlimit wb
		 * with bdi->max_ratio == 100%.
		 *
		 * Note that min() below somewhat changes the dynamics of the
		 * control system. Normally, pos_ratio value can be well over 3
		 * (when globally we are at freerun and wb is well below wb
		 * setpoint). Now the maximum pos_ratio in the same situation
		 * is 2. We might want to tweak this if we observe the control
		 * system is too slow to adapt.
		 */
		dtc->pos_ratio = min(pos_ratio, wb_pos_ratio);
		return;
	}

	/*
	 * We have computed basic pos_ratio above based on global situation. If
	 * the wb is over/under its share of dirty pages, we want to scale
	 * pos_ratio further down/up. That is done by the following mechanism.
	 */

	/*
	 * wb setpoint
	 *
	 *        f(wb_dirty) := 1.0 + k * (wb_dirty - wb_setpoint)
	 *
	 *                        x_intercept - wb_dirty
	 *                     := --------------------------
	 *                        x_intercept - wb_setpoint
	 *
	 * The main wb control line is a linear function that subjects to
	 *
	 * (1) f(wb_setpoint) = 1.0
	 * (2) k = - 1 / (8 * write_bw)  (in single wb case)
	 *     or equally: x_intercept = wb_setpoint + 8 * write_bw
	 *
	 * For single wb case, the dirty pages are observed to fluctuate
	 * regularly within range
	 *        [wb_setpoint - write_bw/2, wb_setpoint + write_bw/2]
	 * for various filesystems, where (2) can yield in a reasonable 12.5%
	 * fluctuation range for pos_ratio.
	 *
	 * For JBOD case, wb_thresh (not wb_dirty!) could fluctuate up to its
	 * own size, so move the slope over accordingly and choose a slope that
	 * yields 100% pos_ratio fluctuation on suddenly doubled wb_thresh.
	 */
	if (unlikely(wb_thresh > dtc->thresh))
		wb_thresh = dtc->thresh;
	/*
	 * It's very possible that wb_thresh is close to 0 not because the
	 * device is slow, but that it has remained inactive for long time.
	 * Honour such devices a reasonable good (hopefully IO efficient)
	 * threshold, so that the occasional writes won't be blocked and active
	 * writes can rampup the threshold quickly.
	 */
	wb_thresh = max(wb_thresh, (limit - dtc->dirty) / 8);
	/*
	 * scale global setpoint to wb's:
	 *	wb_setpoint = setpoint * wb_thresh / thresh
	 */
	x = div_u64((u64)wb_thresh << 16, dtc->thresh | 1);
	wb_setpoint = setpoint * (u64)x >> 16;
	/*
	 * Use span=(8*write_bw) in single wb case as indicated by
	 * (thresh - wb_thresh ~= 0) and transit to wb_thresh in JBOD case.
	 *
	 *        wb_thresh                    thresh - wb_thresh
	 * span = --------- * (8 * write_bw) + ------------------ * wb_thresh
	 *         thresh                           thresh
	 */
	span = (dtc->thresh - wb_thresh + 8 * write_bw) * (u64)x >> 16;
	x_intercept = wb_setpoint + span;

	if (dtc->wb_dirty < x_intercept - span / 4) {
		pos_ratio = div64_u64(pos_ratio * (x_intercept - dtc->wb_dirty),
				      (x_intercept - wb_setpoint) | 1);
	} else
		pos_ratio /= 4;

	/*
	 * wb reserve area, safeguard against dirty pool underrun and disk idle
	 * It may push the desired control point of global dirty pages higher
	 * than setpoint.
	 */
	x_intercept = wb_thresh / 2;
	if (dtc->wb_dirty < x_intercept) {
		if (dtc->wb_dirty > x_intercept / 8)
			pos_ratio = div_u64(pos_ratio * x_intercept,
					    dtc->wb_dirty);
		else
			pos_ratio *= 8;
	}

	dtc->pos_ratio = pos_ratio;
}

static void wb_update_write_bandwidth(struct bdi_writeback *wb,
				      unsigned long elapsed,
				      unsigned long written)
{
	const unsigned long period = roundup_pow_of_two(3 * HZ);
	unsigned long avg = wb->avg_write_bandwidth;
	unsigned long old = wb->write_bandwidth;
	u64 bw;

	/*
	 * bw = written * HZ / elapsed
	 *
	 *                   bw * elapsed + write_bandwidth * (period - elapsed)
	 * write_bandwidth = ---------------------------------------------------
	 *                                          period
	 *
	 * @written may have decreased due to account_page_redirty().
	 * Avoid underflowing @bw calculation.
	 */
	bw = written - min(written, wb->written_stamp);
	bw *= HZ;
	if (unlikely(elapsed > period)) {
		do_div(bw, elapsed);
		avg = bw;
		goto out;
	}
	bw += (u64)wb->write_bandwidth * (period - elapsed);
	bw >>= ilog2(period);

	/*
	 * one more level of smoothing, for filtering out sudden spikes
	 */
	if (avg > old && old >= (unsigned long)bw)
		avg -= (avg - old) >> 3;

	if (avg < old && old <= (unsigned long)bw)
		avg += (old - avg) >> 3;

out:
	/* keep avg > 0 to guarantee that tot > 0 if there are dirty wbs */
	avg = max(avg, 1LU);
	if (wb_has_dirty_io(wb)) {
		long delta = avg - wb->avg_write_bandwidth;
		WARN_ON_ONCE(atomic_long_add_return(delta,
					&wb->bdi->tot_write_bandwidth) <= 0);
	}
	wb->write_bandwidth = bw;
	wb->avg_write_bandwidth = avg;
}

static void update_dirty_limit(struct dirty_throttle_control *dtc)
{
	struct wb_domain *dom = dtc_dom(dtc);
	unsigned long thresh = dtc->thresh;
	unsigned long limit = dom->dirty_limit;

	/*
	 * Follow up in one step.
	 */
	if (limit < thresh) {
		limit = thresh;
		goto update;
	}

	/*
	 * Follow down slowly. Use the higher one as the target, because thresh
	 * may drop below dirty. This is exactly the reason to introduce
	 * dom->dirty_limit which is guaranteed to lie above the dirty pages.
	 */
	thresh = max(thresh, dtc->dirty);
	if (limit > thresh) {
		limit -= (limit - thresh) >> 5;
		goto update;
	}
	return;
update:
	dom->dirty_limit = limit;
}

static void domain_update_bandwidth(struct dirty_throttle_control *dtc,
				    unsigned long now)
{
	struct wb_domain *dom = dtc_dom(dtc);

	/*
	 * check locklessly first to optimize away locking for the most time
	 */
	if (time_before(now, dom->dirty_limit_tstamp + BANDWIDTH_INTERVAL))
		return;

	spin_lock(&dom->lock);
	if (time_after_eq(now, dom->dirty_limit_tstamp + BANDWIDTH_INTERVAL)) {
		update_dirty_limit(dtc);
		dom->dirty_limit_tstamp = now;
	}
	spin_unlock(&dom->lock);
}

/*
 * Maintain wb->dirty_ratelimit, the base dirty throttle rate.
 *
 * Normal wb tasks will be curbed at or below it in long term.
 * Obviously it should be around (write_bw / N) when there are N dd tasks.
 */
static void wb_update_dirty_ratelimit(struct dirty_throttle_control *dtc,
				      unsigned long dirtied,
				      unsigned long elapsed)
{
	struct bdi_writeback *wb = dtc->wb;
	unsigned long dirty = dtc->dirty;
	unsigned long freerun = dirty_freerun_ceiling(dtc->thresh, dtc->bg_thresh);
	unsigned long limit = hard_dirty_limit(dtc_dom(dtc), dtc->thresh);
	unsigned long setpoint = (freerun + limit) / 2;
	unsigned long write_bw = wb->avg_write_bandwidth;
	unsigned long dirty_ratelimit = wb->dirty_ratelimit;
	unsigned long dirty_rate;
	unsigned long task_ratelimit;
	unsigned long balanced_dirty_ratelimit;
	unsigned long step;
	unsigned long x;
	unsigned long shift;

	/*
	 * The dirty rate will match the writeout rate in long term, except
	 * when dirty pages are truncated by userspace or re-dirtied by FS.
	 */
	dirty_rate = (dirtied - wb->dirtied_stamp) * HZ / elapsed;

	/*
	 * task_ratelimit reflects each dd's dirty rate for the past 200ms.
	 */
	task_ratelimit = (u64)dirty_ratelimit *
					dtc->pos_ratio >> RATELIMIT_CALC_SHIFT;
	task_ratelimit++; /* it helps rampup dirty_ratelimit from tiny values */

	/*
	 * A linear estimation of the "balanced" throttle rate. The theory is,
	 * if there are N dd tasks, each throttled at task_ratelimit, the wb's
	 * dirty_rate will be measured to be (N * task_ratelimit). So the below
	 * formula will yield the balanced rate limit (write_bw / N).
	 *
	 * Note that the expanded form is not a pure rate feedback:
	 *	rate_(i+1) = rate_(i) * (write_bw / dirty_rate)		     (1)
	 * but also takes pos_ratio into account:
	 *	rate_(i+1) = rate_(i) * (write_bw / dirty_rate) * pos_ratio  (2)
	 *
	 * (1) is not realistic because pos_ratio also takes part in balancing
	 * the dirty rate.  Consider the state
	 *	pos_ratio = 0.5						     (3)
	 *	rate = 2 * (write_bw / N)				     (4)
	 * If (1) is used, it will stuck in that state! Because each dd will
	 * be throttled at
	 *	task_ratelimit = pos_ratio * rate = (write_bw / N)	     (5)
	 * yielding
	 *	dirty_rate = N * task_ratelimit = write_bw		     (6)
	 * put (6) into (1) we get
	 *	rate_(i+1) = rate_(i)					     (7)
	 *
	 * So we end up using (2) to always keep
	 *	rate_(i+1) ~= (write_bw / N)				     (8)
	 * regardless of the value of pos_ratio. As long as (8) is satisfied,
	 * pos_ratio is able to drive itself to 1.0, which is not only where
	 * the dirty count meet the setpoint, but also where the slope of
	 * pos_ratio is most flat and hence task_ratelimit is least fluctuated.
	 */
	balanced_dirty_ratelimit = div_u64((u64)task_ratelimit * write_bw,
					   dirty_rate | 1);
	/*
	 * balanced_dirty_ratelimit ~= (write_bw / N) <= write_bw
	 */
	if (unlikely(balanced_dirty_ratelimit > write_bw))
		balanced_dirty_ratelimit = write_bw;

	/*
	 * We could safely do this and return immediately:
	 *
	 *	wb->dirty_ratelimit = balanced_dirty_ratelimit;
	 *
	 * However to get a more stable dirty_ratelimit, the below elaborated
	 * code makes use of task_ratelimit to filter out singular points and
	 * limit the step size.
	 *
	 * The below code essentially only uses the relative value of
	 *
	 *	task_ratelimit - dirty_ratelimit
	 *	= (pos_ratio - 1) * dirty_ratelimit
	 *
	 * which reflects the direction and size of dirty position error.
	 */

	/*
	 * dirty_ratelimit will follow balanced_dirty_ratelimit iff
	 * task_ratelimit is on the same side of dirty_ratelimit, too.
	 * For example, when
	 * - dirty_ratelimit > balanced_dirty_ratelimit
	 * - dirty_ratelimit > task_ratelimit (dirty pages are above setpoint)
	 * lowering dirty_ratelimit will help meet both the position and rate
	 * control targets. Otherwise, don't update dirty_ratelimit if it will
	 * only help meet the rate target. After all, what the users ultimately
	 * feel and care are stable dirty rate and small position error.
	 *
	 * |task_ratelimit - dirty_ratelimit| is used to limit the step size
	 * and filter out the singular points of balanced_dirty_ratelimit. Which
	 * keeps jumping around randomly and can even leap far away at times
	 * due to the small 200ms estimation period of dirty_rate (we want to
	 * keep that period small to reduce time lags).
	 */
	step = 0;

	/*
	 * For strictlimit case, calculations above were based on wb counters
	 * and limits (starting from pos_ratio = wb_position_ratio() and up to
	 * balanced_dirty_ratelimit = task_ratelimit * write_bw / dirty_rate).
	 * Hence, to calculate "step" properly, we have to use wb_dirty as
	 * "dirty" and wb_setpoint as "setpoint".
	 *
	 * We rampup dirty_ratelimit forcibly if wb_dirty is low because
	 * it's possible that wb_thresh is close to zero due to inactivity
	 * of backing device.
	 */
	if (unlikely(wb->bdi->capabilities & BDI_CAP_STRICTLIMIT)) {
		dirty = dtc->wb_dirty;
		if (dtc->wb_dirty < 8)
			setpoint = dtc->wb_dirty + 1;
		else
			setpoint = (dtc->wb_thresh + dtc->wb_bg_thresh) / 2;
	}

	if (dirty < setpoint) {
		x = min3(wb->balanced_dirty_ratelimit,
			 balanced_dirty_ratelimit, task_ratelimit);
		if (dirty_ratelimit < x)
			step = x - dirty_ratelimit;
	} else {
		x = max3(wb->balanced_dirty_ratelimit,
			 balanced_dirty_ratelimit, task_ratelimit);
		if (dirty_ratelimit > x)
			step = dirty_ratelimit - x;
	}

	/*
	 * Don't pursue 100% rate matching. It's impossible since the balanced
	 * rate itself is constantly fluctuating. So decrease the track speed
	 * when it gets close to the target. Helps eliminate pointless tremors.
	 */
	shift = dirty_ratelimit / (2 * step + 1);
	if (shift < BITS_PER_LONG)
		step = DIV_ROUND_UP(step >> shift, 8);
	else
		step = 0;

	if (dirty_ratelimit < balanced_dirty_ratelimit)
		dirty_ratelimit += step;
	else
		dirty_ratelimit -= step;

	wb->dirty_ratelimit = max(dirty_ratelimit, 1UL);
	wb->balanced_dirty_ratelimit = balanced_dirty_ratelimit;

	trace_bdi_dirty_ratelimit(wb, dirty_rate, task_ratelimit);
}

static void __wb_update_bandwidth(struct dirty_throttle_control *gdtc,
				  struct dirty_throttle_control *mdtc,
				  unsigned long start_time,
				  bool update_ratelimit)
{
	struct bdi_writeback *wb = gdtc->wb;
	unsigned long now = jiffies;
	unsigned long elapsed = now - wb->bw_time_stamp;
	unsigned long dirtied;
	unsigned long written;

	lockdep_assert_held(&wb->list_lock);

	/*
	 * rate-limit, only update once every 200ms.
	 */
	if (elapsed < BANDWIDTH_INTERVAL)
		return;

	dirtied = percpu_counter_read(&wb->stat[WB_DIRTIED]);
	written = percpu_counter_read(&wb->stat[WB_WRITTEN]);

	/*
	 * Skip quiet periods when disk bandwidth is under-utilized.
	 * (at least 1s idle time between two flusher runs)
	 */
	if (elapsed > HZ && time_before(wb->bw_time_stamp, start_time))
		goto snapshot;

	if (update_ratelimit) {
		domain_update_bandwidth(gdtc, now);
		wb_update_dirty_ratelimit(gdtc, dirtied, elapsed);

		/*
		 * @mdtc is always NULL if !CGROUP_WRITEBACK but the
		 * compiler has no way to figure that out.  Help it.
		 */
		if (IS_ENABLED(CONFIG_CGROUP_WRITEBACK) && mdtc) {
			domain_update_bandwidth(mdtc, now);
			wb_update_dirty_ratelimit(mdtc, dirtied, elapsed);
		}
	}
	wb_update_write_bandwidth(wb, elapsed, written);

snapshot:
	wb->dirtied_stamp = dirtied;
	wb->written_stamp = written;
	wb->bw_time_stamp = now;
}

void wb_update_bandwidth(struct bdi_writeback *wb, unsigned long start_time)
{
	struct dirty_throttle_control gdtc = { GDTC_INIT(wb) };

	__wb_update_bandwidth(&gdtc, NULL, start_time, false);
}

/*
 * After a task dirtied this many pages, balance_dirty_pages_ratelimited()
 * will look to see if it needs to start dirty throttling.
 *
 * If dirty_poll_interval is too low, big NUMA machines will call the expensive
 * global_page_state() too often. So scale it near-sqrt to the safety margin
 * (the number of pages we may dirty without exceeding the dirty limits).
 */
static unsigned long dirty_poll_interval(unsigned long dirty,
					 unsigned long thresh)
{
	if (thresh > dirty)
		return 1UL << (ilog2(thresh - dirty) >> 1);

	return 1;
}

static unsigned long wb_max_pause(struct bdi_writeback *wb,
				  unsigned long wb_dirty)
{
	unsigned long bw = wb->avg_write_bandwidth;
	unsigned long t;

	/*
	 * Limit pause time for small memory systems. If sleeping for too long
	 * time, a small pool of dirty/writeback pages may go empty and disk go
	 * idle.
	 *
	 * 8 serves as the safety ratio.
	 */
	t = wb_dirty / (1 + bw / roundup_pow_of_two(1 + HZ / 8));
	t++;

	return min_t(unsigned long, t, MAX_PAUSE);
}

static long wb_min_pause(struct bdi_writeback *wb,
			 long max_pause,
			 unsigned long task_ratelimit,
			 unsigned long dirty_ratelimit,
			 int *nr_dirtied_pause)
{
	long hi = ilog2(wb->avg_write_bandwidth);
	long lo = ilog2(wb->dirty_ratelimit);
	long t;		/* target pause */
	long pause;	/* estimated next pause */
	int pages;	/* target nr_dirtied_pause */

	/* target for 10ms pause on 1-dd case */
	t = max(1, HZ / 100);

	/*
	 * Scale up pause time for concurrent dirtiers in order to reduce CPU
	 * overheads.
	 *
	 * (N * 10ms) on 2^N concurrent tasks.
	 */
	if (hi > lo)
		t += (hi - lo) * (10 * HZ) / 1024;

	/*
	 * This is a bit convoluted. We try to base the next nr_dirtied_pause
	 * on the much more stable dirty_ratelimit. However the next pause time
	 * will be computed based on task_ratelimit and the two rate limits may
	 * depart considerably at some time. Especially if task_ratelimit goes
	 * below dirty_ratelimit/2 and the target pause is max_pause, the next
	 * pause time will be max_pause*2 _trimmed down_ to max_pause.  As a
	 * result task_ratelimit won't be executed faithfully, which could
	 * eventually bring down dirty_ratelimit.
	 *
	 * We apply two rules to fix it up:
	 * 1) try to estimate the next pause time and if necessary, use a lower
	 *    nr_dirtied_pause so as not to exceed max_pause. When this happens,
	 *    nr_dirtied_pause will be "dancing" with task_ratelimit.
	 * 2) limit the target pause time to max_pause/2, so that the normal
	 *    small fluctuations of task_ratelimit won't trigger rule (1) and
	 *    nr_dirtied_pause will remain as stable as dirty_ratelimit.
	 */
	t = min(t, 1 + max_pause / 2);
	pages = dirty_ratelimit * t / roundup_pow_of_two(HZ);

	/*
	 * Tiny nr_dirtied_pause is found to hurt I/O performance in the test
	 * case fio-mmap-randwrite-64k, which does 16*{sync read, async write}.
	 * When the 16 consecutive reads are often interrupted by some dirty
	 * throttling pause during the async writes, cfq will go into idles
	 * (deadline is fine). So push nr_dirtied_pause as high as possible
	 * until reaches DIRTY_POLL_THRESH=32 pages.
	 */
	if (pages < DIRTY_POLL_THRESH) {
		t = max_pause;
		pages = dirty_ratelimit * t / roundup_pow_of_two(HZ);
		if (pages > DIRTY_POLL_THRESH) {
			pages = DIRTY_POLL_THRESH;
			t = HZ * DIRTY_POLL_THRESH / dirty_ratelimit;
		}
	}

	pause = HZ * pages / (task_ratelimit + 1);
	if (pause > max_pause) {
		t = max_pause;
		pages = task_ratelimit * t / roundup_pow_of_two(HZ);
	}

	*nr_dirtied_pause = pages;
	/*
	 * The minimal pause time will normally be half the target pause time.
	 */
	return pages >= DIRTY_POLL_THRESH ? 1 + t / 2 : t;
}

static inline void wb_dirty_limits(struct dirty_throttle_control *dtc)
{
	struct bdi_writeback *wb = dtc->wb;
	unsigned long wb_reclaimable;

	/*
	 * wb_thresh is not treated as some limiting factor as
	 * dirty_thresh, due to reasons
	 * - in JBOD setup, wb_thresh can fluctuate a lot
	 * - in a system with HDD and USB key, the USB key may somehow
	 *   go into state (wb_dirty >> wb_thresh) either because
	 *   wb_dirty starts high, or because wb_thresh drops low.
	 *   In this case we don't want to hard throttle the USB key
	 *   dirtiers for 100 seconds until wb_dirty drops under
	 *   wb_thresh. Instead the auxiliary wb control line in
	 *   wb_position_ratio() will let the dirtier task progress
	 *   at some rate <= (write_bw / 2) for bringing down wb_dirty.
	 */
	dtc->wb_thresh = __wb_calc_thresh(dtc);
	dtc->wb_bg_thresh = dtc->thresh ?
		div_u64((u64)dtc->wb_thresh * dtc->bg_thresh, dtc->thresh) : 0;

	/*
	 * In order to avoid the stacked BDI deadlock we need
	 * to ensure we accurately count the 'dirty' pages when
	 * the threshold is low.
	 *
	 * Otherwise it would be possible to get thresh+n pages
	 * reported dirty, even though there are thresh-m pages
	 * actually dirty; with m+n sitting in the percpu
	 * deltas.
	 */
	if (dtc->wb_thresh < 2 * wb_stat_error(wb)) {
		wb_reclaimable = wb_stat_sum(wb, WB_RECLAIMABLE);
		dtc->wb_dirty = wb_reclaimable + wb_stat_sum(wb, WB_WRITEBACK);
	} else {
		wb_reclaimable = wb_stat(wb, WB_RECLAIMABLE);
		dtc->wb_dirty = wb_reclaimable + wb_stat(wb, WB_WRITEBACK);
	}
}

/*
 * balance_dirty_pages() must be called by processes which are generating dirty
 * data.  It looks at the number of dirty pages in the machine and will force
 * the caller to wait once crossing the (background_thresh + dirty_thresh) / 2.
 * If we're over `background_thresh' then the writeback threads are woken to
 * perform some writeout.
 */
static void balance_dirty_pages(struct address_space *mapping,
				struct bdi_writeback *wb,
				unsigned long pages_dirtied)
{
	struct dirty_throttle_control gdtc_stor = { GDTC_INIT(wb) };
	struct dirty_throttle_control mdtc_stor = { MDTC_INIT(wb, &gdtc_stor) };
	struct dirty_throttle_control * const gdtc = &gdtc_stor;
	struct dirty_throttle_control * const mdtc = mdtc_valid(&mdtc_stor) ?
						     &mdtc_stor : NULL;
	struct dirty_throttle_control *sdtc;
	unsigned long nr_reclaimable;	/* = file_dirty + unstable_nfs */
	long period;
	long pause;
	long max_pause;
	long min_pause;
	int nr_dirtied_pause;
	bool dirty_exceeded = false;
	unsigned long task_ratelimit;
	unsigned long dirty_ratelimit;
	struct backing_dev_info *bdi = wb->bdi;
	bool strictlimit = bdi->capabilities & BDI_CAP_STRICTLIMIT;
	unsigned long start_time = jiffies;

	for (;;) {
		unsigned long now = jiffies;
		unsigned long dirty, thresh, bg_thresh;
		unsigned long m_dirty = 0;	/* stop bogus uninit warnings */
		unsigned long m_thresh = 0;
		unsigned long m_bg_thresh = 0;

		/*
		 * Unstable writes are a feature of certain networked
		 * filesystems (i.e. NFS) in which data may have been
		 * written to the server's write cache, but has not yet
		 * been flushed to permanent storage.
		 */
		nr_reclaimable = global_node_page_state(NR_FILE_DIRTY) +
					global_node_page_state(NR_UNSTABLE_NFS);
		gdtc->avail = global_dirtyable_memory();
		gdtc->dirty = nr_reclaimable + global_node_page_state(NR_WRITEBACK);

		domain_dirty_limits(gdtc);

		if (unlikely(strictlimit)) {
			wb_dirty_limits(gdtc);

			dirty = gdtc->wb_dirty;
			thresh = gdtc->wb_thresh;
			bg_thresh = gdtc->wb_bg_thresh;
		} else {
			dirty = gdtc->dirty;
			thresh = gdtc->thresh;
			bg_thresh = gdtc->bg_thresh;
		}

		if (mdtc) {
			unsigned long filepages, headroom, writeback;

			/*
			 * If @wb belongs to !root memcg, repeat the same
			 * basic calculations for the memcg domain.
			 */
			mem_cgroup_wb_stats(wb, &filepages, &headroom,
					    &mdtc->dirty, &writeback);
			mdtc->dirty += writeback;
			mdtc_calc_avail(mdtc, filepages, headroom);

			domain_dirty_limits(mdtc);

			if (unlikely(strictlimit)) {
				wb_dirty_limits(mdtc);
				m_dirty = mdtc->wb_dirty;
				m_thresh = mdtc->wb_thresh;
				m_bg_thresh = mdtc->wb_bg_thresh;
			} else {
				m_dirty = mdtc->dirty;
				m_thresh = mdtc->thresh;
				m_bg_thresh = mdtc->bg_thresh;
			}
		}

		/*
		 * Throttle it only when the background writeback cannot
		 * catch-up. This avoids (excessively) small writeouts
		 * when the wb limits are ramping up in case of !strictlimit.
		 *
		 * In strictlimit case make decision based on the wb counters
		 * and limits. Small writeouts when the wb limits are ramping
		 * up are the price we consciously pay for strictlimit-ing.
		 *
		 * If memcg domain is in effect, @dirty should be under
		 * both global and memcg freerun ceilings.
		 */
		if (dirty <= dirty_freerun_ceiling(thresh, bg_thresh) &&
		    (!mdtc ||
		     m_dirty <= dirty_freerun_ceiling(m_thresh, m_bg_thresh))) {
			unsigned long intv = dirty_poll_interval(dirty, thresh);
			unsigned long m_intv = ULONG_MAX;

			current->dirty_paused_when = now;
			current->nr_dirtied = 0;
			if (mdtc)
				m_intv = dirty_poll_interval(m_dirty, m_thresh);
			current->nr_dirtied_pause = min(intv, m_intv);
			break;
		}

		if (unlikely(!writeback_in_progress(wb)))
			wb_start_background_writeback(wb);

		/*
		 * Calculate global domain's pos_ratio and select the
		 * global dtc by default.
		 */
		if (!strictlimit)
			wb_dirty_limits(gdtc);

		dirty_exceeded = (gdtc->wb_dirty > gdtc->wb_thresh) &&
			((gdtc->dirty > gdtc->thresh) || strictlimit);

		wb_position_ratio(gdtc);
		sdtc = gdtc;

		if (mdtc) {
			/*
			 * If memcg domain is in effect, calculate its
			 * pos_ratio.  @wb should satisfy constraints from
			 * both global and memcg domains.  Choose the one
			 * w/ lower pos_ratio.
			 */
			if (!strictlimit)
				wb_dirty_limits(mdtc);

			dirty_exceeded |= (mdtc->wb_dirty > mdtc->wb_thresh) &&
				((mdtc->dirty > mdtc->thresh) || strictlimit);

			wb_position_ratio(mdtc);
			if (mdtc->pos_ratio < gdtc->pos_ratio)
				sdtc = mdtc;
		}

		if (dirty_exceeded && !wb->dirty_exceeded)
			wb->dirty_exceeded = 1;

		if (time_is_before_jiffies(wb->bw_time_stamp +
					   BANDWIDTH_INTERVAL)) {
			spin_lock(&wb->list_lock);
			__wb_update_bandwidth(gdtc, mdtc, start_time, true);
			spin_unlock(&wb->list_lock);
		}

		/* throttle according to the chosen dtc */
		dirty_ratelimit = wb->dirty_ratelimit;
		task_ratelimit = ((u64)dirty_ratelimit * sdtc->pos_ratio) >>
							RATELIMIT_CALC_SHIFT;
		max_pause = wb_max_pause(wb, sdtc->wb_dirty);
		min_pause = wb_min_pause(wb, max_pause,
					 task_ratelimit, dirty_ratelimit,
					 &nr_dirtied_pause);

		if (unlikely(task_ratelimit == 0)) {
			period = max_pause;
			pause = max_pause;
			goto pause;
		}
		period = HZ * pages_dirtied / task_ratelimit;
		pause = period;
		if (current->dirty_paused_when)
			pause -= now - current->dirty_paused_when;
		/*
		 * For less than 1s think time (ext3/4 may block the dirtier
		 * for up to 800ms from time to time on 1-HDD; so does xfs,
		 * however at much less frequency), try to compensate it in
		 * future periods by updating the virtual time; otherwise just
		 * do a reset, as it may be a light dirtier.
		 */
		if (pause < min_pause) {
			trace_balance_dirty_pages(wb,
						  sdtc->thresh,
						  sdtc->bg_thresh,
						  sdtc->dirty,
						  sdtc->wb_thresh,
						  sdtc->wb_dirty,
						  dirty_ratelimit,
						  task_ratelimit,
						  pages_dirtied,
						  period,
						  min(pause, 0L),
						  start_time);
			if (pause < -HZ) {
				current->dirty_paused_when = now;
				current->nr_dirtied = 0;
			} else if (period) {
				current->dirty_paused_when += period;
				current->nr_dirtied = 0;
			} else if (current->nr_dirtied_pause <= pages_dirtied)
				current->nr_dirtied_pause += pages_dirtied;
			break;
		}
		if (unlikely(pause > max_pause)) {
			/* for occasional dropped task_ratelimit */
			now += min(pause - max_pause, max_pause);
			pause = max_pause;
		}

pause:
		trace_balance_dirty_pages(wb,
					  sdtc->thresh,
					  sdtc->bg_thresh,
					  sdtc->dirty,
					  sdtc->wb_thresh,
					  sdtc->wb_dirty,
					  dirty_ratelimit,
					  task_ratelimit,
					  pages_dirtied,
					  period,
					  pause,
					  start_time);
		__set_current_state(TASK_KILLABLE);
		io_schedule_timeout(pause);

		current->dirty_paused_when = now + pause;
		current->nr_dirtied = 0;
		current->nr_dirtied_pause = nr_dirtied_pause;

		/*
		 * This is typically equal to (dirty < thresh) and can also
		 * keep "1000+ dd on a slow USB stick" under control.
		 */
		if (task_ratelimit)
			break;

		/*
		 * In the case of an unresponding NFS server and the NFS dirty
		 * pages exceeds dirty_thresh, give the other good wb's a pipe
		 * to go through, so that tasks on them still remain responsive.
		 *
		 * In theory 1 page is enough to keep the comsumer-producer
		 * pipe going: the flusher cleans 1 page => the task dirties 1
		 * more page. However wb_dirty has accounting errors.  So use
		 * the larger and more IO friendly wb_stat_error.
		 */
		if (sdtc->wb_dirty <= wb_stat_error(wb))
			break;

		if (fatal_signal_pending(current))
			break;
	}

	if (!dirty_exceeded && wb->dirty_exceeded)
		wb->dirty_exceeded = 0;

	if (writeback_in_progress(wb))
		return;

	/*
	 * In laptop mode, we wait until hitting the higher threshold before
	 * starting background writeout, and then write out all the way down
	 * to the lower threshold.  So slow writers cause minimal disk activity.
	 *
	 * In normal mode, we start background writeout at the lower
	 * background_thresh, to keep the amount of dirty memory low.
	 */
	if (laptop_mode)
		return;

	if (nr_reclaimable > gdtc->bg_thresh)
		wb_start_background_writeback(wb);
}

static DEFINE_PER_CPU(int, bdp_ratelimits);

/*
 * Normal tasks are throttled by
 *	loop {
 *		dirty tsk->nr_dirtied_pause pages;
 *		take a snap in balance_dirty_pages();
 *	}
 * However there is a worst case. If every task exit immediately when dirtied
 * (tsk->nr_dirtied_pause - 1) pages, balance_dirty_pages() will never be
 * called to throttle the page dirties. The solution is to save the not yet
 * throttled page dirties in dirty_throttle_leaks on task exit and charge them
 * randomly into the running tasks. This works well for the above worst case,
 * as the new task will pick up and accumulate the old task's leaked dirty
 * count and eventually get throttled.
 */
DEFINE_PER_CPU(int, dirty_throttle_leaks) = 0;

/**
 * balance_dirty_pages_ratelimited - balance dirty memory state
 * @mapping: address_space which was dirtied
 *
 * Processes which are dirtying memory should call in here once for each page
 * which was newly dirtied.  The function will periodically check the system's
 * dirty state and will initiate writeback if needed.
 *
 * On really big machines, get_writeback_state is expensive, so try to avoid
 * calling it too often (ratelimiting).  But once we're over the dirty memory
 * limit we decrease the ratelimiting by a lot, to prevent individual processes
 * from overshooting the limit by (ratelimit_pages) each.
 */
void balance_dirty_pages_ratelimited(struct address_space *mapping)
{
	struct inode *inode = mapping->host;
	struct backing_dev_info *bdi = inode_to_bdi(inode);
	struct bdi_writeback *wb = NULL;
	int ratelimit;
	int *p;

	if (!bdi_cap_account_dirty(bdi))
		return;

	if (inode_cgwb_enabled(inode))
		wb = wb_get_create_current(bdi, GFP_KERNEL);
	if (!wb)
		wb = &bdi->wb;

	ratelimit = current->nr_dirtied_pause;
	if (wb->dirty_exceeded)
		ratelimit = min(ratelimit, 32 >> (PAGE_SHIFT - 10));

	preempt_disable();
	/*
	 * This prevents one CPU to accumulate too many dirtied pages without
	 * calling into balance_dirty_pages(), which can happen when there are
	 * 1000+ tasks, all of them start dirtying pages at exactly the same
	 * time, hence all honoured too large initial task->nr_dirtied_pause.
	 */
	p =  this_cpu_ptr(&bdp_ratelimits);
	if (unlikely(current->nr_dirtied >= ratelimit))
		*p = 0;
	else if (unlikely(*p >= ratelimit_pages)) {
		*p = 0;
		ratelimit = 0;
	}
	/*
	 * Pick up the dirtied pages by the exited tasks. This avoids lots of
	 * short-lived tasks (eg. gcc invocations in a kernel build) escaping
	 * the dirty throttling and livelock other long-run dirtiers.
	 */
	p = this_cpu_ptr(&dirty_throttle_leaks);
	if (*p > 0 && current->nr_dirtied < ratelimit) {
		unsigned long nr_pages_dirtied;
		nr_pages_dirtied = min(*p, ratelimit - current->nr_dirtied);
		*p -= nr_pages_dirtied;
		current->nr_dirtied += nr_pages_dirtied;
	}
	preempt_enable();

	if (unlikely(current->nr_dirtied >= ratelimit))
		balance_dirty_pages(mapping, wb, current->nr_dirtied);

	wb_put(wb);
}
EXPORT_SYMBOL(balance_dirty_pages_ratelimited);

/**
 * wb_over_bg_thresh - does @wb need to be written back?
 * @wb: bdi_writeback of interest
 *
 * Determines whether background writeback should keep writing @wb or it's
 * clean enough.  Returns %true if writeback should continue.
 */
bool wb_over_bg_thresh(struct bdi_writeback *wb)
{
	struct dirty_throttle_control gdtc_stor = { GDTC_INIT(wb) };
	struct dirty_throttle_control mdtc_stor = { MDTC_INIT(wb, &gdtc_stor) };
	struct dirty_throttle_control * const gdtc = &gdtc_stor;
	struct dirty_throttle_control * const mdtc = mdtc_valid(&mdtc_stor) ?
						     &mdtc_stor : NULL;

	/*
	 * Similar to balance_dirty_pages() but ignores pages being written
	 * as we're trying to decide whether to put more under writeback.
	 */
	gdtc->avail = global_dirtyable_memory();
	gdtc->dirty = global_node_page_state(NR_FILE_DIRTY) +
		      global_node_page_state(NR_UNSTABLE_NFS);
	domain_dirty_limits(gdtc);

	if (gdtc->dirty > gdtc->bg_thresh)
		return true;

	if (wb_stat(wb, WB_RECLAIMABLE) >
	    wb_calc_thresh(gdtc->wb, gdtc->bg_thresh))
		return true;

	if (mdtc) {
		unsigned long filepages, headroom, writeback;

		mem_cgroup_wb_stats(wb, &filepages, &headroom, &mdtc->dirty,
				    &writeback);
		mdtc_calc_avail(mdtc, filepages, headroom);
		domain_dirty_limits(mdtc);	/* ditto, ignore writeback */

		if (mdtc->dirty > mdtc->bg_thresh)
			return true;

		if (wb_stat(wb, WB_RECLAIMABLE) >
		    wb_calc_thresh(mdtc->wb, mdtc->bg_thresh))
			return true;
	}

	return false;
}

/*
 * sysctl handler for /proc/sys/vm/dirty_writeback_centisecs
 */
int dirty_writeback_centisecs_handler(struct ctl_table *table, int write,
	void __user *buffer, size_t *length, loff_t *ppos)
{
	proc_dointvec(table, write, buffer, length, ppos);
	return 0;
}

#ifdef CONFIG_BLOCK
void laptop_mode_timer_fn(unsigned long data)
{
	struct request_queue *q = (struct request_queue *)data;
	int nr_pages = global_node_page_state(NR_FILE_DIRTY) +
		global_node_page_state(NR_UNSTABLE_NFS);
	struct bdi_writeback *wb;

	/*
	 * We want to write everything out, not just down to the dirty
	 * threshold
	 */
	if (!bdi_has_dirty_io(q->backing_dev_info))
		return;

	rcu_read_lock();
	list_for_each_entry_rcu(wb, &q->backing_dev_info->wb_list, bdi_node)
		if (wb_has_dirty_io(wb))
			wb_start_writeback(wb, nr_pages, true,
					   WB_REASON_LAPTOP_TIMER);
	rcu_read_unlock();
}

/*
 * We've spun up the disk and we're in laptop mode: schedule writeback
 * of all dirty data a few seconds from now.  If the flush is already scheduled
 * then push it back - the user is still using the disk.
 */
void laptop_io_completion(struct backing_dev_info *info)
{
	mod_timer(&info->laptop_mode_wb_timer, jiffies + laptop_mode);
}

/*
 * We're in laptop mode and we've just synced. The sync's writes will have
 * caused another writeback to be scheduled by laptop_io_completion.
 * Nothing needs to be written back anymore, so we unschedule the writeback.
 */
void laptop_sync_completion(void)
{
	struct backing_dev_info *bdi;

	rcu_read_lock();

	list_for_each_entry_rcu(bdi, &bdi_list, bdi_list)
		del_timer(&bdi->laptop_mode_wb_timer);

	rcu_read_unlock();
}
#endif

/*
 * If ratelimit_pages is too high then we can get into dirty-data overload
 * if a large number of processes all perform writes at the same time.
 * If it is too low then SMP machines will call the (expensive)
 * get_writeback_state too often.
 *
 * Here we set ratelimit_pages to a level which ensures that when all CPUs are
 * dirtying in parallel, we cannot go more than 3% (1/32) over the dirty memory
 * thresholds.
 */

void writeback_set_ratelimit(void)
{
	struct wb_domain *dom = &global_wb_domain;
	unsigned long background_thresh;
	unsigned long dirty_thresh;

	global_dirty_limits(&background_thresh, &dirty_thresh);
	dom->dirty_limit = dirty_thresh;
	ratelimit_pages = dirty_thresh / (num_online_cpus() * 32);
	if (ratelimit_pages < 16)
		ratelimit_pages = 16;
}

static int page_writeback_cpu_online(unsigned int cpu)
{
	writeback_set_ratelimit();
	return 0;
}

/*
 * Called early on to tune the page writeback dirty limits.
 *
 * We used to scale dirty pages according to how total memory
 * related to pages that could be allocated for buffers (by
 * comparing nr_free_buffer_pages() to vm_total_pages.
 *
 * However, that was when we used "dirty_ratio" to scale with
 * all memory, and we don't do that any more. "dirty_ratio"
 * is now applied to total non-HIGHPAGE memory (by subtracting
 * totalhigh_pages from vm_total_pages), and as such we can't
 * get into the old insane situation any more where we had
 * large amounts of dirty pages compared to a small amount of
 * non-HIGHMEM memory.
 *
 * But we might still want to scale the dirty_ratio by how
 * much memory the box has..
 */
void __init page_writeback_init(void)
{
	BUG_ON(wb_domain_init(&global_wb_domain, GFP_KERNEL));

	cpuhp_setup_state(CPUHP_AP_ONLINE_DYN, "mm/writeback:online",
			  page_writeback_cpu_online, NULL);
	cpuhp_setup_state(CPUHP_MM_WRITEBACK_DEAD, "mm/writeback:dead", NULL,
			  page_writeback_cpu_online);
}

/**
 * tag_pages_for_writeback - tag pages to be written by write_cache_pages
 * @mapping: address space structure to write
 * @start: starting page index
 * @end: ending page index (inclusive)
 *
 * This function scans the page range from @start to @end (inclusive) and tags
 * all pages that have DIRTY tag set with a special TOWRITE tag. The idea is
 * that write_cache_pages (or whoever calls this function) will then use
 * TOWRITE tag to identify pages eligible for writeback.  This mechanism is
 * used to avoid livelocking of writeback by a process steadily creating new
 * dirty pages in the file (thus it is important for this function to be quick
 * so that it can tag pages faster than a dirtying process can create them).
 */
/*
 * We tag pages in batches of WRITEBACK_TAG_BATCH to reduce tree_lock latency.
 */
void tag_pages_for_writeback(struct address_space *mapping,
			     pgoff_t start, pgoff_t end)
{
#define WRITEBACK_TAG_BATCH 4096
	unsigned long tagged;

	do {
		spin_lock_irq(&mapping->tree_lock);
		tagged = radix_tree_range_tag_if_tagged(&mapping->page_tree,
				&start, end, WRITEBACK_TAG_BATCH,
				PAGECACHE_TAG_DIRTY, PAGECACHE_TAG_TOWRITE);
		spin_unlock_irq(&mapping->tree_lock);
		WARN_ON_ONCE(tagged > WRITEBACK_TAG_BATCH);
		cond_resched();
		/* We check 'start' to handle wrapping when end == ~0UL */
	} while (tagged >= WRITEBACK_TAG_BATCH && start);
}
EXPORT_SYMBOL(tag_pages_for_writeback);

/**
 * write_cache_pages - walk the list of dirty pages of the given address space and write all of them.
 * @mapping: address space structure to write
 * @wbc: subtract the number of written pages from *@wbc->nr_to_write
 * @writepage: function called for each page
 * @data: data passed to writepage function
 *
 * If a page is already under I/O, write_cache_pages() skips it, even
 * if it's dirty.  This is desirable behaviour for memory-cleaning writeback,
 * but it is INCORRECT for data-integrity system calls such as fsync().  fsync()
 * and msync() need to guarantee that all the data which was dirty at the time
 * the call was made get new I/O started against them.  If wbc->sync_mode is
 * WB_SYNC_ALL then we were called for data integrity and we must wait for
 * existing IO to complete.
 *
 * To avoid livelocks (when other process dirties new pages), we first tag
 * pages which should be written back with TOWRITE tag and only then start
 * writing them. For data-integrity sync we have to be careful so that we do
 * not miss some pages (e.g., because some other process has cleared TOWRITE
 * tag we set). The rule we follow is that TOWRITE tag can be cleared only
 * by the process clearing the DIRTY tag (and submitting the page for IO).
 */
int write_cache_pages(struct address_space *mapping,
		      struct writeback_control *wbc, writepage_t writepage,
		      void *data)
{
	int ret = 0;
	int done = 0;
	int error;
	struct pagevec pvec;
	int nr_pages;
	pgoff_t uninitialized_var(writeback_index);
	pgoff_t index;
	pgoff_t end;		/* Inclusive */
	pgoff_t done_index;
	int cycled;
	int range_whole = 0;
	int tag;

	pagevec_init(&pvec, 0);
	if (wbc->range_cyclic) {
		writeback_index = mapping->writeback_index; /* prev offset */
		index = writeback_index;
		if (index == 0)
			cycled = 1;
		else
			cycled = 0;
		end = -1;
	} else {
		index = wbc->range_start >> PAGE_SHIFT;
		end = wbc->range_end >> PAGE_SHIFT;
		if (wbc->range_start == 0 && wbc->range_end == LLONG_MAX)
			range_whole = 1;
		cycled = 1; /* ignore range_cyclic tests */
	}
	if (wbc->sync_mode == WB_SYNC_ALL || wbc->tagged_writepages)
		tag = PAGECACHE_TAG_TOWRITE;
	else
		tag = PAGECACHE_TAG_DIRTY;
retry:
	if (wbc->sync_mode == WB_SYNC_ALL || wbc->tagged_writepages)
		tag_pages_for_writeback(mapping, index, end);
	done_index = index;
	while (!done && (index <= end)) {
		int i;

		nr_pages = pagevec_lookup_range_tag(&pvec, mapping, &index, end,
				tag);
		if (nr_pages == 0)
			break;

		for (i = 0; i < nr_pages; i++) {
			struct page *page = pvec.pages[i];

			done_index = page->index;

			lock_page(page);

			/*
			 * Page truncated or invalidated. We can freely skip it
			 * then, even for data integrity operations: the page
			 * has disappeared concurrently, so there could be no
			 * real expectation of this data interity operation
			 * even if there is now a new, dirty page at the same
			 * pagecache address.
			 */
			if (unlikely(page->mapping != mapping)) {
continue_unlock:
				unlock_page(page);
				continue;
			}

			if (!PageDirty(page)) {
				/* someone wrote it for us */
				goto continue_unlock;
			}

			if (PageWriteback(page)) {
				if (wbc->sync_mode != WB_SYNC_NONE)
					wait_on_page_writeback(page);
				else
					goto continue_unlock;
			}

			BUG_ON(PageWriteback(page));
			if (!clear_page_dirty_for_io(page))
				goto continue_unlock;

			trace_wbc_writepage(wbc, inode_to_bdi(mapping->host));
			error = (*writepage)(page, wbc, data);
			if (unlikely(error)) {
				/*
				 * Handle errors according to the type of
				 * writeback. There's no need to continue for
				 * background writeback. Just push done_index
				 * past this page so media errors won't choke
				 * writeout for the entire file. For integrity
				 * writeback, we must process the entire dirty
				 * set regardless of errors because the fs may
				 * still have state to clear for each page. In
				 * that case we continue processing and return
				 * the first error.
				 */
				if (error == AOP_WRITEPAGE_ACTIVATE) {
					unlock_page(page);
					error = 0;
				} else if (wbc->sync_mode != WB_SYNC_ALL) {
					ret = error;
					done_index = page->index + 1;
					done = 1;
					break;
				}
				if (!ret)
					ret = error;
			}

			/*
			 * We stop writing back only if we are not doing
			 * integrity sync. In case of integrity sync we have to
			 * keep going until we have written all the pages
			 * we tagged for writeback prior to entering this loop.
			 */
			if (--wbc->nr_to_write <= 0 &&
			    wbc->sync_mode == WB_SYNC_NONE) {
				done = 1;
				break;
			}
		}
		pagevec_release(&pvec);
		cond_resched();
	}
	if (!cycled && !done) {
		/*
		 * range_cyclic:
		 * We hit the last page and there is more work to be done: wrap
		 * back to the start of the file
		 */
		cycled = 1;
		index = 0;
		end = writeback_index - 1;
		goto retry;
	}
	if (wbc->range_cyclic || (range_whole && wbc->nr_to_write > 0))
		mapping->writeback_index = done_index;

	return ret;
}
EXPORT_SYMBOL(write_cache_pages);

/*
 * Function used by generic_writepages to call the real writepage
 * function and set the mapping flags on error
 */
static int __writepage(struct page *page, struct writeback_control *wbc,
		       void *data)
{
	struct address_space *mapping = data;
	int ret = mapping->a_ops->writepage(page, wbc);
	mapping_set_error(mapping, ret);
	return ret;
}

/**
 * generic_writepages - walk the list of dirty pages of the given address space and writepage() all of them.
 * @mapping: address space structure to write
 * @wbc: subtract the number of written pages from *@wbc->nr_to_write
 *
 * This is a library function, which implements the writepages()
 * address_space_operation.
 */
int generic_writepages(struct address_space *mapping,
		       struct writeback_control *wbc)
{
	struct blk_plug plug;
	int ret;

	/* deal with chardevs and other special file */
	if (!mapping->a_ops->writepage)
		return 0;

	blk_start_plug(&plug);
	ret = write_cache_pages(mapping, wbc, __writepage, mapping);
	blk_finish_plug(&plug);
	return ret;
}

EXPORT_SYMBOL(generic_writepages);

int do_writepages(struct address_space *mapping, struct writeback_control *wbc)
{
	int ret;

	if (wbc->nr_to_write <= 0)
		return 0;
	if (mapping->a_ops->writepages)
		ret = mapping->a_ops->writepages(mapping, wbc);
	else
		ret = generic_writepages(mapping, wbc);
	return ret;
}

/**
 * write_one_page - write out a single page and optionally wait on I/O
 * @page: the page to write
 * @wait: if true, wait on writeout
 *
 * The page must be locked by the caller and will be unlocked upon return.
 *
 * write_one_page() returns a negative error code if I/O failed.
 */
int write_one_page(struct page *page, int wait)
{
	struct address_space *mapping = page->mapping;
	int ret = 0;
	struct writeback_control wbc = {
		.sync_mode = WB_SYNC_ALL,
		.nr_to_write = 1,
	};

	BUG_ON(!PageLocked(page));

	if (wait)
		wait_on_page_writeback(page);

	if (clear_page_dirty_for_io(page)) {
		get_page(page);
		ret = mapping->a_ops->writepage(page, &wbc);
		if (ret == 0 && wait) {
			wait_on_page_writeback(page);
			if (PageError(page))
				ret = -EIO;
		}
		put_page(page);
	} else {
		unlock_page(page);
	}
	return ret;
}
EXPORT_SYMBOL(write_one_page);

/*
 * For address_spaces which do not use buffers nor write back.
 */
int __set_page_dirty_no_writeback(struct page *page)
{
	if (!PageDirty(page))
		return !TestSetPageDirty(page);
	return 0;
}

/*
 * Helper function for set_page_dirty family.
 *
 * Caller must hold lock_page_memcg().
 *
 * NOTE: This relies on being atomic wrt interrupts.
 */
void account_page_dirtied(struct page *page, struct address_space *mapping)
{
	struct inode *inode = mapping->host;

	trace_writeback_dirty_page(page, mapping);

	if (mapping_cap_account_dirty(mapping)) {
		struct bdi_writeback *wb;

		inode_attach_wb(inode, page);
		wb = inode_to_wb(inode);

		mem_cgroup_inc_page_stat(page, MEM_CGROUP_STAT_DIRTY);
		__inc_node_page_state(page, NR_FILE_DIRTY);
		__inc_zone_page_state(page, NR_ZONE_WRITE_PENDING);
		__inc_node_page_state(page, NR_DIRTIED);
		__inc_wb_stat(wb, WB_RECLAIMABLE);
		__inc_wb_stat(wb, WB_DIRTIED);
		task_io_account_write(PAGE_SIZE);
		current->nr_dirtied++;
		this_cpu_inc(bdp_ratelimits);
	}
}
EXPORT_SYMBOL(account_page_dirtied);

/*
 * Helper function for deaccounting dirty page without writeback.
 *
 * Caller must hold lock_page_memcg().
 */
void account_page_cleaned(struct page *page, struct address_space *mapping,
			  struct bdi_writeback *wb)
{
	if (mapping_cap_account_dirty(mapping)) {
		mem_cgroup_dec_page_stat(page, MEM_CGROUP_STAT_DIRTY);
		dec_node_page_state(page, NR_FILE_DIRTY);
		dec_zone_page_state(page, NR_ZONE_WRITE_PENDING);
		dec_wb_stat(wb, WB_RECLAIMABLE);
		task_io_account_cancelled_write(PAGE_SIZE);
	}
}

/*
 * For address_spaces which do not use buffers.  Just tag the page as dirty in
 * its radix tree.
 *
 * This is also used when a single buffer is being dirtied: we want to set the
 * page dirty in that case, but not all the buffers.  This is a "bottom-up"
 * dirtying, whereas __set_page_dirty_buffers() is a "top-down" dirtying.
 *
 * The caller must ensure this doesn't race with truncation.  Most will simply
 * hold the page lock, but e.g. zap_pte_range() calls with the page mapped and
 * the pte lock held, which also locks out truncation.
 */
int __set_page_dirty_nobuffers(struct page *page)
{
	lock_page_memcg(page);
	if (!TestSetPageDirty(page)) {
		struct address_space *mapping = page_mapping(page);
		unsigned long flags;

		if (!mapping) {
			unlock_page_memcg(page);
			return 1;
		}

		spin_lock_irqsave(&mapping->tree_lock, flags);
		BUG_ON(page_mapping(page) != mapping);
		WARN_ON_ONCE(!PagePrivate(page) && !PageUptodate(page));
		account_page_dirtied(page, mapping);
		radix_tree_tag_set(&mapping->page_tree, page_index(page),
				   PAGECACHE_TAG_DIRTY);
		spin_unlock_irqrestore(&mapping->tree_lock, flags);
		unlock_page_memcg(page);

		if (mapping->host) {
			/* !PageAnon && !swapper_space */
			__mark_inode_dirty(mapping->host, I_DIRTY_PAGES);
		}
		return 1;
	}
	unlock_page_memcg(page);
	return 0;
}
EXPORT_SYMBOL(__set_page_dirty_nobuffers);

/*
 * Call this whenever redirtying a page, to de-account the dirty counters
 * (NR_DIRTIED, BDI_DIRTIED, tsk->nr_dirtied), so that they match the written
 * counters (NR_WRITTEN, BDI_WRITTEN) in long term. The mismatches will lead to
 * systematic errors in balanced_dirty_ratelimit and the dirty pages position
 * control.
 */
void account_page_redirty(struct page *page)
{
	struct address_space *mapping = page->mapping;

	if (mapping && mapping_cap_account_dirty(mapping)) {
		struct inode *inode = mapping->host;
		struct bdi_writeback *wb;
		struct wb_lock_cookie cookie = {};

		wb = unlocked_inode_to_wb_begin(inode, &cookie);
		current->nr_dirtied--;
		dec_node_page_state(page, NR_DIRTIED);
		dec_wb_stat(wb, WB_DIRTIED);
		unlocked_inode_to_wb_end(inode, &cookie);
	}
}
EXPORT_SYMBOL(account_page_redirty);

/*
 * When a writepage implementation decides that it doesn't want to write this
 * page for some reason, it should redirty the locked page via
 * redirty_page_for_writepage() and it should then unlock the page and return 0
 */
int redirty_page_for_writepage(struct writeback_control *wbc, struct page *page)
{
	int ret;

	wbc->pages_skipped++;
	ret = __set_page_dirty_nobuffers(page);
	account_page_redirty(page);
	return ret;
}
EXPORT_SYMBOL(redirty_page_for_writepage);

/*
 * Dirty a page.
 *
 * For pages with a mapping this should be done under the page lock
 * for the benefit of asynchronous memory errors who prefer a consistent
 * dirty state. This rule can be broken in some special cases,
 * but should be better not to.
 *
 * If the mapping doesn't provide a set_page_dirty a_op, then
 * just fall through and assume that it wants buffer_heads.
 */
int set_page_dirty(struct page *page)
{
	struct address_space *mapping = page_mapping(page);

	page = compound_head(page);
	if (likely(mapping)) {
		int (*spd)(struct page *) = mapping->a_ops->set_page_dirty;
		/*
		 * readahead/lru_deactivate_page could remain
		 * PG_readahead/PG_reclaim due to race with end_page_writeback
		 * About readahead, if the page is written, the flags would be
		 * reset. So no problem.
		 * About lru_deactivate_page, if the page is redirty, the flag
		 * will be reset. So no problem. but if the page is used by readahead
		 * it will confuse readahead and make it restart the size rampup
		 * process. But it's a trivial problem.
		 */
		if (PageReclaim(page))
			ClearPageReclaim(page);
#ifdef CONFIG_BLOCK
		if (!spd)
			spd = __set_page_dirty_buffers;
#endif
		return (*spd)(page);
	}
	if (!PageDirty(page)) {
		if (!TestSetPageDirty(page))
			return 1;
	}
	return 0;
}
EXPORT_SYMBOL(set_page_dirty);

/*
 * set_page_dirty() is racy if the caller has no reference against
 * page->mapping->host, and if the page is unlocked.  This is because another
 * CPU could truncate the page off the mapping and then free the mapping.
 *
 * Usually, the page _is_ locked, or the caller is a user-space process which
 * holds a reference on the inode by having an open file.
 *
 * In other cases, the page should be locked before running set_page_dirty().
 */
int set_page_dirty_lock(struct page *page)
{
	int ret;

	lock_page(page);
	ret = set_page_dirty(page);
	unlock_page(page);
	return ret;
}
EXPORT_SYMBOL(set_page_dirty_lock);

/*
 * This cancels just the dirty bit on the kernel page itself, it does NOT
 * actually remove dirty bits on any mmap's that may be around. It also
 * leaves the page tagged dirty, so any sync activity will still find it on
 * the dirty lists, and in particular, clear_page_dirty_for_io() will still
 * look at the dirty bits in the VM.
 *
 * Doing this should *normally* only ever be done when a page is truncated,
 * and is not actually mapped anywhere at all. However, fs/buffer.c does
 * this when it notices that somebody has cleaned out all the buffers on a
 * page without actually doing it through the VM. Can you say "ext3 is
 * horribly ugly"? Thought you could.
 */
void cancel_dirty_page(struct page *page)
{
	struct address_space *mapping = page_mapping(page);

	if (mapping_cap_account_dirty(mapping)) {
		struct inode *inode = mapping->host;
		struct bdi_writeback *wb;
		struct wb_lock_cookie cookie = {};

		lock_page_memcg(page);
		wb = unlocked_inode_to_wb_begin(inode, &cookie);

		if (TestClearPageDirty(page))
			account_page_cleaned(page, mapping, wb);

		unlocked_inode_to_wb_end(inode, &cookie);
		unlock_page_memcg(page);
	} else {
		ClearPageDirty(page);
	}
}
EXPORT_SYMBOL(cancel_dirty_page);

/*
 * Clear a page's dirty flag, while caring for dirty memory accounting.
 * Returns true if the page was previously dirty.
 *
 * This is for preparing to put the page under writeout.  We leave the page
 * tagged as dirty in the radix tree so that a concurrent write-for-sync
 * can discover it via a PAGECACHE_TAG_DIRTY walk.  The ->writepage
 * implementation will run either set_page_writeback() or set_page_dirty(),
 * at which stage we bring the page's dirty flag and radix-tree dirty tag
 * back into sync.
 *
 * This incoherency between the page's dirty flag and radix-tree tag is
 * unfortunate, but it only exists while the page is locked.
 */
int clear_page_dirty_for_io(struct page *page)
{
	struct address_space *mapping = page_mapping(page);
	int ret = 0;

	BUG_ON(!PageLocked(page));

	if (mapping && mapping_cap_account_dirty(mapping)) {
		struct inode *inode = mapping->host;
		struct bdi_writeback *wb;
		struct wb_lock_cookie cookie = {};

		/*
		 * Yes, Virginia, this is indeed insane.
		 *
		 * We use this sequence to make sure that
		 *  (a) we account for dirty stats properly
		 *  (b) we tell the low-level filesystem to
		 *      mark the whole page dirty if it was
		 *      dirty in a pagetable. Only to then
		 *  (c) clean the page again and return 1 to
		 *      cause the writeback.
		 *
		 * This way we avoid all nasty races with the
		 * dirty bit in multiple places and clearing
		 * them concurrently from different threads.
		 *
		 * Note! Normally the "set_page_dirty(page)"
		 * has no effect on the actual dirty bit - since
		 * that will already usually be set. But we
		 * need the side effects, and it can help us
		 * avoid races.
		 *
		 * We basically use the page "master dirty bit"
		 * as a serialization point for all the different
		 * threads doing their things.
		 */
		if (page_mkclean(page))
			set_page_dirty(page);
		/*
		 * We carefully synchronise fault handlers against
		 * installing a dirty pte and marking the page dirty
		 * at this point.  We do this by having them hold the
		 * page lock while dirtying the page, and pages are
		 * always locked coming in here, so we get the desired
		 * exclusion.
		 */
		wb = unlocked_inode_to_wb_begin(inode, &cookie);
		if (TestClearPageDirty(page)) {
			mem_cgroup_dec_page_stat(page, MEM_CGROUP_STAT_DIRTY);
			dec_node_page_state(page, NR_FILE_DIRTY);
			dec_zone_page_state(page, NR_ZONE_WRITE_PENDING);
			dec_wb_stat(wb, WB_RECLAIMABLE);
			ret = 1;
		}
		unlocked_inode_to_wb_end(inode, &cookie);
		return ret;
	}
	return TestClearPageDirty(page);
}
EXPORT_SYMBOL(clear_page_dirty_for_io);

int test_clear_page_writeback(struct page *page)
{
	struct address_space *mapping = page_mapping(page);
	struct mem_cgroup *memcg;
	int ret;

	memcg = lock_page_memcg(page);
	if (mapping && mapping_use_writeback_tags(mapping)) {
		struct inode *inode = mapping->host;
		struct backing_dev_info *bdi = inode_to_bdi(inode);
		unsigned long flags;

		spin_lock_irqsave(&mapping->tree_lock, flags);
		ret = TestClearPageWriteback(page);
		if (ret) {
			radix_tree_tag_clear(&mapping->page_tree,
						page_index(page),
						PAGECACHE_TAG_WRITEBACK);
			if (bdi_cap_account_writeback(bdi)) {
				struct bdi_writeback *wb = inode_to_wb(inode);

				__dec_wb_stat(wb, WB_WRITEBACK);
				__wb_writeout_inc(wb);
			}
		}

		if (mapping->host && !mapping_tagged(mapping,
						     PAGECACHE_TAG_WRITEBACK))
			sb_clear_inode_writeback(mapping->host);

		spin_unlock_irqrestore(&mapping->tree_lock, flags);
	} else {
		ret = TestClearPageWriteback(page);
	}
<<<<<<< HEAD
=======

>>>>>>> 70d52cb2
	/*
	 * NOTE: Page might be free now! Writeback doesn't hold a page
	 * reference on its own, it relies on truncation to wait for
	 * the clearing of PG_writeback. The below can only access
	 * page state that is static across allocation cycles.
	 */
	if (ret) {
<<<<<<< HEAD
		__mem_cgroup_update_page_stat(page, memcg,
					      MEM_CGROUP_STAT_WRITEBACK, -1);
=======
		mem_cgroup_dec_stat(memcg, MEM_CGROUP_STAT_WRITEBACK);
>>>>>>> 70d52cb2
		dec_node_page_state(page, NR_WRITEBACK);
		dec_zone_page_state(page, NR_ZONE_WRITE_PENDING);
		inc_node_page_state(page, NR_WRITTEN);
	}
	__unlock_page_memcg(memcg);
	return ret;
}

int __test_set_page_writeback(struct page *page, bool keep_write)
{
	struct address_space *mapping = page_mapping(page);
	int ret;

	lock_page_memcg(page);
	if (mapping && mapping_use_writeback_tags(mapping)) {
		struct inode *inode = mapping->host;
		struct backing_dev_info *bdi = inode_to_bdi(inode);
		unsigned long flags;

		spin_lock_irqsave(&mapping->tree_lock, flags);
		ret = TestSetPageWriteback(page);
		if (!ret) {
			bool on_wblist;

			on_wblist = mapping_tagged(mapping,
						   PAGECACHE_TAG_WRITEBACK);

			radix_tree_tag_set(&mapping->page_tree,
						page_index(page),
						PAGECACHE_TAG_WRITEBACK);
			if (bdi_cap_account_writeback(bdi))
				__inc_wb_stat(inode_to_wb(inode), WB_WRITEBACK);

			/*
			 * We can come through here when swapping anonymous
			 * pages, so we don't necessarily have an inode to track
			 * for sync.
			 */
			if (mapping->host && !on_wblist)
				sb_mark_inode_writeback(mapping->host);
		}
		if (!PageDirty(page))
			radix_tree_tag_clear(&mapping->page_tree,
						page_index(page),
						PAGECACHE_TAG_DIRTY);
		if (!keep_write)
			radix_tree_tag_clear(&mapping->page_tree,
						page_index(page),
						PAGECACHE_TAG_TOWRITE);
		spin_unlock_irqrestore(&mapping->tree_lock, flags);
	} else {
		ret = TestSetPageWriteback(page);
	}
	if (!ret) {
		mem_cgroup_inc_page_stat(page, MEM_CGROUP_STAT_WRITEBACK);
		inc_node_page_state(page, NR_WRITEBACK);
		inc_zone_page_state(page, NR_ZONE_WRITE_PENDING);
	}
	unlock_page_memcg(page);
	return ret;

}
EXPORT_SYMBOL(__test_set_page_writeback);

/*
 * Return true if any of the pages in the mapping are marked with the
 * passed tag.
 */
int mapping_tagged(struct address_space *mapping, int tag)
{
	return radix_tree_tagged(&mapping->page_tree, tag);
}
EXPORT_SYMBOL(mapping_tagged);

/**
 * wait_for_stable_page() - wait for writeback to finish, if necessary.
 * @page:	The page to wait on.
 *
 * This function determines if the given page is related to a backing device
 * that requires page contents to be held stable during writeback.  If so, then
 * it will wait for any pending writeback to complete.
 */
void wait_for_stable_page(struct page *page)
{
	if (bdi_cap_stable_pages_required(inode_to_bdi(page->mapping->host)))
		wait_on_page_writeback(page);
}
EXPORT_SYMBOL_GPL(wait_for_stable_page);<|MERGE_RESOLUTION|>--- conflicted
+++ resolved
@@ -2735,10 +2735,7 @@
 	} else {
 		ret = TestClearPageWriteback(page);
 	}
-<<<<<<< HEAD
-=======
-
->>>>>>> 70d52cb2
+
 	/*
 	 * NOTE: Page might be free now! Writeback doesn't hold a page
 	 * reference on its own, it relies on truncation to wait for
@@ -2746,12 +2743,7 @@
 	 * page state that is static across allocation cycles.
 	 */
 	if (ret) {
-<<<<<<< HEAD
-		__mem_cgroup_update_page_stat(page, memcg,
-					      MEM_CGROUP_STAT_WRITEBACK, -1);
-=======
 		mem_cgroup_dec_stat(memcg, MEM_CGROUP_STAT_WRITEBACK);
->>>>>>> 70d52cb2
 		dec_node_page_state(page, NR_WRITEBACK);
 		dec_zone_page_state(page, NR_ZONE_WRITE_PENDING);
 		inc_node_page_state(page, NR_WRITTEN);
