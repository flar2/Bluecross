--- conflicted
+++ resolved
@@ -305,12 +305,8 @@
 
 	poll_wait(file, &sync_file->wq, wait);
 
-<<<<<<< HEAD
-	if (!test_and_set_bit(POLL_ENABLED, &sync_file->flags)) {
-=======
 	if (list_empty(&sync_file->cb.node) &&
 	    !test_and_set_bit(POLL_ENABLED, &sync_file->flags)) {
->>>>>>> ca975794
 		if (fence_add_callback(sync_file->fence, &sync_file->cb,
 					   fence_check_cb_func) < 0)
 			wake_up_all(&sync_file->wq);
