/*
 * drivers/net/ethernet/nxp/lpc_eth.c
 *
 * Author: Kevin Wells <kevin.wells@nxp.com>
 *
 * Copyright (C) 2010 NXP Semiconductors
 * Copyright (C) 2012 Roland Stigge <stigge@antcom.de>
 *
 * This program is free software; you can redistribute it and/or modify
 * it under the terms of the GNU General Public License as published by
 * the Free Software Foundation; either version 2 of the License, or
 * (at your option) any later version.
 *
 * This program is distributed in the hope that it will be useful,
 * but WITHOUT ANY WARRANTY; without even the implied warranty of
 * MERCHANTABILITY or FITNESS FOR A PARTICULAR PURPOSE.  See the
 * GNU General Public License for more details.
 */

#define pr_fmt(fmt) KBUILD_MODNAME ": " fmt

#include <linux/init.h>
#include <linux/module.h>
#include <linux/kernel.h>
#include <linux/sched.h>
#include <linux/slab.h>
#include <linux/delay.h>
#include <linux/interrupt.h>
#include <linux/errno.h>
#include <linux/ioport.h>
#include <linux/crc32.h>
#include <linux/platform_device.h>
#include <linux/spinlock.h>
#include <linux/ethtool.h>
#include <linux/mii.h>
#include <linux/clk.h>
#include <linux/workqueue.h>
#include <linux/netdevice.h>
#include <linux/etherdevice.h>
#include <linux/skbuff.h>
#include <linux/phy.h>
#include <linux/dma-mapping.h>
#include <linux/of.h>
#include <linux/of_net.h>
#include <linux/types.h>

#include <linux/io.h>
#include <mach/board.h>
#include <mach/platform.h>
#include <mach/hardware.h>

#define MODNAME "lpc-eth"
#define DRV_VERSION "1.00"

#define ENET_MAXF_SIZE 1536
#define ENET_RX_DESC 48
#define ENET_TX_DESC 16

#define NAPI_WEIGHT 16

/*
 * Ethernet MAC controller Register offsets
 */
#define LPC_ENET_MAC1(x)			(x + 0x000)
#define LPC_ENET_MAC2(x)			(x + 0x004)
#define LPC_ENET_IPGT(x)			(x + 0x008)
#define LPC_ENET_IPGR(x)			(x + 0x00C)
#define LPC_ENET_CLRT(x)			(x + 0x010)
#define LPC_ENET_MAXF(x)			(x + 0x014)
#define LPC_ENET_SUPP(x)			(x + 0x018)
#define LPC_ENET_TEST(x)			(x + 0x01C)
#define LPC_ENET_MCFG(x)			(x + 0x020)
#define LPC_ENET_MCMD(x)			(x + 0x024)
#define LPC_ENET_MADR(x)			(x + 0x028)
#define LPC_ENET_MWTD(x)			(x + 0x02C)
#define LPC_ENET_MRDD(x)			(x + 0x030)
#define LPC_ENET_MIND(x)			(x + 0x034)
#define LPC_ENET_SA0(x)				(x + 0x040)
#define LPC_ENET_SA1(x)				(x + 0x044)
#define LPC_ENET_SA2(x)				(x + 0x048)
#define LPC_ENET_COMMAND(x)			(x + 0x100)
#define LPC_ENET_STATUS(x)			(x + 0x104)
#define LPC_ENET_RXDESCRIPTOR(x)		(x + 0x108)
#define LPC_ENET_RXSTATUS(x)			(x + 0x10C)
#define LPC_ENET_RXDESCRIPTORNUMBER(x)		(x + 0x110)
#define LPC_ENET_RXPRODUCEINDEX(x)		(x + 0x114)
#define LPC_ENET_RXCONSUMEINDEX(x)		(x + 0x118)
#define LPC_ENET_TXDESCRIPTOR(x)		(x + 0x11C)
#define LPC_ENET_TXSTATUS(x)			(x + 0x120)
#define LPC_ENET_TXDESCRIPTORNUMBER(x)		(x + 0x124)
#define LPC_ENET_TXPRODUCEINDEX(x)		(x + 0x128)
#define LPC_ENET_TXCONSUMEINDEX(x)		(x + 0x12C)
#define LPC_ENET_TSV0(x)			(x + 0x158)
#define LPC_ENET_TSV1(x)			(x + 0x15C)
#define LPC_ENET_RSV(x)				(x + 0x160)
#define LPC_ENET_FLOWCONTROLCOUNTER(x)		(x + 0x170)
#define LPC_ENET_FLOWCONTROLSTATUS(x)		(x + 0x174)
#define LPC_ENET_RXFILTER_CTRL(x)		(x + 0x200)
#define LPC_ENET_RXFILTERWOLSTATUS(x)		(x + 0x204)
#define LPC_ENET_RXFILTERWOLCLEAR(x)		(x + 0x208)
#define LPC_ENET_HASHFILTERL(x)			(x + 0x210)
#define LPC_ENET_HASHFILTERH(x)			(x + 0x214)
#define LPC_ENET_INTSTATUS(x)			(x + 0xFE0)
#define LPC_ENET_INTENABLE(x)			(x + 0xFE4)
#define LPC_ENET_INTCLEAR(x)			(x + 0xFE8)
#define LPC_ENET_INTSET(x)			(x + 0xFEC)
#define LPC_ENET_POWERDOWN(x)			(x + 0xFF4)

/*
 * mac1 register definitions
 */
#define LPC_MAC1_RECV_ENABLE			(1 << 0)
#define LPC_MAC1_PASS_ALL_RX_FRAMES		(1 << 1)
#define LPC_MAC1_RX_FLOW_CONTROL		(1 << 2)
#define LPC_MAC1_TX_FLOW_CONTROL		(1 << 3)
#define LPC_MAC1_LOOPBACK			(1 << 4)
#define LPC_MAC1_RESET_TX			(1 << 8)
#define LPC_MAC1_RESET_MCS_TX			(1 << 9)
#define LPC_MAC1_RESET_RX			(1 << 10)
#define LPC_MAC1_RESET_MCS_RX			(1 << 11)
#define LPC_MAC1_SIMULATION_RESET		(1 << 14)
#define LPC_MAC1_SOFT_RESET			(1 << 15)

/*
 * mac2 register definitions
 */
#define LPC_MAC2_FULL_DUPLEX			(1 << 0)
#define LPC_MAC2_FRAME_LENGTH_CHECKING		(1 << 1)
#define LPC_MAC2_HUGH_LENGTH_CHECKING		(1 << 2)
#define LPC_MAC2_DELAYED_CRC			(1 << 3)
#define LPC_MAC2_CRC_ENABLE			(1 << 4)
#define LPC_MAC2_PAD_CRC_ENABLE			(1 << 5)
#define LPC_MAC2_VLAN_PAD_ENABLE		(1 << 6)
#define LPC_MAC2_AUTO_DETECT_PAD_ENABLE		(1 << 7)
#define LPC_MAC2_PURE_PREAMBLE_ENFORCEMENT	(1 << 8)
#define LPC_MAC2_LONG_PREAMBLE_ENFORCEMENT	(1 << 9)
#define LPC_MAC2_NO_BACKOFF			(1 << 12)
#define LPC_MAC2_BACK_PRESSURE			(1 << 13)
#define LPC_MAC2_EXCESS_DEFER			(1 << 14)

/*
 * ipgt register definitions
 */
#define LPC_IPGT_LOAD(n)			((n) & 0x7F)

/*
 * ipgr register definitions
 */
#define LPC_IPGR_LOAD_PART2(n)			((n) & 0x7F)
#define LPC_IPGR_LOAD_PART1(n)			(((n) & 0x7F) << 8)

/*
 * clrt register definitions
 */
#define LPC_CLRT_LOAD_RETRY_MAX(n)		((n) & 0xF)
#define LPC_CLRT_LOAD_COLLISION_WINDOW(n)	(((n) & 0x3F) << 8)

/*
 * maxf register definitions
 */
#define LPC_MAXF_LOAD_MAX_FRAME_LEN(n)		((n) & 0xFFFF)

/*
 * supp register definitions
 */
#define LPC_SUPP_SPEED				(1 << 8)
#define LPC_SUPP_RESET_RMII			(1 << 11)

/*
 * test register definitions
 */
#define LPC_TEST_SHORTCUT_PAUSE_QUANTA		(1 << 0)
#define LPC_TEST_PAUSE				(1 << 1)
#define LPC_TEST_BACKPRESSURE			(1 << 2)

/*
 * mcfg register definitions
 */
#define LPC_MCFG_SCAN_INCREMENT			(1 << 0)
#define LPC_MCFG_SUPPRESS_PREAMBLE		(1 << 1)
#define LPC_MCFG_CLOCK_SELECT(n)		(((n) & 0x7) << 2)
#define LPC_MCFG_CLOCK_HOST_DIV_4		0
#define LPC_MCFG_CLOCK_HOST_DIV_6		2
#define LPC_MCFG_CLOCK_HOST_DIV_8		3
#define LPC_MCFG_CLOCK_HOST_DIV_10		4
#define LPC_MCFG_CLOCK_HOST_DIV_14		5
#define LPC_MCFG_CLOCK_HOST_DIV_20		6
#define LPC_MCFG_CLOCK_HOST_DIV_28		7
#define LPC_MCFG_RESET_MII_MGMT			(1 << 15)

/*
 * mcmd register definitions
 */
#define LPC_MCMD_READ				(1 << 0)
#define LPC_MCMD_SCAN				(1 << 1)

/*
 * madr register definitions
 */
#define LPC_MADR_REGISTER_ADDRESS(n)		((n) & 0x1F)
#define LPC_MADR_PHY_0ADDRESS(n)		(((n) & 0x1F) << 8)

/*
 * mwtd register definitions
 */
#define LPC_MWDT_WRITE(n)			((n) & 0xFFFF)

/*
 * mrdd register definitions
 */
#define LPC_MRDD_READ_MASK			0xFFFF

/*
 * mind register definitions
 */
#define LPC_MIND_BUSY				(1 << 0)
#define LPC_MIND_SCANNING			(1 << 1)
#define LPC_MIND_NOT_VALID			(1 << 2)
#define LPC_MIND_MII_LINK_FAIL			(1 << 3)

/*
 * command register definitions
 */
#define LPC_COMMAND_RXENABLE			(1 << 0)
#define LPC_COMMAND_TXENABLE			(1 << 1)
#define LPC_COMMAND_REG_RESET			(1 << 3)
#define LPC_COMMAND_TXRESET			(1 << 4)
#define LPC_COMMAND_RXRESET			(1 << 5)
#define LPC_COMMAND_PASSRUNTFRAME		(1 << 6)
#define LPC_COMMAND_PASSRXFILTER		(1 << 7)
#define LPC_COMMAND_TXFLOWCONTROL		(1 << 8)
#define LPC_COMMAND_RMII			(1 << 9)
#define LPC_COMMAND_FULLDUPLEX			(1 << 10)

/*
 * status register definitions
 */
#define LPC_STATUS_RXACTIVE			(1 << 0)
#define LPC_STATUS_TXACTIVE			(1 << 1)

/*
 * tsv0 register definitions
 */
#define LPC_TSV0_CRC_ERROR			(1 << 0)
#define LPC_TSV0_LENGTH_CHECK_ERROR		(1 << 1)
#define LPC_TSV0_LENGTH_OUT_OF_RANGE		(1 << 2)
#define LPC_TSV0_DONE				(1 << 3)
#define LPC_TSV0_MULTICAST			(1 << 4)
#define LPC_TSV0_BROADCAST			(1 << 5)
#define LPC_TSV0_PACKET_DEFER			(1 << 6)
#define LPC_TSV0_ESCESSIVE_DEFER		(1 << 7)
#define LPC_TSV0_ESCESSIVE_COLLISION		(1 << 8)
#define LPC_TSV0_LATE_COLLISION			(1 << 9)
#define LPC_TSV0_GIANT				(1 << 10)
#define LPC_TSV0_UNDERRUN			(1 << 11)
#define LPC_TSV0_TOTAL_BYTES(n)			(((n) >> 12) & 0xFFFF)
#define LPC_TSV0_CONTROL_FRAME			(1 << 28)
#define LPC_TSV0_PAUSE				(1 << 29)
#define LPC_TSV0_BACKPRESSURE			(1 << 30)
#define LPC_TSV0_VLAN				(1 << 31)

/*
 * tsv1 register definitions
 */
#define LPC_TSV1_TRANSMIT_BYTE_COUNT(n)		((n) & 0xFFFF)
#define LPC_TSV1_COLLISION_COUNT(n)		(((n) >> 16) & 0xF)

/*
 * rsv register definitions
 */
#define LPC_RSV_RECEIVED_BYTE_COUNT(n)		((n) & 0xFFFF)
#define LPC_RSV_RXDV_EVENT_IGNORED		(1 << 16)
#define LPC_RSV_RXDV_EVENT_PREVIOUSLY_SEEN	(1 << 17)
#define LPC_RSV_CARRIER_EVNT_PREVIOUS_SEEN	(1 << 18)
#define LPC_RSV_RECEIVE_CODE_VIOLATION		(1 << 19)
#define LPC_RSV_CRC_ERROR			(1 << 20)
#define LPC_RSV_LENGTH_CHECK_ERROR		(1 << 21)
#define LPC_RSV_LENGTH_OUT_OF_RANGE		(1 << 22)
#define LPC_RSV_RECEIVE_OK			(1 << 23)
#define LPC_RSV_MULTICAST			(1 << 24)
#define LPC_RSV_BROADCAST			(1 << 25)
#define LPC_RSV_DRIBBLE_NIBBLE			(1 << 26)
#define LPC_RSV_CONTROL_FRAME			(1 << 27)
#define LPC_RSV_PAUSE				(1 << 28)
#define LPC_RSV_UNSUPPORTED_OPCODE		(1 << 29)
#define LPC_RSV_VLAN				(1 << 30)

/*
 * flowcontrolcounter register definitions
 */
#define LPC_FCCR_MIRRORCOUNTER(n)		((n) & 0xFFFF)
#define LPC_FCCR_PAUSETIMER(n)			(((n) >> 16) & 0xFFFF)

/*
 * flowcontrolstatus register definitions
 */
#define LPC_FCCR_MIRRORCOUNTERCURRENT(n)	((n) & 0xFFFF)

/*
 * rxfliterctrl, rxfilterwolstatus, and rxfilterwolclear shared
 * register definitions
 */
#define LPC_RXFLTRW_ACCEPTUNICAST		(1 << 0)
#define LPC_RXFLTRW_ACCEPTUBROADCAST		(1 << 1)
#define LPC_RXFLTRW_ACCEPTUMULTICAST		(1 << 2)
#define LPC_RXFLTRW_ACCEPTUNICASTHASH		(1 << 3)
#define LPC_RXFLTRW_ACCEPTUMULTICASTHASH	(1 << 4)
#define LPC_RXFLTRW_ACCEPTPERFECT		(1 << 5)

/*
 * rxfliterctrl register definitions
 */
#define LPC_RXFLTRWSTS_MAGICPACKETENWOL		(1 << 12)
#define LPC_RXFLTRWSTS_RXFILTERENWOL		(1 << 13)

/*
 * rxfilterwolstatus/rxfilterwolclear register definitions
 */
#define LPC_RXFLTRWSTS_RXFILTERWOL		(1 << 7)
#define LPC_RXFLTRWSTS_MAGICPACKETWOL		(1 << 8)

/*
 * intstatus, intenable, intclear, and Intset shared register
 * definitions
 */
#define LPC_MACINT_RXOVERRUNINTEN		(1 << 0)
#define LPC_MACINT_RXERRORONINT			(1 << 1)
#define LPC_MACINT_RXFINISHEDINTEN		(1 << 2)
#define LPC_MACINT_RXDONEINTEN			(1 << 3)
#define LPC_MACINT_TXUNDERRUNINTEN		(1 << 4)
#define LPC_MACINT_TXERRORINTEN			(1 << 5)
#define LPC_MACINT_TXFINISHEDINTEN		(1 << 6)
#define LPC_MACINT_TXDONEINTEN			(1 << 7)
#define LPC_MACINT_SOFTINTEN			(1 << 12)
#define LPC_MACINT_WAKEUPINTEN			(1 << 13)

/*
 * powerdown register definitions
 */
#define LPC_POWERDOWN_MACAHB			(1 << 31)

static phy_interface_t lpc_phy_interface_mode(struct device *dev)
{
	if (dev && dev->of_node) {
		const char *mode = of_get_property(dev->of_node,
						   "phy-mode", NULL);
		if (mode && !strcmp(mode, "mii"))
			return PHY_INTERFACE_MODE_MII;
		return PHY_INTERFACE_MODE_RMII;
	}

	/* non-DT */
#ifdef CONFIG_ARCH_LPC32XX_MII_SUPPORT
	return PHY_INTERFACE_MODE_MII;
#else
	return PHY_INTERFACE_MODE_RMII;
#endif
}

static bool use_iram_for_net(struct device *dev)
{
	if (dev && dev->of_node)
		return of_property_read_bool(dev->of_node, "use-iram");

	/* non-DT */
#ifdef CONFIG_ARCH_LPC32XX_IRAM_FOR_NET
	return true;
#else
	return false;
#endif
}

/* Receive Status information word */
#define RXSTATUS_SIZE			0x000007FF
#define RXSTATUS_CONTROL		(1 << 18)
#define RXSTATUS_VLAN			(1 << 19)
#define RXSTATUS_FILTER			(1 << 20)
#define RXSTATUS_MULTICAST		(1 << 21)
#define RXSTATUS_BROADCAST		(1 << 22)
#define RXSTATUS_CRC			(1 << 23)
#define RXSTATUS_SYMBOL			(1 << 24)
#define RXSTATUS_LENGTH			(1 << 25)
#define RXSTATUS_RANGE			(1 << 26)
#define RXSTATUS_ALIGN			(1 << 27)
#define RXSTATUS_OVERRUN		(1 << 28)
#define RXSTATUS_NODESC			(1 << 29)
#define RXSTATUS_LAST			(1 << 30)
#define RXSTATUS_ERROR			(1 << 31)

#define RXSTATUS_STATUS_ERROR \
	(RXSTATUS_NODESC | RXSTATUS_OVERRUN | RXSTATUS_ALIGN | \
	 RXSTATUS_RANGE | RXSTATUS_LENGTH | RXSTATUS_SYMBOL | RXSTATUS_CRC)

/* Receive Descriptor control word */
#define RXDESC_CONTROL_SIZE		0x000007FF
#define RXDESC_CONTROL_INT		(1 << 31)

/* Transmit Status information word */
#define TXSTATUS_COLLISIONS_GET(x)	(((x) >> 21) & 0xF)
#define TXSTATUS_DEFER			(1 << 25)
#define TXSTATUS_EXCESSDEFER		(1 << 26)
#define TXSTATUS_EXCESSCOLL		(1 << 27)
#define TXSTATUS_LATECOLL		(1 << 28)
#define TXSTATUS_UNDERRUN		(1 << 29)
#define TXSTATUS_NODESC			(1 << 30)
#define TXSTATUS_ERROR			(1 << 31)

/* Transmit Descriptor control word */
#define TXDESC_CONTROL_SIZE		0x000007FF
#define TXDESC_CONTROL_OVERRIDE		(1 << 26)
#define TXDESC_CONTROL_HUGE		(1 << 27)
#define TXDESC_CONTROL_PAD		(1 << 28)
#define TXDESC_CONTROL_CRC		(1 << 29)
#define TXDESC_CONTROL_LAST		(1 << 30)
#define TXDESC_CONTROL_INT		(1 << 31)

/*
 * Structure of a TX/RX descriptors and RX status
 */
struct txrx_desc_t {
	__le32 packet;
	__le32 control;
};
struct rx_status_t {
	__le32 statusinfo;
	__le32 statushashcrc;
};

/*
 * Device driver data structure
 */
struct netdata_local {
	struct platform_device	*pdev;
	struct net_device	*ndev;
	spinlock_t		lock;
	void __iomem		*net_base;
	u32			msg_enable;
	unsigned int		skblen[ENET_TX_DESC];
	unsigned int		last_tx_idx;
	unsigned int		num_used_tx_buffs;
	struct mii_bus		*mii_bus;
	struct phy_device	*phy_dev;
	struct clk		*clk;
	dma_addr_t		dma_buff_base_p;
	void			*dma_buff_base_v;
	size_t			dma_buff_size;
	struct txrx_desc_t	*tx_desc_v;
	u32			*tx_stat_v;
	void			*tx_buff_v;
	struct txrx_desc_t	*rx_desc_v;
	struct rx_status_t	*rx_stat_v;
	void			*rx_buff_v;
	int			link;
	int			speed;
	int			duplex;
	struct napi_struct	napi;
};

/*
 * MAC support functions
 */
static void __lpc_set_mac(struct netdata_local *pldat, u8 *mac)
{
	u32 tmp;

	/* Set station address */
	tmp = mac[0] | ((u32)mac[1] << 8);
	writel(tmp, LPC_ENET_SA2(pldat->net_base));
	tmp = mac[2] | ((u32)mac[3] << 8);
	writel(tmp, LPC_ENET_SA1(pldat->net_base));
	tmp = mac[4] | ((u32)mac[5] << 8);
	writel(tmp, LPC_ENET_SA0(pldat->net_base));

	netdev_dbg(pldat->ndev, "Ethernet MAC address %pM\n", mac);
}

static void __lpc_get_mac(struct netdata_local *pldat, u8 *mac)
{
	u32 tmp;

	/* Get station address */
	tmp = readl(LPC_ENET_SA2(pldat->net_base));
	mac[0] = tmp & 0xFF;
	mac[1] = tmp >> 8;
	tmp = readl(LPC_ENET_SA1(pldat->net_base));
	mac[2] = tmp & 0xFF;
	mac[3] = tmp >> 8;
	tmp = readl(LPC_ENET_SA0(pldat->net_base));
	mac[4] = tmp & 0xFF;
	mac[5] = tmp >> 8;
}

static void __lpc_eth_clock_enable(struct netdata_local *pldat,
				   bool enable)
{
	if (enable)
		clk_enable(pldat->clk);
	else
		clk_disable(pldat->clk);
}

static void __lpc_params_setup(struct netdata_local *pldat)
{
	u32 tmp;

	if (pldat->duplex == DUPLEX_FULL) {
		tmp = readl(LPC_ENET_MAC2(pldat->net_base));
		tmp |= LPC_MAC2_FULL_DUPLEX;
		writel(tmp, LPC_ENET_MAC2(pldat->net_base));
		tmp = readl(LPC_ENET_COMMAND(pldat->net_base));
		tmp |= LPC_COMMAND_FULLDUPLEX;
		writel(tmp, LPC_ENET_COMMAND(pldat->net_base));
		writel(LPC_IPGT_LOAD(0x15), LPC_ENET_IPGT(pldat->net_base));
	} else {
		tmp = readl(LPC_ENET_MAC2(pldat->net_base));
		tmp &= ~LPC_MAC2_FULL_DUPLEX;
		writel(tmp, LPC_ENET_MAC2(pldat->net_base));
		tmp = readl(LPC_ENET_COMMAND(pldat->net_base));
		tmp &= ~LPC_COMMAND_FULLDUPLEX;
		writel(tmp, LPC_ENET_COMMAND(pldat->net_base));
		writel(LPC_IPGT_LOAD(0x12), LPC_ENET_IPGT(pldat->net_base));
	}

	if (pldat->speed == SPEED_100)
		writel(LPC_SUPP_SPEED, LPC_ENET_SUPP(pldat->net_base));
	else
		writel(0, LPC_ENET_SUPP(pldat->net_base));
}

static void __lpc_eth_reset(struct netdata_local *pldat)
{
	/* Reset all MAC logic */
	writel((LPC_MAC1_RESET_TX | LPC_MAC1_RESET_MCS_TX | LPC_MAC1_RESET_RX |
		LPC_MAC1_RESET_MCS_RX | LPC_MAC1_SIMULATION_RESET |
		LPC_MAC1_SOFT_RESET), LPC_ENET_MAC1(pldat->net_base));
	writel((LPC_COMMAND_REG_RESET | LPC_COMMAND_TXRESET |
		LPC_COMMAND_RXRESET), LPC_ENET_COMMAND(pldat->net_base));
}

static int __lpc_mii_mngt_reset(struct netdata_local *pldat)
{
	/* Reset MII management hardware */
	writel(LPC_MCFG_RESET_MII_MGMT, LPC_ENET_MCFG(pldat->net_base));

	/* Setup MII clock to slowest rate with a /28 divider */
	writel(LPC_MCFG_CLOCK_SELECT(LPC_MCFG_CLOCK_HOST_DIV_28),
	       LPC_ENET_MCFG(pldat->net_base));

	return 0;
}

static inline phys_addr_t __va_to_pa(void *addr, struct netdata_local *pldat)
{
	phys_addr_t phaddr;

	phaddr = addr - pldat->dma_buff_base_v;
	phaddr += pldat->dma_buff_base_p;

	return phaddr;
}

static void lpc_eth_enable_int(void __iomem *regbase)
{
	writel((LPC_MACINT_RXDONEINTEN | LPC_MACINT_TXDONEINTEN),
	       LPC_ENET_INTENABLE(regbase));
}

static void lpc_eth_disable_int(void __iomem *regbase)
{
	writel(0, LPC_ENET_INTENABLE(regbase));
}

/* Setup TX/RX descriptors */
static void __lpc_txrx_desc_setup(struct netdata_local *pldat)
{
	u32 *ptxstat;
	void *tbuff;
	int i;
	struct txrx_desc_t *ptxrxdesc;
	struct rx_status_t *prxstat;

	tbuff = PTR_ALIGN(pldat->dma_buff_base_v, 16);

	/* Setup TX descriptors, status, and buffers */
	pldat->tx_desc_v = tbuff;
	tbuff += sizeof(struct txrx_desc_t) * ENET_TX_DESC;

	pldat->tx_stat_v = tbuff;
	tbuff += sizeof(u32) * ENET_TX_DESC;

	tbuff = PTR_ALIGN(tbuff, 16);
	pldat->tx_buff_v = tbuff;
	tbuff += ENET_MAXF_SIZE * ENET_TX_DESC;

	/* Setup RX descriptors, status, and buffers */
	pldat->rx_desc_v = tbuff;
	tbuff += sizeof(struct txrx_desc_t) * ENET_RX_DESC;

	tbuff = PTR_ALIGN(tbuff, 16);
	pldat->rx_stat_v = tbuff;
	tbuff += sizeof(struct rx_status_t) * ENET_RX_DESC;

	tbuff = PTR_ALIGN(tbuff, 16);
	pldat->rx_buff_v = tbuff;
	tbuff += ENET_MAXF_SIZE * ENET_RX_DESC;

	/* Map the TX descriptors to the TX buffers in hardware */
	for (i = 0; i < ENET_TX_DESC; i++) {
		ptxstat = &pldat->tx_stat_v[i];
		ptxrxdesc = &pldat->tx_desc_v[i];

		ptxrxdesc->packet = __va_to_pa(
				pldat->tx_buff_v + i * ENET_MAXF_SIZE, pldat);
		ptxrxdesc->control = 0;
		*ptxstat = 0;
	}

	/* Map the RX descriptors to the RX buffers in hardware */
	for (i = 0; i < ENET_RX_DESC; i++) {
		prxstat = &pldat->rx_stat_v[i];
		ptxrxdesc = &pldat->rx_desc_v[i];

		ptxrxdesc->packet = __va_to_pa(
				pldat->rx_buff_v + i * ENET_MAXF_SIZE, pldat);
		ptxrxdesc->control = RXDESC_CONTROL_INT | (ENET_MAXF_SIZE - 1);
		prxstat->statusinfo = 0;
		prxstat->statushashcrc = 0;
	}

	/* Setup base addresses in hardware to point to buffers and
	 * descriptors
	 */
	writel((ENET_TX_DESC - 1),
	       LPC_ENET_TXDESCRIPTORNUMBER(pldat->net_base));
	writel(__va_to_pa(pldat->tx_desc_v, pldat),
	       LPC_ENET_TXDESCRIPTOR(pldat->net_base));
	writel(__va_to_pa(pldat->tx_stat_v, pldat),
	       LPC_ENET_TXSTATUS(pldat->net_base));
	writel((ENET_RX_DESC - 1),
	       LPC_ENET_RXDESCRIPTORNUMBER(pldat->net_base));
	writel(__va_to_pa(pldat->rx_desc_v, pldat),
	       LPC_ENET_RXDESCRIPTOR(pldat->net_base));
	writel(__va_to_pa(pldat->rx_stat_v, pldat),
	       LPC_ENET_RXSTATUS(pldat->net_base));
}

static void __lpc_eth_init(struct netdata_local *pldat)
{
	u32 tmp;

	/* Disable controller and reset */
	tmp = readl(LPC_ENET_COMMAND(pldat->net_base));
	tmp &= ~LPC_COMMAND_RXENABLE | LPC_COMMAND_TXENABLE;
	writel(tmp, LPC_ENET_COMMAND(pldat->net_base));
	tmp = readl(LPC_ENET_MAC1(pldat->net_base));
	tmp &= ~LPC_MAC1_RECV_ENABLE;
	writel(tmp, LPC_ENET_MAC1(pldat->net_base));

	/* Initial MAC setup */
	writel(LPC_MAC1_PASS_ALL_RX_FRAMES, LPC_ENET_MAC1(pldat->net_base));
	writel((LPC_MAC2_PAD_CRC_ENABLE | LPC_MAC2_CRC_ENABLE),
	       LPC_ENET_MAC2(pldat->net_base));
	writel(ENET_MAXF_SIZE, LPC_ENET_MAXF(pldat->net_base));

	/* Collision window, gap */
	writel((LPC_CLRT_LOAD_RETRY_MAX(0xF) |
		LPC_CLRT_LOAD_COLLISION_WINDOW(0x37)),
	       LPC_ENET_CLRT(pldat->net_base));
	writel(LPC_IPGR_LOAD_PART2(0x12), LPC_ENET_IPGR(pldat->net_base));

	if (lpc_phy_interface_mode(&pldat->pdev->dev) == PHY_INTERFACE_MODE_MII)
		writel(LPC_COMMAND_PASSRUNTFRAME,
		       LPC_ENET_COMMAND(pldat->net_base));
	else {
		writel((LPC_COMMAND_PASSRUNTFRAME | LPC_COMMAND_RMII),
		       LPC_ENET_COMMAND(pldat->net_base));
		writel(LPC_SUPP_RESET_RMII, LPC_ENET_SUPP(pldat->net_base));
	}

	__lpc_params_setup(pldat);

	/* Setup TX and RX descriptors */
	__lpc_txrx_desc_setup(pldat);

	/* Setup packet filtering */
	writel((LPC_RXFLTRW_ACCEPTUBROADCAST | LPC_RXFLTRW_ACCEPTPERFECT),
	       LPC_ENET_RXFILTER_CTRL(pldat->net_base));

	/* Get the next TX buffer output index */
	pldat->num_used_tx_buffs = 0;
	pldat->last_tx_idx =
		readl(LPC_ENET_TXCONSUMEINDEX(pldat->net_base));

	/* Clear and enable interrupts */
	writel(0xFFFF, LPC_ENET_INTCLEAR(pldat->net_base));
	smp_wmb();
	lpc_eth_enable_int(pldat->net_base);

	/* Enable controller */
	tmp = readl(LPC_ENET_COMMAND(pldat->net_base));
	tmp |= LPC_COMMAND_RXENABLE | LPC_COMMAND_TXENABLE;
	writel(tmp, LPC_ENET_COMMAND(pldat->net_base));
	tmp = readl(LPC_ENET_MAC1(pldat->net_base));
	tmp |= LPC_MAC1_RECV_ENABLE;
	writel(tmp, LPC_ENET_MAC1(pldat->net_base));
}

static void __lpc_eth_shutdown(struct netdata_local *pldat)
{
	/* Reset ethernet and power down PHY */
	__lpc_eth_reset(pldat);
	writel(0, LPC_ENET_MAC1(pldat->net_base));
	writel(0, LPC_ENET_MAC2(pldat->net_base));
}

/*
 * MAC<--->PHY support functions
 */
static int lpc_mdio_read(struct mii_bus *bus, int phy_id, int phyreg)
{
	struct netdata_local *pldat = bus->priv;
	unsigned long timeout = jiffies + msecs_to_jiffies(100);
	int lps;

	writel(((phy_id << 8) | phyreg), LPC_ENET_MADR(pldat->net_base));
	writel(LPC_MCMD_READ, LPC_ENET_MCMD(pldat->net_base));

	/* Wait for unbusy status */
	while (readl(LPC_ENET_MIND(pldat->net_base)) & LPC_MIND_BUSY) {
		if (time_after(jiffies, timeout))
			return -EIO;
		cpu_relax();
	}

	lps = readl(LPC_ENET_MRDD(pldat->net_base));
	writel(0, LPC_ENET_MCMD(pldat->net_base));

	return lps;
}

static int lpc_mdio_write(struct mii_bus *bus, int phy_id, int phyreg,
			u16 phydata)
{
	struct netdata_local *pldat = bus->priv;
	unsigned long timeout = jiffies + msecs_to_jiffies(100);

	writel(((phy_id << 8) | phyreg), LPC_ENET_MADR(pldat->net_base));
	writel(phydata, LPC_ENET_MWTD(pldat->net_base));

	/* Wait for completion */
	while (readl(LPC_ENET_MIND(pldat->net_base)) & LPC_MIND_BUSY) {
		if (time_after(jiffies, timeout))
			return -EIO;
		cpu_relax();
	}

	return 0;
}

static int lpc_mdio_reset(struct mii_bus *bus)
{
	return __lpc_mii_mngt_reset((struct netdata_local *)bus->priv);
}

static void lpc_handle_link_change(struct net_device *ndev)
{
	struct netdata_local *pldat = netdev_priv(ndev);
	struct phy_device *phydev = pldat->phy_dev;
	unsigned long flags;

	bool status_change = false;

	spin_lock_irqsave(&pldat->lock, flags);

	if (phydev->link) {
		if ((pldat->speed != phydev->speed) ||
		    (pldat->duplex != phydev->duplex)) {
			pldat->speed = phydev->speed;
			pldat->duplex = phydev->duplex;
			status_change = true;
		}
	}

	if (phydev->link != pldat->link) {
		if (!phydev->link) {
			pldat->speed = 0;
			pldat->duplex = -1;
		}
		pldat->link = phydev->link;

		status_change = true;
	}

	spin_unlock_irqrestore(&pldat->lock, flags);

	if (status_change)
		__lpc_params_setup(pldat);
}

static int lpc_mii_probe(struct net_device *ndev)
{
	struct netdata_local *pldat = netdev_priv(ndev);
	struct phy_device *phydev = phy_find_first(pldat->mii_bus);

	if (!phydev) {
		netdev_err(ndev, "no PHY found\n");
		return -ENODEV;
	}

	/* Attach to the PHY */
	if (lpc_phy_interface_mode(&pldat->pdev->dev) == PHY_INTERFACE_MODE_MII)
		netdev_info(ndev, "using MII interface\n");
	else
		netdev_info(ndev, "using RMII interface\n");
	phydev = phy_connect(ndev, dev_name(&phydev->dev),
			     &lpc_handle_link_change, 0,
			     lpc_phy_interface_mode(&pldat->pdev->dev));

	if (IS_ERR(phydev)) {
		netdev_err(ndev, "Could not attach to PHY\n");
		return PTR_ERR(phydev);
	}

	/* mask with MAC supported features */
	phydev->supported &= PHY_BASIC_FEATURES;

	phydev->advertising = phydev->supported;

	pldat->link = 0;
	pldat->speed = 0;
	pldat->duplex = -1;
	pldat->phy_dev = phydev;

	netdev_info(ndev,
		"attached PHY driver [%s] (mii_bus:phy_addr=%s, irq=%d)\n",
		phydev->drv->name, dev_name(&phydev->dev), phydev->irq);
	return 0;
}

static int lpc_mii_init(struct netdata_local *pldat)
{
	int err = -ENXIO, i;

	pldat->mii_bus = mdiobus_alloc();
	if (!pldat->mii_bus) {
		err = -ENOMEM;
		goto err_out;
	}

	/* Setup MII mode */
	if (lpc_phy_interface_mode(&pldat->pdev->dev) == PHY_INTERFACE_MODE_MII)
		writel(LPC_COMMAND_PASSRUNTFRAME,
		       LPC_ENET_COMMAND(pldat->net_base));
	else {
		writel((LPC_COMMAND_PASSRUNTFRAME | LPC_COMMAND_RMII),
		       LPC_ENET_COMMAND(pldat->net_base));
		writel(LPC_SUPP_RESET_RMII, LPC_ENET_SUPP(pldat->net_base));
	}

	pldat->mii_bus->name = "lpc_mii_bus";
	pldat->mii_bus->read = &lpc_mdio_read;
	pldat->mii_bus->write = &lpc_mdio_write;
	pldat->mii_bus->reset = &lpc_mdio_reset;
	snprintf(pldat->mii_bus->id, MII_BUS_ID_SIZE, "%s-%x",
		 pldat->pdev->name, pldat->pdev->id);
	pldat->mii_bus->priv = pldat;
	pldat->mii_bus->parent = &pldat->pdev->dev;

	pldat->mii_bus->irq = kmalloc(sizeof(int) * PHY_MAX_ADDR, GFP_KERNEL);
	if (!pldat->mii_bus->irq) {
		err = -ENOMEM;
		goto err_out_1;
	}

	for (i = 0; i < PHY_MAX_ADDR; i++)
		pldat->mii_bus->irq[i] = PHY_POLL;

	platform_set_drvdata(pldat->pdev, pldat->mii_bus);

	if (mdiobus_register(pldat->mii_bus))
		goto err_out_free_mdio_irq;

	if (lpc_mii_probe(pldat->ndev) != 0)
		goto err_out_unregister_bus;

	return 0;

err_out_unregister_bus:
	mdiobus_unregister(pldat->mii_bus);
err_out_free_mdio_irq:
	kfree(pldat->mii_bus->irq);
err_out_1:
	mdiobus_free(pldat->mii_bus);
err_out:
	return err;
}

static void __lpc_handle_xmit(struct net_device *ndev)
{
	struct netdata_local *pldat = netdev_priv(ndev);
	u32 txcidx, *ptxstat, txstat;

	txcidx = readl(LPC_ENET_TXCONSUMEINDEX(pldat->net_base));
	while (pldat->last_tx_idx != txcidx) {
		unsigned int skblen = pldat->skblen[pldat->last_tx_idx];

		/* A buffer is available, get buffer status */
		ptxstat = &pldat->tx_stat_v[pldat->last_tx_idx];
		txstat = *ptxstat;

		/* Next buffer and decrement used buffer counter */
		pldat->num_used_tx_buffs--;
		pldat->last_tx_idx++;
		if (pldat->last_tx_idx >= ENET_TX_DESC)
			pldat->last_tx_idx = 0;

		/* Update collision counter */
		ndev->stats.collisions += TXSTATUS_COLLISIONS_GET(txstat);

		/* Any errors occurred? */
		if (txstat & TXSTATUS_ERROR) {
			if (txstat & TXSTATUS_UNDERRUN) {
				/* FIFO underrun */
				ndev->stats.tx_fifo_errors++;
			}
			if (txstat & TXSTATUS_LATECOLL) {
				/* Late collision */
				ndev->stats.tx_aborted_errors++;
			}
			if (txstat & TXSTATUS_EXCESSCOLL) {
				/* Excessive collision */
				ndev->stats.tx_aborted_errors++;
			}
			if (txstat & TXSTATUS_EXCESSDEFER) {
				/* Defer limit */
				ndev->stats.tx_aborted_errors++;
			}
			ndev->stats.tx_errors++;
		} else {
			/* Update stats */
			ndev->stats.tx_packets++;
<<<<<<< HEAD
			ndev->stats.tx_bytes += skb->len;
=======
			ndev->stats.tx_bytes += skblen;
>>>>>>> 0d7614f0
		}
		dev_kfree_skb_irq(skb);

		txcidx = readl(LPC_ENET_TXCONSUMEINDEX(pldat->net_base));
	}

	if (pldat->num_used_tx_buffs <= ENET_TX_DESC/2) {
		if (netif_queue_stopped(ndev))
			netif_wake_queue(ndev);
	}
}

static int __lpc_handle_recv(struct net_device *ndev, int budget)
{
	struct netdata_local *pldat = netdev_priv(ndev);
	struct sk_buff *skb;
	u32 rxconsidx, len, ethst;
	struct rx_status_t *prxstat;
	u8 *prdbuf;
	int rx_done = 0;

	/* Get the current RX buffer indexes */
	rxconsidx = readl(LPC_ENET_RXCONSUMEINDEX(pldat->net_base));
	while (rx_done < budget && rxconsidx !=
			readl(LPC_ENET_RXPRODUCEINDEX(pldat->net_base))) {
		/* Get pointer to receive status */
		prxstat = &pldat->rx_stat_v[rxconsidx];
		len = (prxstat->statusinfo & RXSTATUS_SIZE) + 1;

		/* Status error? */
		ethst = prxstat->statusinfo;
		if ((ethst & (RXSTATUS_ERROR | RXSTATUS_STATUS_ERROR)) ==
		    (RXSTATUS_ERROR | RXSTATUS_RANGE))
			ethst &= ~RXSTATUS_ERROR;

		if (ethst & RXSTATUS_ERROR) {
			int si = prxstat->statusinfo;
			/* Check statuses */
			if (si & RXSTATUS_OVERRUN) {
				/* Overrun error */
				ndev->stats.rx_fifo_errors++;
			} else if (si & RXSTATUS_CRC) {
				/* CRC error */
				ndev->stats.rx_crc_errors++;
			} else if (si & RXSTATUS_LENGTH) {
				/* Length error */
				ndev->stats.rx_length_errors++;
			} else if (si & RXSTATUS_ERROR) {
				/* Other error */
				ndev->stats.rx_length_errors++;
			}
			ndev->stats.rx_errors++;
		} else {
			/* Packet is good */
			skb = dev_alloc_skb(len);
			if (!skb) {
				ndev->stats.rx_dropped++;
			} else {
				prdbuf = skb_put(skb, len);

				/* Copy packet from buffer */
				memcpy(prdbuf, pldat->rx_buff_v +
					rxconsidx * ENET_MAXF_SIZE, len);

				/* Pass to upper layer */
				skb->protocol = eth_type_trans(skb, ndev);
				netif_receive_skb(skb);
				ndev->stats.rx_packets++;
				ndev->stats.rx_bytes += len;
			}
		}

		/* Increment consume index */
		rxconsidx = rxconsidx + 1;
		if (rxconsidx >= ENET_RX_DESC)
			rxconsidx = 0;
		writel(rxconsidx,
		       LPC_ENET_RXCONSUMEINDEX(pldat->net_base));
		rx_done++;
	}

	return rx_done;
}

static int lpc_eth_poll(struct napi_struct *napi, int budget)
{
	struct netdata_local *pldat = container_of(napi,
			struct netdata_local, napi);
	struct net_device *ndev = pldat->ndev;
	int rx_done = 0;
	struct netdev_queue *txq = netdev_get_tx_queue(ndev, 0);

	__netif_tx_lock(txq, smp_processor_id());
	__lpc_handle_xmit(ndev);
	__netif_tx_unlock(txq);
	rx_done = __lpc_handle_recv(ndev, budget);

	if (rx_done < budget) {
		napi_complete(napi);
		lpc_eth_enable_int(pldat->net_base);
	}

	return rx_done;
}

static irqreturn_t __lpc_eth_interrupt(int irq, void *dev_id)
{
	struct net_device *ndev = dev_id;
	struct netdata_local *pldat = netdev_priv(ndev);
	u32 tmp;

	spin_lock(&pldat->lock);

	tmp = readl(LPC_ENET_INTSTATUS(pldat->net_base));
	/* Clear interrupts */
	writel(tmp, LPC_ENET_INTCLEAR(pldat->net_base));

	lpc_eth_disable_int(pldat->net_base);
	if (likely(napi_schedule_prep(&pldat->napi)))
		__napi_schedule(&pldat->napi);

	spin_unlock(&pldat->lock);

	return IRQ_HANDLED;
}

static int lpc_eth_close(struct net_device *ndev)
{
	unsigned long flags;
	struct netdata_local *pldat = netdev_priv(ndev);

	if (netif_msg_ifdown(pldat))
		dev_dbg(&pldat->pdev->dev, "shutting down %s\n", ndev->name);

	napi_disable(&pldat->napi);
	netif_stop_queue(ndev);

	if (pldat->phy_dev)
		phy_stop(pldat->phy_dev);

	spin_lock_irqsave(&pldat->lock, flags);
	__lpc_eth_reset(pldat);
	netif_carrier_off(ndev);
	writel(0, LPC_ENET_MAC1(pldat->net_base));
	writel(0, LPC_ENET_MAC2(pldat->net_base));
	spin_unlock_irqrestore(&pldat->lock, flags);

	__lpc_eth_clock_enable(pldat, false);

	return 0;
}

static int lpc_eth_hard_start_xmit(struct sk_buff *skb, struct net_device *ndev)
{
	struct netdata_local *pldat = netdev_priv(ndev);
	u32 len, txidx;
	u32 *ptxstat;
	struct txrx_desc_t *ptxrxdesc;

	len = skb->len;

	spin_lock_irq(&pldat->lock);

	if (pldat->num_used_tx_buffs >= (ENET_TX_DESC - 1)) {
		/* This function should never be called when there are no
		   buffers */
		netif_stop_queue(ndev);
		spin_unlock_irq(&pldat->lock);
		WARN(1, "BUG! TX request when no free TX buffers!\n");
		return NETDEV_TX_BUSY;
	}

	/* Get the next TX descriptor index */
	txidx = readl(LPC_ENET_TXPRODUCEINDEX(pldat->net_base));

	/* Setup control for the transfer */
	ptxstat = &pldat->tx_stat_v[txidx];
	*ptxstat = 0;
	ptxrxdesc = &pldat->tx_desc_v[txidx];
	ptxrxdesc->control =
		(len - 1) | TXDESC_CONTROL_LAST | TXDESC_CONTROL_INT;

	/* Copy data to the DMA buffer */
	memcpy(pldat->tx_buff_v + txidx * ENET_MAXF_SIZE, skb->data, len);

	/* Save the buffer and increment the buffer counter */
	pldat->skblen[txidx] = len;
	pldat->num_used_tx_buffs++;

	/* Start transmit */
	txidx++;
	if (txidx >= ENET_TX_DESC)
		txidx = 0;
	writel(txidx, LPC_ENET_TXPRODUCEINDEX(pldat->net_base));

	/* Stop queue if no more TX buffers */
	if (pldat->num_used_tx_buffs >= (ENET_TX_DESC - 1))
		netif_stop_queue(ndev);

	spin_unlock_irq(&pldat->lock);

	dev_kfree_skb(skb);
	return NETDEV_TX_OK;
}

static int lpc_set_mac_address(struct net_device *ndev, void *p)
{
	struct sockaddr *addr = p;
	struct netdata_local *pldat = netdev_priv(ndev);
	unsigned long flags;

	if (!is_valid_ether_addr(addr->sa_data))
		return -EADDRNOTAVAIL;
	memcpy(ndev->dev_addr, addr->sa_data, ETH_ALEN);

	spin_lock_irqsave(&pldat->lock, flags);

	/* Set station address */
	__lpc_set_mac(pldat, ndev->dev_addr);

	spin_unlock_irqrestore(&pldat->lock, flags);

	return 0;
}

static void lpc_eth_set_multicast_list(struct net_device *ndev)
{
	struct netdata_local *pldat = netdev_priv(ndev);
	struct netdev_hw_addr_list *mcptr = &ndev->mc;
	struct netdev_hw_addr *ha;
	u32 tmp32, hash_val, hashlo, hashhi;
	unsigned long flags;

	spin_lock_irqsave(&pldat->lock, flags);

	/* Set station address */
	__lpc_set_mac(pldat, ndev->dev_addr);

	tmp32 =  LPC_RXFLTRW_ACCEPTUBROADCAST | LPC_RXFLTRW_ACCEPTPERFECT;

	if (ndev->flags & IFF_PROMISC)
		tmp32 |= LPC_RXFLTRW_ACCEPTUNICAST |
			LPC_RXFLTRW_ACCEPTUMULTICAST;
	if (ndev->flags & IFF_ALLMULTI)
		tmp32 |= LPC_RXFLTRW_ACCEPTUMULTICAST;

	if (netdev_hw_addr_list_count(mcptr))
		tmp32 |= LPC_RXFLTRW_ACCEPTUMULTICASTHASH;

	writel(tmp32, LPC_ENET_RXFILTER_CTRL(pldat->net_base));


	/* Set initial hash table */
	hashlo = 0x0;
	hashhi = 0x0;

	/* 64 bits : multicast address in hash table */
	netdev_hw_addr_list_for_each(ha, mcptr) {
		hash_val = (ether_crc(6, ha->addr) >> 23) & 0x3F;

		if (hash_val >= 32)
			hashhi |= 1 << (hash_val - 32);
		else
			hashlo |= 1 << hash_val;
	}

	writel(hashlo, LPC_ENET_HASHFILTERL(pldat->net_base));
	writel(hashhi, LPC_ENET_HASHFILTERH(pldat->net_base));

	spin_unlock_irqrestore(&pldat->lock, flags);
}

static int lpc_eth_ioctl(struct net_device *ndev, struct ifreq *req, int cmd)
{
	struct netdata_local *pldat = netdev_priv(ndev);
	struct phy_device *phydev = pldat->phy_dev;

	if (!netif_running(ndev))
		return -EINVAL;

	if (!phydev)
		return -ENODEV;

	return phy_mii_ioctl(phydev, req, cmd);
}

static int lpc_eth_open(struct net_device *ndev)
{
	struct netdata_local *pldat = netdev_priv(ndev);

	if (netif_msg_ifup(pldat))
		dev_dbg(&pldat->pdev->dev, "enabling %s\n", ndev->name);

	if (!is_valid_ether_addr(ndev->dev_addr))
		return -EADDRNOTAVAIL;

	__lpc_eth_clock_enable(pldat, true);

	/* Reset and initialize */
	__lpc_eth_reset(pldat);
	__lpc_eth_init(pldat);

	/* schedule a link state check */
	phy_start(pldat->phy_dev);
	netif_start_queue(ndev);
	napi_enable(&pldat->napi);

	return 0;
}

/*
 * Ethtool ops
 */
static void lpc_eth_ethtool_getdrvinfo(struct net_device *ndev,
	struct ethtool_drvinfo *info)
{
	strcpy(info->driver, MODNAME);
	strcpy(info->version, DRV_VERSION);
	strcpy(info->bus_info, dev_name(ndev->dev.parent));
}

static u32 lpc_eth_ethtool_getmsglevel(struct net_device *ndev)
{
	struct netdata_local *pldat = netdev_priv(ndev);

	return pldat->msg_enable;
}

static void lpc_eth_ethtool_setmsglevel(struct net_device *ndev, u32 level)
{
	struct netdata_local *pldat = netdev_priv(ndev);

	pldat->msg_enable = level;
}

static int lpc_eth_ethtool_getsettings(struct net_device *ndev,
	struct ethtool_cmd *cmd)
{
	struct netdata_local *pldat = netdev_priv(ndev);
	struct phy_device *phydev = pldat->phy_dev;

	if (!phydev)
		return -EOPNOTSUPP;

	return phy_ethtool_gset(phydev, cmd);
}

static int lpc_eth_ethtool_setsettings(struct net_device *ndev,
	struct ethtool_cmd *cmd)
{
	struct netdata_local *pldat = netdev_priv(ndev);
	struct phy_device *phydev = pldat->phy_dev;

	if (!phydev)
		return -EOPNOTSUPP;

	return phy_ethtool_sset(phydev, cmd);
}

static const struct ethtool_ops lpc_eth_ethtool_ops = {
	.get_drvinfo	= lpc_eth_ethtool_getdrvinfo,
	.get_settings	= lpc_eth_ethtool_getsettings,
	.set_settings	= lpc_eth_ethtool_setsettings,
	.get_msglevel	= lpc_eth_ethtool_getmsglevel,
	.set_msglevel	= lpc_eth_ethtool_setmsglevel,
	.get_link	= ethtool_op_get_link,
};

static const struct net_device_ops lpc_netdev_ops = {
	.ndo_open		= lpc_eth_open,
	.ndo_stop		= lpc_eth_close,
	.ndo_start_xmit		= lpc_eth_hard_start_xmit,
	.ndo_set_rx_mode	= lpc_eth_set_multicast_list,
	.ndo_do_ioctl		= lpc_eth_ioctl,
	.ndo_set_mac_address	= lpc_set_mac_address,
	.ndo_change_mtu		= eth_change_mtu,
};

static int lpc_eth_drv_probe(struct platform_device *pdev)
{
	struct resource *res;
	struct net_device *ndev;
	struct netdata_local *pldat;
	struct phy_device *phydev;
	dma_addr_t dma_handle;
	int irq, ret;
	u32 tmp;

	/* Setup network interface for RMII or MII mode */
	tmp = __raw_readl(LPC32XX_CLKPWR_MACCLK_CTRL);
	tmp &= ~LPC32XX_CLKPWR_MACCTRL_PINS_MSK;
	if (lpc_phy_interface_mode(&pdev->dev) == PHY_INTERFACE_MODE_MII)
		tmp |= LPC32XX_CLKPWR_MACCTRL_USE_MII_PINS;
	else
		tmp |= LPC32XX_CLKPWR_MACCTRL_USE_RMII_PINS;
	__raw_writel(tmp, LPC32XX_CLKPWR_MACCLK_CTRL);

	/* Get platform resources */
	res = platform_get_resource(pdev, IORESOURCE_MEM, 0);
	irq = platform_get_irq(pdev, 0);
	if ((!res) || (irq < 0) || (irq >= NR_IRQS)) {
		dev_err(&pdev->dev, "error getting resources.\n");
		ret = -ENXIO;
		goto err_exit;
	}

	/* Allocate net driver data structure */
	ndev = alloc_etherdev(sizeof(struct netdata_local));
	if (!ndev) {
		dev_err(&pdev->dev, "could not allocate device.\n");
		ret = -ENOMEM;
		goto err_exit;
	}

	SET_NETDEV_DEV(ndev, &pdev->dev);

	pldat = netdev_priv(ndev);
	pldat->pdev = pdev;
	pldat->ndev = ndev;

	spin_lock_init(&pldat->lock);

	/* Save resources */
	ndev->irq = irq;

	/* Get clock for the device */
	pldat->clk = clk_get(&pdev->dev, NULL);
	if (IS_ERR(pldat->clk)) {
		dev_err(&pdev->dev, "error getting clock.\n");
		ret = PTR_ERR(pldat->clk);
		goto err_out_free_dev;
	}

	/* Enable network clock */
	__lpc_eth_clock_enable(pldat, true);

	/* Map IO space */
	pldat->net_base = ioremap(res->start, res->end - res->start + 1);
	if (!pldat->net_base) {
		dev_err(&pdev->dev, "failed to map registers\n");
		ret = -ENOMEM;
		goto err_out_disable_clocks;
	}
	ret = request_irq(ndev->irq, __lpc_eth_interrupt, 0,
			  ndev->name, ndev);
	if (ret) {
		dev_err(&pdev->dev, "error requesting interrupt.\n");
		goto err_out_iounmap;
	}

	/* Fill in the fields of the device structure with ethernet values. */
	ether_setup(ndev);

	/* Setup driver functions */
	ndev->netdev_ops = &lpc_netdev_ops;
	ndev->ethtool_ops = &lpc_eth_ethtool_ops;
	ndev->watchdog_timeo = msecs_to_jiffies(2500);

	/* Get size of DMA buffers/descriptors region */
	pldat->dma_buff_size = (ENET_TX_DESC + ENET_RX_DESC) * (ENET_MAXF_SIZE +
		sizeof(struct txrx_desc_t) + sizeof(struct rx_status_t));
	pldat->dma_buff_base_v = 0;

	if (use_iram_for_net(&pldat->pdev->dev)) {
		dma_handle = LPC32XX_IRAM_BASE;
		if (pldat->dma_buff_size <= lpc32xx_return_iram_size())
			pldat->dma_buff_base_v =
				io_p2v(LPC32XX_IRAM_BASE);
		else
			netdev_err(ndev,
				"IRAM not big enough for net buffers, using SDRAM instead.\n");
	}

	if (pldat->dma_buff_base_v == 0) {
		pldat->pdev->dev.coherent_dma_mask = 0xFFFFFFFF;
		pldat->pdev->dev.dma_mask = &pldat->pdev->dev.coherent_dma_mask;
		pldat->dma_buff_size = PAGE_ALIGN(pldat->dma_buff_size);

		/* Allocate a chunk of memory for the DMA ethernet buffers
		   and descriptors */
		pldat->dma_buff_base_v =
			dma_alloc_coherent(&pldat->pdev->dev,
					   pldat->dma_buff_size, &dma_handle,
					   GFP_KERNEL);

		if (pldat->dma_buff_base_v == NULL) {
			dev_err(&pdev->dev, "error getting DMA region.\n");
			ret = -ENOMEM;
			goto err_out_free_irq;
		}
	}
	pldat->dma_buff_base_p = dma_handle;

	netdev_dbg(ndev, "IO address start     :0x%08x\n",
			res->start);
	netdev_dbg(ndev, "IO address size      :%d\n",
			res->end - res->start + 1);
	netdev_dbg(ndev, "IO address (mapped)  :0x%p\n",
			pldat->net_base);
	netdev_dbg(ndev, "IRQ number           :%d\n", ndev->irq);
	netdev_dbg(ndev, "DMA buffer size      :%d\n", pldat->dma_buff_size);
	netdev_dbg(ndev, "DMA buffer P address :0x%08x\n",
			pldat->dma_buff_base_p);
	netdev_dbg(ndev, "DMA buffer V address :0x%p\n",
			pldat->dma_buff_base_v);

	/* Get MAC address from current HW setting (POR state is all zeros) */
	__lpc_get_mac(pldat, ndev->dev_addr);

#ifdef CONFIG_OF_NET
	if (!is_valid_ether_addr(ndev->dev_addr)) {
		const char *macaddr = of_get_mac_address(pdev->dev.of_node);
		if (macaddr)
			memcpy(ndev->dev_addr, macaddr, ETH_ALEN);
	}
#endif
	if (!is_valid_ether_addr(ndev->dev_addr))
		eth_hw_addr_random(ndev);

	/* Reset the ethernet controller */
	__lpc_eth_reset(pldat);

	/* then shut everything down to save power */
	__lpc_eth_shutdown(pldat);

	/* Set default parameters */
	pldat->msg_enable = NETIF_MSG_LINK;

	/* Force an MII interface reset and clock setup */
	__lpc_mii_mngt_reset(pldat);

	/* Force default PHY interface setup in chip, this will probably be
	   changed by the PHY driver */
	pldat->link = 0;
	pldat->speed = 100;
	pldat->duplex = DUPLEX_FULL;
	__lpc_params_setup(pldat);

	netif_napi_add(ndev, &pldat->napi, lpc_eth_poll, NAPI_WEIGHT);

	ret = register_netdev(ndev);
	if (ret) {
		dev_err(&pdev->dev, "Cannot register net device, aborting.\n");
		goto err_out_dma_unmap;
	}
	platform_set_drvdata(pdev, ndev);

	if (lpc_mii_init(pldat) != 0)
		goto err_out_unregister_netdev;

	netdev_info(ndev, "LPC mac at 0x%08x irq %d\n",
	       res->start, ndev->irq);

	phydev = pldat->phy_dev;

	device_init_wakeup(&pdev->dev, 1);
	device_set_wakeup_enable(&pdev->dev, 0);

	return 0;

err_out_unregister_netdev:
	platform_set_drvdata(pdev, NULL);
	unregister_netdev(ndev);
err_out_dma_unmap:
	if (!use_iram_for_net(&pldat->pdev->dev) ||
	    pldat->dma_buff_size > lpc32xx_return_iram_size())
		dma_free_coherent(&pldat->pdev->dev, pldat->dma_buff_size,
				  pldat->dma_buff_base_v,
				  pldat->dma_buff_base_p);
err_out_free_irq:
	free_irq(ndev->irq, ndev);
err_out_iounmap:
	iounmap(pldat->net_base);
err_out_disable_clocks:
	clk_disable(pldat->clk);
	clk_put(pldat->clk);
err_out_free_dev:
	free_netdev(ndev);
err_exit:
	pr_err("%s: not found (%d).\n", MODNAME, ret);
	return ret;
}

static int lpc_eth_drv_remove(struct platform_device *pdev)
{
	struct net_device *ndev = platform_get_drvdata(pdev);
	struct netdata_local *pldat = netdev_priv(ndev);

	unregister_netdev(ndev);
	platform_set_drvdata(pdev, NULL);

	if (!use_iram_for_net(&pldat->pdev->dev) ||
	    pldat->dma_buff_size > lpc32xx_return_iram_size())
		dma_free_coherent(&pldat->pdev->dev, pldat->dma_buff_size,
				  pldat->dma_buff_base_v,
				  pldat->dma_buff_base_p);
	free_irq(ndev->irq, ndev);
	iounmap(pldat->net_base);
	mdiobus_free(pldat->mii_bus);
	clk_disable(pldat->clk);
	clk_put(pldat->clk);
	free_netdev(ndev);

	return 0;
}

#ifdef CONFIG_PM
static int lpc_eth_drv_suspend(struct platform_device *pdev,
	pm_message_t state)
{
	struct net_device *ndev = platform_get_drvdata(pdev);
	struct netdata_local *pldat = netdev_priv(ndev);

	if (device_may_wakeup(&pdev->dev))
		enable_irq_wake(ndev->irq);

	if (ndev) {
		if (netif_running(ndev)) {
			netif_device_detach(ndev);
			__lpc_eth_shutdown(pldat);
			clk_disable(pldat->clk);

			/*
			 * Reset again now clock is disable to be sure
			 * EMC_MDC is down
			 */
			__lpc_eth_reset(pldat);
		}
	}

	return 0;
}

static int lpc_eth_drv_resume(struct platform_device *pdev)
{
	struct net_device *ndev = platform_get_drvdata(pdev);
	struct netdata_local *pldat;

	if (device_may_wakeup(&pdev->dev))
		disable_irq_wake(ndev->irq);

	if (ndev) {
		if (netif_running(ndev)) {
			pldat = netdev_priv(ndev);

			/* Enable interface clock */
			clk_enable(pldat->clk);

			/* Reset and initialize */
			__lpc_eth_reset(pldat);
			__lpc_eth_init(pldat);

			netif_device_attach(ndev);
		}
	}

	return 0;
}
#endif

#ifdef CONFIG_OF
static const struct of_device_id lpc_eth_match[] = {
	{ .compatible = "nxp,lpc-eth" },
	{ }
};
MODULE_DEVICE_TABLE(of, lpc_eth_match);
#endif

static struct platform_driver lpc_eth_driver = {
	.probe		= lpc_eth_drv_probe,
	.remove		= __devexit_p(lpc_eth_drv_remove),
#ifdef CONFIG_PM
	.suspend	= lpc_eth_drv_suspend,
	.resume		= lpc_eth_drv_resume,
#endif
	.driver		= {
		.name	= MODNAME,
		.of_match_table = of_match_ptr(lpc_eth_match),
	},
};

module_platform_driver(lpc_eth_driver);

MODULE_AUTHOR("Kevin Wells <kevin.wells@nxp.com>");
MODULE_AUTHOR("Roland Stigge <stigge@antcom.de>");
MODULE_DESCRIPTION("LPC Ethernet Driver");
MODULE_LICENSE("GPL");<|MERGE_RESOLUTION|>--- conflicted
+++ resolved
@@ -939,13 +939,8 @@
 		} else {
 			/* Update stats */
 			ndev->stats.tx_packets++;
-<<<<<<< HEAD
-			ndev->stats.tx_bytes += skb->len;
-=======
 			ndev->stats.tx_bytes += skblen;
->>>>>>> 0d7614f0
 		}
-		dev_kfree_skb_irq(skb);
 
 		txcidx = readl(LPC_ENET_TXCONSUMEINDEX(pldat->net_base));
 	}
