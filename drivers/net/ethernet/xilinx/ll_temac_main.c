--- conflicted
+++ resolved
@@ -735,15 +735,8 @@
 	/* Kick off the transfer */
 	lp->dma_out(lp, TX_TAILDESC_PTR, tail_p); /* DMA start */
 
-<<<<<<< HEAD
-	if (temac_check_tx_bd_space(lp, MAX_SKB_FRAGS + 1)) {
-		netdev_info(ndev, "%s -> netif_stop_queue\n", __func__);
-		netif_stop_queue(ndev);
-	}
-=======
 	if (temac_check_tx_bd_space(lp, MAX_SKB_FRAGS + 1))
 		netif_stop_queue(ndev);
->>>>>>> 5f518a30
 
 	return NETDEV_TX_OK;
 }
