--- conflicted
+++ resolved
@@ -1241,11 +1241,7 @@
 
 	/* SR-IOV capability was enabled but there are no VFs*/
 	if (iov->total == 0) {
-<<<<<<< HEAD
-		err = -EINVAL;
-=======
 		err = 0;
->>>>>>> 5f518a30
 		goto failed;
 	}
 
