/*
 * xHCI host controller driver
 *
 * Copyright (C) 2008 Intel Corp.
 *
 * Author: Sarah Sharp
 * Some code borrowed from the Linux EHCI driver.
 *
 * This program is free software; you can redistribute it and/or modify
 * it under the terms of the GNU General Public License version 2 as
 * published by the Free Software Foundation.
 *
 * This program is distributed in the hope that it will be useful, but
 * WITHOUT ANY WARRANTY; without even the implied warranty of MERCHANTABILITY
 * or FITNESS FOR A PARTICULAR PURPOSE.  See the GNU General Public License
 * for more details.
 *
 * You should have received a copy of the GNU General Public License
 * along with this program; if not, write to the Free Software Foundation,
 * Inc., 675 Mass Ave, Cambridge, MA 02139, USA.
 */

#include <linux/gfp.h>
#include <linux/slab.h>
#include <asm/unaligned.h>
#include <linux/usb/phy.h>

#include "xhci.h"
#include "xhci-trace.h"

#define	PORT_WAKE_BITS	(PORT_WKOC_E | PORT_WKDISC_E | PORT_WKCONN_E)
#define	PORT_RWC_BITS	(PORT_CSC | PORT_PEC | PORT_WRC | PORT_OCC | \
			 PORT_RC | PORT_PLC | PORT_PE)

/* USB 3 BOS descriptor and a capability descriptors, combined.
 * Fields will be adjusted and added later in xhci_create_usb3_bos_desc()
 */
static u8 usb_bos_descriptor [] = {
	USB_DT_BOS_SIZE,		/*  __u8 bLength, 5 bytes */
	USB_DT_BOS,			/*  __u8 bDescriptorType */
	0x0F, 0x00,			/*  __le16 wTotalLength, 15 bytes */
	0x1,				/*  __u8 bNumDeviceCaps */
	/* First device capability, SuperSpeed */
	USB_DT_USB_SS_CAP_SIZE,		/*  __u8 bLength, 10 bytes */
	USB_DT_DEVICE_CAPABILITY,	/* Device Capability */
	USB_SS_CAP_TYPE,		/* bDevCapabilityType, SUPERSPEED_USB */
	0x00,				/* bmAttributes, LTM off by default */
	USB_5GBPS_OPERATION, 0x00,	/* wSpeedsSupported, 5Gbps only */
	0x03,				/* bFunctionalitySupport,
					   USB 3.0 speed only */
	0x00,				/* bU1DevExitLat, set later. */
	0x00, 0x00,			/* __le16 bU2DevExitLat, set later. */
	/* Second device capability, SuperSpeedPlus */
	0x1c,				/* bLength 28, will be adjusted later */
	USB_DT_DEVICE_CAPABILITY,	/* Device Capability */
	USB_SSP_CAP_TYPE,		/* bDevCapabilityType SUPERSPEED_PLUS */
	0x00,				/* bReserved 0 */
	0x23, 0x00, 0x00, 0x00,		/* bmAttributes, SSAC=3 SSIC=1 */
	0x01, 0x00,			/* wFunctionalitySupport */
	0x00, 0x00,			/* wReserved 0 */
	/* Default Sublink Speed Attributes, overwrite if custom PSI exists */
	0x34, 0x00, 0x05, 0x00,		/* 5Gbps, symmetric, rx, ID = 4 */
	0xb4, 0x00, 0x05, 0x00,		/* 5Gbps, symmetric, tx, ID = 4 */
	0x35, 0x40, 0x0a, 0x00,		/* 10Gbps, SSP, symmetric, rx, ID = 5 */
	0xb5, 0x40, 0x0a, 0x00,		/* 10Gbps, SSP, symmetric, tx, ID = 5 */
};

static int xhci_create_usb3_bos_desc(struct xhci_hcd *xhci, char *buf,
				     u16 wLength)
{
	int i, ssa_count;
	u32 temp;
	u16 desc_size, ssp_cap_size, ssa_size = 0;
	bool usb3_1 = false;

	desc_size = USB_DT_BOS_SIZE + USB_DT_USB_SS_CAP_SIZE;
	ssp_cap_size = sizeof(usb_bos_descriptor) - desc_size;

	/* does xhci support USB 3.1 Enhanced SuperSpeed */
	if (xhci->usb3_rhub.min_rev >= 0x01) {
		/* does xhci provide a PSI table for SSA speed attributes? */
		if (xhci->usb3_rhub.psi_count) {
			/* two SSA entries for each unique PSI ID, RX and TX */
			ssa_count = xhci->usb3_rhub.psi_uid_count * 2;
			ssa_size = ssa_count * sizeof(u32);
			ssp_cap_size -= 16; /* skip copying the default SSA */
		}
		desc_size += ssp_cap_size;
		usb3_1 = true;
	}
	memcpy(buf, &usb_bos_descriptor, min(desc_size, wLength));

	if (usb3_1) {
		/* modify bos descriptor bNumDeviceCaps and wTotalLength */
		buf[4] += 1;
		put_unaligned_le16(desc_size + ssa_size, &buf[2]);
	}

	if (wLength < USB_DT_BOS_SIZE + USB_DT_USB_SS_CAP_SIZE)
		return wLength;

	/* Indicate whether the host has LTM support. */
	temp = readl(&xhci->cap_regs->hcc_params);
	if (HCC_LTC(temp))
		buf[8] |= USB_LTM_SUPPORT;

	/* Set the U1 and U2 exit latencies. */
	if ((xhci->quirks & XHCI_LPM_SUPPORT)) {
		temp = readl(&xhci->cap_regs->hcs_params3);
		buf[12] = HCS_U1_LATENCY(temp);
		put_unaligned_le16(HCS_U2_LATENCY(temp), &buf[13]);
	}

	/* If PSI table exists, add the custom speed attributes from it */
	if (usb3_1 && xhci->usb3_rhub.psi_count) {
		u32 ssp_cap_base, bm_attrib, psi, psi_mant, psi_exp;
		int offset;

		ssp_cap_base = USB_DT_BOS_SIZE + USB_DT_USB_SS_CAP_SIZE;

		if (wLength < desc_size)
			return wLength;
		buf[ssp_cap_base] = ssp_cap_size + ssa_size;

		/* attribute count SSAC bits 4:0 and ID count SSIC bits 8:5 */
		bm_attrib = (ssa_count - 1) & 0x1f;
		bm_attrib |= (xhci->usb3_rhub.psi_uid_count - 1) << 5;
		put_unaligned_le32(bm_attrib, &buf[ssp_cap_base + 4]);

		if (wLength < desc_size + ssa_size)
			return wLength;
		/*
		 * Create the Sublink Speed Attributes (SSA) array.
		 * The xhci PSI field and USB 3.1 SSA fields are very similar,
		 * but link type bits 7:6 differ for values 01b and 10b.
		 * xhci has also only one PSI entry for a symmetric link when
		 * USB 3.1 requires two SSA entries (RX and TX) for every link
		 */
		offset = desc_size;
		for (i = 0; i < xhci->usb3_rhub.psi_count; i++) {
			psi = xhci->usb3_rhub.psi[i];
			psi &= ~USB_SSP_SUBLINK_SPEED_RSVD;
			psi_exp = XHCI_EXT_PORT_PSIE(psi);
			psi_mant = XHCI_EXT_PORT_PSIM(psi);

			/* Shift to Gbps and set SSP Link BIT(14) if 10Gpbs */
			for (; psi_exp < 3; psi_exp++)
				psi_mant /= 1000;
			if (psi_mant >= 10)
				psi |= BIT(14);

			if ((psi & PLT_MASK) == PLT_SYM) {
			/* Symmetric, create SSA RX and TX from one PSI entry */
				put_unaligned_le32(psi, &buf[offset]);
				psi |= 1 << 7;  /* turn entry to TX */
				offset += 4;
				if (offset >= desc_size + ssa_size)
					return desc_size + ssa_size;
			} else if ((psi & PLT_MASK) == PLT_ASYM_RX) {
				/* Asymetric RX, flip bits 7:6 for SSA */
				psi ^= PLT_MASK;
			}
			put_unaligned_le32(psi, &buf[offset]);
			offset += 4;
			if (offset >= desc_size + ssa_size)
				return desc_size + ssa_size;
		}
	}
	/* ssa_size is 0 for other than usb 3.1 hosts */
	return desc_size + ssa_size;
}

static void xhci_common_hub_descriptor(struct xhci_hcd *xhci,
		struct usb_hub_descriptor *desc, int ports)
{
	u16 temp;

	desc->bPwrOn2PwrGood = 10;	/* xhci section 5.4.9 says 20ms max */
	desc->bHubContrCurrent = 0;

	desc->bNbrPorts = ports;
	temp = 0;
	/* Bits 1:0 - support per-port power switching, or power always on */
	if (HCC_PPC(xhci->hcc_params))
		temp |= HUB_CHAR_INDV_PORT_LPSM;
	else
		temp |= HUB_CHAR_NO_LPSM;
	/* Bit  2 - root hubs are not part of a compound device */
	/* Bits 4:3 - individual port over current protection */
	temp |= HUB_CHAR_INDV_PORT_OCPM;
	/* Bits 6:5 - no TTs in root ports */
	/* Bit  7 - no port indicators */
	desc->wHubCharacteristics = cpu_to_le16(temp);
}

/* Fill in the USB 2.0 roothub descriptor */
static void xhci_usb2_hub_descriptor(struct usb_hcd *hcd, struct xhci_hcd *xhci,
		struct usb_hub_descriptor *desc)
{
	int ports;
	u16 temp;
	__u8 port_removable[(USB_MAXCHILDREN + 1 + 7) / 8];
	u32 portsc;
	unsigned int i;

	ports = xhci->num_usb2_ports;

	xhci_common_hub_descriptor(xhci, desc, ports);
	desc->bDescriptorType = USB_DT_HUB;
	temp = 1 + (ports / 8);
	desc->bDescLength = USB_DT_HUB_NONVAR_SIZE + 2 * temp;

	/* The Device Removable bits are reported on a byte granularity.
	 * If the port doesn't exist within that byte, the bit is set to 0.
	 */
	memset(port_removable, 0, sizeof(port_removable));
	for (i = 0; i < ports; i++) {
		portsc = readl(xhci->usb2_ports[i]);
		/* If a device is removable, PORTSC reports a 0, same as in the
		 * hub descriptor DeviceRemovable bits.
		 */
		if (portsc & PORT_DEV_REMOVE)
			/* This math is hairy because bit 0 of DeviceRemovable
			 * is reserved, and bit 1 is for port 1, etc.
			 */
			port_removable[(i + 1) / 8] |= 1 << ((i + 1) % 8);
	}

	/* ch11.h defines a hub descriptor that has room for USB_MAXCHILDREN
	 * ports on it.  The USB 2.0 specification says that there are two
	 * variable length fields at the end of the hub descriptor:
	 * DeviceRemovable and PortPwrCtrlMask.  But since we can have less than
	 * USB_MAXCHILDREN ports, we may need to use the DeviceRemovable array
	 * to set PortPwrCtrlMask bits.  PortPwrCtrlMask must always be set to
	 * 0xFF, so we initialize the both arrays (DeviceRemovable and
	 * PortPwrCtrlMask) to 0xFF.  Then we set the DeviceRemovable for each
	 * set of ports that actually exist.
	 */
	memset(desc->u.hs.DeviceRemovable, 0xff,
			sizeof(desc->u.hs.DeviceRemovable));
	memset(desc->u.hs.PortPwrCtrlMask, 0xff,
			sizeof(desc->u.hs.PortPwrCtrlMask));

	for (i = 0; i < (ports + 1 + 7) / 8; i++)
		memset(&desc->u.hs.DeviceRemovable[i], port_removable[i],
				sizeof(__u8));
}

/* Fill in the USB 3.0 roothub descriptor */
static void xhci_usb3_hub_descriptor(struct usb_hcd *hcd, struct xhci_hcd *xhci,
		struct usb_hub_descriptor *desc)
{
	int ports;
	u16 port_removable;
	u32 portsc;
	unsigned int i;

	ports = xhci->num_usb3_ports;
	xhci_common_hub_descriptor(xhci, desc, ports);
	desc->bDescriptorType = USB_DT_SS_HUB;
	desc->bDescLength = USB_DT_SS_HUB_SIZE;

	/* header decode latency should be zero for roothubs,
	 * see section 4.23.5.2.
	 */
	desc->u.ss.bHubHdrDecLat = 0;
	desc->u.ss.wHubDelay = 0;

	port_removable = 0;
	/* bit 0 is reserved, bit 1 is for port 1, etc. */
	for (i = 0; i < ports; i++) {
		portsc = readl(xhci->usb3_ports[i]);
		if (portsc & PORT_DEV_REMOVE)
			port_removable |= 1 << (i + 1);
	}

	desc->u.ss.DeviceRemovable = cpu_to_le16(port_removable);
}

static void xhci_hub_descriptor(struct usb_hcd *hcd, struct xhci_hcd *xhci,
		struct usb_hub_descriptor *desc)
{

	if (hcd->speed >= HCD_USB3)
		xhci_usb3_hub_descriptor(hcd, xhci, desc);
	else
		xhci_usb2_hub_descriptor(hcd, xhci, desc);

}

static unsigned int xhci_port_speed(unsigned int port_status)
{
	if (DEV_LOWSPEED(port_status))
		return USB_PORT_STAT_LOW_SPEED;
	if (DEV_HIGHSPEED(port_status))
		return USB_PORT_STAT_HIGH_SPEED;
	/*
	 * FIXME: Yes, we should check for full speed, but the core uses that as
	 * a default in portspeed() in usb/core/hub.c (which is the only place
	 * USB_PORT_STAT_*_SPEED is used).
	 */
	return 0;
}

/*
 * These bits are Read Only (RO) and should be saved and written to the
 * registers: 0, 3, 10:13, 30
 * connect status, over-current status, port speed, and device removable.
 * connect status and port speed are also sticky - meaning they're in
 * the AUX well and they aren't changed by a hot, warm, or cold reset.
 */
#define	XHCI_PORT_RO	((1<<0) | (1<<3) | (0xf<<10) | (1<<30))
/*
 * These bits are RW; writing a 0 clears the bit, writing a 1 sets the bit:
 * bits 5:8, 9, 14:15, 25:27
 * link state, port power, port indicator state, "wake on" enable state
 */
#define XHCI_PORT_RWS	((0xf<<5) | (1<<9) | (0x3<<14) | (0x7<<25))
/*
 * These bits are RW; writing a 1 sets the bit, writing a 0 has no effect:
 * bit 4 (port reset)
 */
#define	XHCI_PORT_RW1S	((1<<4))
/*
 * These bits are RW; writing a 1 clears the bit, writing a 0 has no effect:
 * bits 1, 17, 18, 19, 20, 21, 22, 23
 * port enable/disable, and
 * change bits: connect, PED, warm port reset changed (reserved zero for USB 2.0 ports),
 * over-current, reset, link state, and L1 change
 */
#define XHCI_PORT_RW1CS	((1<<1) | (0x7f<<17))
/*
 * Bit 16 is RW, and writing a '1' to it causes the link state control to be
 * latched in
 */
#define	XHCI_PORT_RW	((1<<16))
/*
 * These bits are Reserved Zero (RsvdZ) and zero should be written to them:
 * bits 2, 24, 28:31
 */
#define	XHCI_PORT_RZ	((1<<2) | (1<<24) | (0xf<<28))

/*
 * Given a port state, this function returns a value that would result in the
 * port being in the same state, if the value was written to the port status
 * control register.
 * Save Read Only (RO) bits and save read/write bits where
 * writing a 0 clears the bit and writing a 1 sets the bit (RWS).
 * For all other types (RW1S, RW1CS, RW, and RZ), writing a '0' has no effect.
 */
u32 xhci_port_state_to_neutral(u32 state)
{
	/* Save read-only status and port state */
	return (state & XHCI_PORT_RO) | (state & XHCI_PORT_RWS);
}

/*
 * find slot id based on port number.
 * @port: The one-based port number from one of the two split roothubs.
 */
int xhci_find_slot_id_by_port(struct usb_hcd *hcd, struct xhci_hcd *xhci,
		u16 port)
{
	int slot_id;
	int i;
	enum usb_device_speed speed;

	slot_id = 0;
	for (i = 0; i < MAX_HC_SLOTS; i++) {
		if (!xhci->devs[i] || !xhci->devs[i]->udev)
			continue;
		speed = xhci->devs[i]->udev->speed;
		if (((speed >= USB_SPEED_SUPER) == (hcd->speed >= HCD_USB3))
				&& xhci->devs[i]->fake_port == port) {
			slot_id = i;
			break;
		}
	}

	return slot_id;
}

/*
 * Stop device
 * It issues stop endpoint command for EP 0 to 30. And wait the last command
 * to complete.
 * suspend will set to 1, if suspend bit need to set in command.
 */
static int xhci_stop_device(struct xhci_hcd *xhci, int slot_id, int suspend)
{
	struct xhci_virt_device *virt_dev;
	struct xhci_command *cmd;
	unsigned long flags;
	int ret;
	int i;

	ret = 0;
	cmd = xhci_alloc_command(xhci, false, true, GFP_NOIO);
	if (!cmd) {
		xhci_dbg(xhci, "Couldn't allocate command structure.\n");
		return -ENOMEM;
	}

	spin_lock_irqsave(&xhci->lock, flags);
	virt_dev = xhci->devs[slot_id];
	if (!virt_dev) {
		spin_unlock_irqrestore(&xhci->lock, flags);
		xhci_free_command(xhci, cmd);
		return -ENODEV;
	}

	for (i = LAST_EP_INDEX; i > 0; i--) {
		if (virt_dev->eps[i].ring && virt_dev->eps[i].ring->dequeue) {
			struct xhci_command *command;
			command = xhci_alloc_command(xhci, false, false,
						     GFP_NOWAIT);
			if (!command) {
				spin_unlock_irqrestore(&xhci->lock, flags);
				ret = -ENOMEM;
				goto cmd_cleanup;
			}

			ret = xhci_queue_stop_endpoint(xhci, command, slot_id,
						       i, suspend);
			if (ret) {
				spin_unlock_irqrestore(&xhci->lock, flags);
				xhci_free_command(xhci, command);
				goto cmd_cleanup;
			}
		}
	}
	ret = xhci_queue_stop_endpoint(xhci, cmd, slot_id, 0, suspend);
	if (ret) {
		spin_unlock_irqrestore(&xhci->lock, flags);
		goto cmd_cleanup;
	}

	xhci_ring_cmd_db(xhci);
	spin_unlock_irqrestore(&xhci->lock, flags);

	/* Wait for last stop endpoint command to finish */
	wait_for_completion(cmd->completion);

	if (cmd->status == COMP_CMD_ABORT || cmd->status == COMP_CMD_STOP) {
		xhci_warn(xhci, "Timeout while waiting for stop endpoint command\n");
		ret = -ETIME;
	}

cmd_cleanup:
	xhci_free_command(xhci, cmd);
	return ret;
}

/*
 * Ring device, it rings the all doorbells unconditionally.
 */
void xhci_ring_device(struct xhci_hcd *xhci, int slot_id)
{
	int i, s;
	struct xhci_virt_ep *ep;

	for (i = 0; i < LAST_EP_INDEX + 1; i++) {
		ep = &xhci->devs[slot_id]->eps[i];

		if (ep->ep_state & EP_HAS_STREAMS) {
			for (s = 1; s < ep->stream_info->num_streams; s++)
				xhci_ring_ep_doorbell(xhci, slot_id, i, s);
		} else if (ep->ring && ep->ring->dequeue) {
			xhci_ring_ep_doorbell(xhci, slot_id, i, 0);
		}
	}

	return;
}

static void xhci_disable_port(struct usb_hcd *hcd, struct xhci_hcd *xhci,
		u16 wIndex, __le32 __iomem *addr, u32 port_status)
{
	/* Don't allow the USB core to disable SuperSpeed ports. */
	if (hcd->speed >= HCD_USB3) {
		xhci_dbg(xhci, "Ignoring request to disable "
				"SuperSpeed port.\n");
		return;
	}

	if (xhci->quirks & XHCI_BROKEN_PORT_PED) {
		xhci_dbg(xhci,
			 "Broken Port Enabled/Disabled, ignoring port disable request.\n");
		return;
	}

	/* Write 1 to disable the port */
	writel(port_status | PORT_PE, addr);
	port_status = readl(addr);
	xhci_dbg(xhci, "disable port, actual port %d status  = 0x%x\n",
			wIndex, port_status);
}

static void xhci_clear_port_change_bit(struct xhci_hcd *xhci, u16 wValue,
		u16 wIndex, __le32 __iomem *addr, u32 port_status)
{
	char *port_change_bit;
	u32 status;

	switch (wValue) {
	case USB_PORT_FEAT_C_RESET:
		status = PORT_RC;
		port_change_bit = "reset";
		break;
	case USB_PORT_FEAT_C_BH_PORT_RESET:
		status = PORT_WRC;
		port_change_bit = "warm(BH) reset";
		break;
	case USB_PORT_FEAT_C_CONNECTION:
		status = PORT_CSC;
		port_change_bit = "connect";
		break;
	case USB_PORT_FEAT_C_OVER_CURRENT:
		status = PORT_OCC;
		port_change_bit = "over-current";
		break;
	case USB_PORT_FEAT_C_ENABLE:
		status = PORT_PEC;
		port_change_bit = "enable/disable";
		break;
	case USB_PORT_FEAT_C_SUSPEND:
		status = PORT_PLC;
		port_change_bit = "suspend/resume";
		break;
	case USB_PORT_FEAT_C_PORT_LINK_STATE:
		status = PORT_PLC;
		port_change_bit = "link state";
		break;
	case USB_PORT_FEAT_C_PORT_CONFIG_ERROR:
		status = PORT_CEC;
		port_change_bit = "config error";
		break;
	default:
		/* Should never happen */
		return;
	}
	/* Change bits are all write 1 to clear */
	writel(port_status | status, addr);
	port_status = readl(addr);
	xhci_dbg(xhci, "clear port %s change, actual port %d status  = 0x%x\n",
			port_change_bit, wIndex, port_status);
}

static int xhci_get_ports(struct usb_hcd *hcd, __le32 __iomem ***port_array)
{
	int max_ports;
	struct xhci_hcd	*xhci = hcd_to_xhci(hcd);

	if (hcd->speed >= HCD_USB3) {
		max_ports = xhci->num_usb3_ports;
		*port_array = xhci->usb3_ports;
	} else {
		max_ports = xhci->num_usb2_ports;
		*port_array = xhci->usb2_ports;
	}

	return max_ports;
}

void xhci_set_link_state(struct xhci_hcd *xhci, __le32 __iomem **port_array,
				int port_id, u32 link_state)
{
	u32 temp;

	temp = readl(port_array[port_id]);
	temp = xhci_port_state_to_neutral(temp);
	temp &= ~PORT_PLS_MASK;
	temp |= PORT_LINK_STROBE | link_state;
	writel(temp, port_array[port_id]);
}

static void xhci_set_remote_wake_mask(struct xhci_hcd *xhci,
		__le32 __iomem **port_array, int port_id, u16 wake_mask)
{
	u32 temp;

	temp = readl(port_array[port_id]);
	temp = xhci_port_state_to_neutral(temp);

	if (wake_mask & USB_PORT_FEAT_REMOTE_WAKE_CONNECT)
		temp |= PORT_WKCONN_E;
	else
		temp &= ~PORT_WKCONN_E;

	if (wake_mask & USB_PORT_FEAT_REMOTE_WAKE_DISCONNECT)
		temp |= PORT_WKDISC_E;
	else
		temp &= ~PORT_WKDISC_E;

	if (wake_mask & USB_PORT_FEAT_REMOTE_WAKE_OVER_CURRENT)
		temp |= PORT_WKOC_E;
	else
		temp &= ~PORT_WKOC_E;

	writel(temp, port_array[port_id]);
}

/* Test and clear port RWC bit */
void xhci_test_and_clear_bit(struct xhci_hcd *xhci, __le32 __iomem **port_array,
				int port_id, u32 port_bit)
{
	u32 temp;

	temp = readl(port_array[port_id]);
	if (temp & port_bit) {
		temp = xhci_port_state_to_neutral(temp);
		temp |= port_bit;
		writel(temp, port_array[port_id]);
	}
}

/* Updates Link Status for USB 2.1 port */
static void xhci_hub_report_usb2_link_state(u32 *status, u32 status_reg)
{
	if ((status_reg & PORT_PLS_MASK) == XDEV_U2)
		*status |= USB_PORT_STAT_L1;
}

/* Updates Link Status for super Speed port */
static void xhci_hub_report_usb3_link_state(struct xhci_hcd *xhci,
		u32 *status, u32 status_reg)
{
	u32 pls = status_reg & PORT_PLS_MASK;

	/* resume state is a xHCI internal state.
	 * Do not report it to usb core, instead, pretend to be U3,
	 * thus usb core knows it's not ready for transfer
	 */
	if (pls == XDEV_RESUME) {
		*status |= USB_SS_PORT_LS_U3;
		return;
	}

	/* When the CAS bit is set then warm reset
	 * should be performed on port
	 */
	if (status_reg & PORT_CAS) {
		/* The CAS bit can be set while the port is
		 * in any link state.
		 * Only roothubs have CAS bit, so we
		 * pretend to be in compliance mode
		 * unless we're already in compliance
		 * or the inactive state.
		 */
		if (pls != USB_SS_PORT_LS_COMP_MOD &&
		    pls != USB_SS_PORT_LS_SS_INACTIVE) {
			pls = USB_SS_PORT_LS_COMP_MOD;
		}
		/* Return also connection bit -
		 * hub state machine resets port
		 * when this bit is set.
		 */
		pls |= USB_PORT_STAT_CONNECTION;
	} else {
		/*
		 * If CAS bit isn't set but the Port is already at
		 * Compliance Mode, fake a connection so the USB core
		 * notices the Compliance state and resets the port.
		 * This resolves an issue generated by the SN65LVPE502CP
		 * in which sometimes the port enters compliance mode
		 * caused by a delay on the host-device negotiation.
		 */
		if ((xhci->quirks & XHCI_COMP_MODE_QUIRK) &&
				(pls == USB_SS_PORT_LS_COMP_MOD))
			pls |= USB_PORT_STAT_CONNECTION;
	}

	/* update status field */
	*status |= pls;
}

/*
 * Function for Compliance Mode Quirk.
 *
 * This Function verifies if all xhc USB3 ports have entered U0, if so,
 * the compliance mode timer is deleted. A port won't enter
 * compliance mode if it has previously entered U0.
 */
static void xhci_del_comp_mod_timer(struct xhci_hcd *xhci, u32 status,
				    u16 wIndex)
{
	u32 all_ports_seen_u0 = ((1 << xhci->num_usb3_ports)-1);
	bool port_in_u0 = ((status & PORT_PLS_MASK) == XDEV_U0);

	if (!(xhci->quirks & XHCI_COMP_MODE_QUIRK))
		return;

	if ((xhci->port_status_u0 != all_ports_seen_u0) && port_in_u0) {
		xhci->port_status_u0 |= 1 << wIndex;
		if (xhci->port_status_u0 == all_ports_seen_u0) {
			del_timer_sync(&xhci->comp_mode_recovery_timer);
			xhci_dbg_trace(xhci, trace_xhci_dbg_quirks,
				"All USB3 ports have entered U0 already!");
			xhci_dbg_trace(xhci, trace_xhci_dbg_quirks,
				"Compliance Mode Recovery Timer Deleted.");
		}
	}
}

static u32 xhci_get_ext_port_status(u32 raw_port_status, u32 port_li)
{
	u32 ext_stat = 0;
	int speed_id;

	/* only support rx and tx lane counts of 1 in usb3.1 spec */
	speed_id = DEV_PORT_SPEED(raw_port_status);
	ext_stat |= speed_id;		/* bits 3:0, RX speed id */
	ext_stat |= speed_id << 4;	/* bits 7:4, TX speed id */

	ext_stat |= PORT_RX_LANES(port_li) << 8;  /* bits 11:8 Rx lane count */
	ext_stat |= PORT_TX_LANES(port_li) << 12; /* bits 15:12 Tx lane count */

	return ext_stat;
}

/*
 * Converts a raw xHCI port status into the format that external USB 2.0 or USB
 * 3.0 hubs use.
 *
 * Possible side effects:
 *  - Mark a port as being done with device resume,
 *    and ring the endpoint doorbells.
 *  - Stop the Synopsys redriver Compliance Mode polling.
 *  - Drop and reacquire the xHCI lock, in order to wait for port resume.
 */
static u32 xhci_get_port_status(struct usb_hcd *hcd,
		struct xhci_bus_state *bus_state,
		__le32 __iomem **port_array,
		u16 wIndex, u32 raw_port_status,
		unsigned long flags)
	__releases(&xhci->lock)
	__acquires(&xhci->lock)
{
	struct xhci_hcd *xhci = hcd_to_xhci(hcd);
	u32 status = 0;
	int slot_id;

	/* wPortChange bits */
	if (raw_port_status & PORT_CSC)
		status |= USB_PORT_STAT_C_CONNECTION << 16;
	if (raw_port_status & PORT_PEC)
		status |= USB_PORT_STAT_C_ENABLE << 16;
	if ((raw_port_status & PORT_OCC))
		status |= USB_PORT_STAT_C_OVERCURRENT << 16;
	if ((raw_port_status & PORT_RC))
		status |= USB_PORT_STAT_C_RESET << 16;
	/* USB3.0 only */
	if (hcd->speed >= HCD_USB3) {
		/* Port link change with port in resume state should not be
		 * reported to usbcore, as this is an internal state to be
		 * handled by xhci driver. Reporting PLC to usbcore may
		 * cause usbcore clearing PLC first and port change event
		 * irq won't be generated.
		 */
		if ((raw_port_status & PORT_PLC) &&
			(raw_port_status & PORT_PLS_MASK) != XDEV_RESUME)
			status |= USB_PORT_STAT_C_LINK_STATE << 16;
		if ((raw_port_status & PORT_WRC))
			status |= USB_PORT_STAT_C_BH_RESET << 16;
		if ((raw_port_status & PORT_CEC))
			status |= USB_PORT_STAT_C_CONFIG_ERROR << 16;
	}

	if (hcd->speed < HCD_USB3) {
		if ((raw_port_status & PORT_PLS_MASK) == XDEV_U3
				&& (raw_port_status & PORT_POWER))
			status |= USB_PORT_STAT_SUSPEND;
	}
	if ((raw_port_status & PORT_PLS_MASK) == XDEV_RESUME &&
		!DEV_SUPERSPEED_ANY(raw_port_status)) {
		if ((raw_port_status & PORT_RESET) ||
				!(raw_port_status & PORT_PE))
			return 0xffffffff;
		/* did port event handler already start resume timing? */
		if (!bus_state->resume_done[wIndex]) {
			/* If not, maybe we are in a host initated resume? */
			if (test_bit(wIndex, &bus_state->resuming_ports)) {
				/* Host initated resume doesn't time the resume
				 * signalling using resume_done[].
				 * It manually sets RESUME state, sleeps 20ms
				 * and sets U0 state. This should probably be
				 * changed, but not right now.
				 */
			} else {
				/* port resume was discovered now and here,
				 * start resume timing
				 */
				unsigned long timeout = jiffies +
					msecs_to_jiffies(USB_RESUME_TIMEOUT);

				set_bit(wIndex, &bus_state->resuming_ports);
				bus_state->resume_done[wIndex] = timeout;
				mod_timer(&hcd->rh_timer, timeout);
			}
		/* Has resume been signalled for USB_RESUME_TIME yet? */
		} else if (time_after_eq(jiffies,
					 bus_state->resume_done[wIndex])) {
			int time_left;

			xhci_dbg(xhci, "Resume USB2 port %d\n",
					wIndex + 1);
			bus_state->resume_done[wIndex] = 0;
			clear_bit(wIndex, &bus_state->resuming_ports);

			set_bit(wIndex, &bus_state->rexit_ports);

			xhci_test_and_clear_bit(xhci, port_array, wIndex,
						PORT_PLC);
			xhci_set_link_state(xhci, port_array, wIndex,
					XDEV_U0);

			spin_unlock_irqrestore(&xhci->lock, flags);
			time_left = wait_for_completion_timeout(
					&bus_state->rexit_done[wIndex],
					msecs_to_jiffies(
						XHCI_MAX_REXIT_TIMEOUT));
			spin_lock_irqsave(&xhci->lock, flags);

			if (time_left) {
				slot_id = xhci_find_slot_id_by_port(hcd,
						xhci, wIndex + 1);
				if (!slot_id) {
					xhci_dbg(xhci, "slot_id is zero\n");
					return 0xffffffff;
				}
				xhci_ring_device(xhci, slot_id);
			} else {
				int port_status = readl(port_array[wIndex]);
				xhci_warn(xhci, "Port resume took longer than %i msec, port status = 0x%x\n",
						XHCI_MAX_REXIT_TIMEOUT,
						port_status);
				status |= USB_PORT_STAT_SUSPEND;
				clear_bit(wIndex, &bus_state->rexit_ports);
			}

			bus_state->port_c_suspend |= 1 << wIndex;
			bus_state->suspended_ports &= ~(1 << wIndex);
		} else {
			/*
			 * The resume has been signaling for less than
			 * USB_RESUME_TIME. Report the port status as SUSPEND,
			 * let the usbcore check port status again and clear
			 * resume signaling later.
			 */
			status |= USB_PORT_STAT_SUSPEND;
		}
	}
	/*
	 * Clear stale usb2 resume signalling variables in case port changed
	 * state during resume signalling. For example on error
	 */
	if ((bus_state->resume_done[wIndex] ||
	     test_bit(wIndex, &bus_state->resuming_ports)) &&
	    (raw_port_status & PORT_PLS_MASK) != XDEV_U3 &&
	    (raw_port_status & PORT_PLS_MASK) != XDEV_RESUME) {
		bus_state->resume_done[wIndex] = 0;
		clear_bit(wIndex, &bus_state->resuming_ports);
	}


	if ((raw_port_status & PORT_PLS_MASK) == XDEV_U0 &&
	    (raw_port_status & PORT_POWER)) {
		if (bus_state->suspended_ports & (1 << wIndex)) {
			bus_state->suspended_ports &= ~(1 << wIndex);
			if (hcd->speed < HCD_USB3)
				bus_state->port_c_suspend |= 1 << wIndex;
		}
		bus_state->resume_done[wIndex] = 0;
		clear_bit(wIndex, &bus_state->resuming_ports);
	}
	if (raw_port_status & PORT_CONNECT) {
		status |= USB_PORT_STAT_CONNECTION;
		status |= xhci_port_speed(raw_port_status);
	}
	if (raw_port_status & PORT_PE)
		status |= USB_PORT_STAT_ENABLE;
	if (raw_port_status & PORT_OC)
		status |= USB_PORT_STAT_OVERCURRENT;
	if (raw_port_status & PORT_RESET)
		status |= USB_PORT_STAT_RESET;
	if (raw_port_status & PORT_POWER) {
		if (hcd->speed >= HCD_USB3)
			status |= USB_SS_PORT_STAT_POWER;
		else
			status |= USB_PORT_STAT_POWER;
	}
	/* Update Port Link State */
	if (hcd->speed >= HCD_USB3) {
		xhci_hub_report_usb3_link_state(xhci, &status, raw_port_status);
		/*
		 * Verify if all USB3 Ports Have entered U0 already.
		 * Delete Compliance Mode Timer if so.
		 */
		xhci_del_comp_mod_timer(xhci, raw_port_status, wIndex);
	} else {
		xhci_hub_report_usb2_link_state(&status, raw_port_status);
	}
	if (bus_state->port_c_suspend & (1 << wIndex))
		status |= USB_PORT_STAT_C_SUSPEND << 16;

	return status;
}

static void xhci_single_step_completion(struct urb *urb)
{
	struct completion *done = urb->context;

	complete(done);
}

/*
 * Allocate a URB and initialize the various fields of it.
 * This API is used by the single_step_set_feature test of
 * EHSET where IN packet of the GetDescriptor request is
 * sent 15secs after the SETUP packet.
 * Return NULL if failed.
 */
static struct urb *xhci_request_single_step_set_feature_urb(
		struct usb_device *udev,
		void *dr,
		void *buf,
		struct completion *done)
{
	struct urb *urb;
	struct usb_hcd *hcd = bus_to_hcd(udev->bus);
	struct usb_host_endpoint *ep;

	urb = usb_alloc_urb(0, GFP_KERNEL);
	if (!urb)
		return NULL;

	urb->pipe = usb_rcvctrlpipe(udev, 0);
	ep = udev->ep_in[usb_pipeendpoint(urb->pipe)];
	if (!ep) {
		usb_free_urb(urb);
		return NULL;
	}

	/*
	 * Initialize the various URB fields as these are used by the HCD
	 * driver to queue it and as well as when completion happens.
	 */
	urb->ep = ep;
	urb->dev = udev;
	urb->setup_packet = dr;
	urb->transfer_buffer = buf;
	urb->transfer_buffer_length = USB_DT_DEVICE_SIZE;
	urb->complete = xhci_single_step_completion;
	urb->status = -EINPROGRESS;
	urb->actual_length = 0;
	urb->transfer_flags = URB_DIR_IN;
	usb_get_urb(urb);
	atomic_inc(&urb->use_count);
	atomic_inc(&urb->dev->urbnum);
	usb_hcd_map_urb_for_dma(hcd, urb, GFP_KERNEL);
	urb->context = done;
	return urb;
}

/*
 * This function implements the USB_PORT_FEAT_TEST handling of the
 * SINGLE_STEP_SET_FEATURE test mode as defined in the Embedded
 * High-Speed Electrical Test (EHSET) specification. This simply
 * issues a GetDescriptor control transfer, with an inserted 15-second
 * delay after the end of the SETUP stage and before the IN token of
 * the DATA stage is set. The idea is that this gives the test operator
 * enough time to configure the oscilloscope to perform a measurement
 * of the response time between the DATA and ACK packets that follow.
 */
static int xhci_ehset_single_step_set_feature(struct usb_hcd *hcd, int port)
{
	int retval;
	struct usb_ctrlrequest *dr;
	struct urb *urb;
	struct usb_device *udev;
	struct xhci_hcd	*xhci = hcd_to_xhci(hcd);
	struct usb_device_descriptor *buf;
	unsigned long flags;
	DECLARE_COMPLETION_ONSTACK(done);

	/* Obtain udev of the rhub's child port */
	udev = usb_hub_find_child(hcd->self.root_hub, port);
	if (!udev) {
		xhci_err(xhci, "No device attached to the RootHub\n");
		return -ENODEV;
	}
	buf = kmalloc(USB_DT_DEVICE_SIZE, GFP_KERNEL);
	if (!buf)
		return -ENOMEM;

	dr = kmalloc(sizeof(struct usb_ctrlrequest), GFP_KERNEL);
	if (!dr) {
		kfree(buf);
		return -ENOMEM;
	}

	/* Fill Setup packet for GetDescriptor */
	dr->bRequestType = USB_DIR_IN;
	dr->bRequest = USB_REQ_GET_DESCRIPTOR;
	dr->wValue = cpu_to_le16(USB_DT_DEVICE << 8);
	dr->wIndex = 0;
	dr->wLength = cpu_to_le16(USB_DT_DEVICE_SIZE);
	urb = xhci_request_single_step_set_feature_urb(udev, dr, buf, &done);
	if (!urb) {
		retval = -ENOMEM;
		goto cleanup;
	}

	/* Now complete just the SETUP stage */
	spin_lock_irqsave(&xhci->lock, flags);
	retval = xhci_submit_single_step_set_feature(hcd, urb, 1);
	spin_unlock_irqrestore(&xhci->lock, flags);
	if (retval)
		goto out1;

	if (!wait_for_completion_timeout(&done, msecs_to_jiffies(2000))) {
		usb_kill_urb(urb);
		retval = -ETIMEDOUT;
		xhci_err(xhci, "%s SETUP stage timed out on ep0\n", __func__);
		goto out1;
	}

	/* Sleep for 15 seconds; HC will send SOFs during this period */
	msleep(15 * 1000);

	/* Complete remaining DATA and status stages. Re-use same URB */
	urb->status = -EINPROGRESS;
	usb_get_urb(urb);
	atomic_inc(&urb->use_count);
	atomic_inc(&urb->dev->urbnum);

	spin_lock_irqsave(&xhci->lock, flags);
	retval = xhci_submit_single_step_set_feature(hcd, urb, 0);
	spin_unlock_irqrestore(&xhci->lock, flags);
	if (!retval && !wait_for_completion_timeout(&done,
						msecs_to_jiffies(2000))) {
		usb_kill_urb(urb);
		retval = -ETIMEDOUT;
		xhci_err(xhci, "%s IN stage timed out on ep0\n", __func__);
	}
out1:
	usb_free_urb(urb);
cleanup:
	kfree(dr);
	kfree(buf);
	return retval;
}

int xhci_hub_control(struct usb_hcd *hcd, u16 typeReq, u16 wValue,
		u16 wIndex, char *buf, u16 wLength)
{
	struct xhci_hcd	*xhci = hcd_to_xhci(hcd);
	int max_ports;
	unsigned long flags;
	u32 temp, status;
	int retval = 0;
	__le32 __iomem **port_array;
	int slot_id;
	struct xhci_bus_state *bus_state;
	u16 link_state = 0;
	u16 wake_mask = 0;
	u16 timeout = 0;
	u16 test_mode = 0;
	enum usb_device_speed s = hcd->self.root_hub->speed;

	max_ports = xhci_get_ports(hcd, &port_array);
	bus_state = &xhci->bus_state[hcd_index(hcd)];

	spin_lock_irqsave(&xhci->lock, flags);
	switch (typeReq) {
	case GetHubStatus:
		/* No power source, over-current reported per port */
		memset(buf, 0, 4);
		break;
	case GetHubDescriptor:
		/* Check to make sure userspace is asking for the USB 3.0 hub
		 * descriptor for the USB 3.0 roothub.  If not, we stall the
		 * endpoint, like external hubs do.
		 */
		if (hcd->speed >= HCD_USB3 &&
				(wLength < USB_DT_SS_HUB_SIZE ||
				 wValue != (USB_DT_SS_HUB << 8))) {
			xhci_dbg(xhci, "Wrong hub descriptor type for "
					"USB 3.0 roothub.\n");
			goto error;
		}
		xhci_hub_descriptor(hcd, xhci,
				(struct usb_hub_descriptor *) buf);
		break;
	case DeviceRequest | USB_REQ_GET_DESCRIPTOR:
		if ((wValue & 0xff00) != (USB_DT_BOS << 8))
			goto error;

		if (hcd->speed < HCD_USB3)
			goto error;

		retval = xhci_create_usb3_bos_desc(xhci, buf, wLength);
		spin_unlock_irqrestore(&xhci->lock, flags);
		return retval;
	case GetPortStatus:
		if (!wIndex || wIndex > max_ports)
			goto error;
		wIndex--;
		temp = readl(port_array[wIndex]);
		if (temp == 0xffffffff) {
			retval = -ENODEV;
			break;
		}
		status = xhci_get_port_status(hcd, bus_state, port_array,
				wIndex, temp, flags);
		if (status == 0xffffffff)
			goto error;

		xhci_dbg(xhci, "get port status, actual port %d status  = 0x%x\n",
				wIndex, temp);
		xhci_dbg(xhci, "Get port status returned 0x%x\n", status);

		put_unaligned(cpu_to_le32(status), (__le32 *) buf);
		/* if USB 3.1 extended port status return additional 4 bytes */
		if (wValue == 0x02) {
			u32 port_li;

			if (hcd->speed < HCD_USB31 || wLength != 8) {
				xhci_err(xhci, "get ext port status invalid parameter\n");
				retval = -EINVAL;
				break;
			}
			port_li = readl(port_array[wIndex] + PORTLI);
			status = xhci_get_ext_port_status(temp, port_li);
			put_unaligned_le32(cpu_to_le32(status), &buf[4]);
		}
		break;
	case SetPortFeature:
		if (wValue == USB_PORT_FEAT_LINK_STATE)
			link_state = (wIndex & 0xff00) >> 3;
		if (wValue == USB_PORT_FEAT_REMOTE_WAKE_MASK)
			wake_mask = wIndex & 0xff00;
		/* The MSB of wIndex is the U1/U2 timeout OR TEST mode*/
		test_mode = timeout = (wIndex & 0xff00) >> 8;
		wIndex &= 0xff;
		if (!wIndex || wIndex > max_ports)
			goto error;
		wIndex--;
		temp = readl(port_array[wIndex]);
		if (temp == 0xffffffff) {
			retval = -ENODEV;
			break;
		}
		temp = xhci_port_state_to_neutral(temp);
		/* FIXME: What new port features do we need to support? */
		switch (wValue) {
		case USB_PORT_FEAT_SUSPEND:
			temp = readl(port_array[wIndex]);
			if ((temp & PORT_PLS_MASK) != XDEV_U0) {
				/* Resume the port to U0 first */
				xhci_set_link_state(xhci, port_array, wIndex,
							XDEV_U0);
				spin_unlock_irqrestore(&xhci->lock, flags);
				msleep(10);
				spin_lock_irqsave(&xhci->lock, flags);
			}
			/* In spec software should not attempt to suspend
			 * a port unless the port reports that it is in the
			 * enabled (PED = ‘1’,PLS < ‘3’) state.
			 */
			temp = readl(port_array[wIndex]);
			if ((temp & PORT_PE) == 0 || (temp & PORT_RESET)
				|| (temp & PORT_PLS_MASK) >= XDEV_U3) {
				xhci_warn(xhci, "USB core suspending device "
					  "not in U0/U1/U2.\n");
				goto error;
			}

			slot_id = xhci_find_slot_id_by_port(hcd, xhci,
					wIndex + 1);
			if (!slot_id) {
				xhci_warn(xhci, "slot_id is zero\n");
				goto error;
			}
			/* unlock to execute stop endpoint commands */
			spin_unlock_irqrestore(&xhci->lock, flags);
			xhci_stop_device(xhci, slot_id, 1);
			spin_lock_irqsave(&xhci->lock, flags);

			xhci_set_link_state(xhci, port_array, wIndex, XDEV_U3);

			spin_unlock_irqrestore(&xhci->lock, flags);
			msleep(10); /* wait device to enter */
			spin_lock_irqsave(&xhci->lock, flags);

			temp = readl(port_array[wIndex]);
			bus_state->suspended_ports |= 1 << wIndex;
			break;
		case USB_PORT_FEAT_LINK_STATE:
			temp = readl(port_array[wIndex]);

			/* Disable port */
			if (link_state == USB_SS_PORT_LS_SS_DISABLED) {
				xhci_dbg(xhci, "Disable port %d\n", wIndex);
				temp = xhci_port_state_to_neutral(temp);
				/*
				 * Clear all change bits, so that we get a new
				 * connection event.
				 */
				temp |= PORT_CSC | PORT_PEC | PORT_WRC |
					PORT_OCC | PORT_RC | PORT_PLC |
					PORT_CEC;
				writel(temp | PORT_PE, port_array[wIndex]);
				temp = readl(port_array[wIndex]);
				break;
			}

			/* Put link in RxDetect (enable port) */
			if (link_state == USB_SS_PORT_LS_RX_DETECT) {
				xhci_dbg(xhci, "Enable port %d\n", wIndex);
				xhci_set_link_state(xhci, port_array, wIndex,
						link_state);
				temp = readl(port_array[wIndex]);
				break;
			}
<<<<<<< HEAD

			/*
			 * For xHCI 1.1 according to section 4.19.1.2.4.1 a
			 * root hub port's transition to compliance mode upon
			 * detecting LFPS timeout may be controlled by an
			 * Compliance Transition Enabled (CTE) flag (not
			 * software visible). This flag is set by writing 0xA
			 * to PORTSC PLS field which will allow transition to
			 * compliance mode the next time LFPS timeout is
			 * encountered. A warm reset will clear it.
			 *
			 * The CTE flag is only supported if the HCCPARAMS2 CTC
			 * flag is set, otherwise, the compliance substate is
			 * automatically entered as on 1.0 and prior.
			 */
			if (link_state == USB_SS_PORT_LS_COMP_MOD) {
				if (!HCC2_CTC(xhci->hcc_params2)) {
					xhci_dbg(xhci, "CTC flag is 0, port already supports entering compliance mode\n");
					break;
				}

				if ((temp & PORT_CONNECT)) {
					xhci_warn(xhci, "Can't set compliance mode when port is connected\n");
					goto error;
				}

				xhci_dbg(xhci, "Enable compliance mode transition for port %d\n",
						wIndex);
				xhci_set_link_state(xhci, port_array, wIndex,
						link_state);
				temp = readl(port_array[wIndex]);
				break;
			}

			/* Software should not attempt to set
			 * port link state above '3' (U3) and the port
			 * must be enabled.
			 */
			if ((temp & PORT_PE) == 0 ||
				(link_state > USB_SS_PORT_LS_U3)) {
				xhci_warn(xhci, "Cannot set link state.\n");
=======
			/* Port must be enabled */
			if (!(temp & PORT_PE)) {
				retval = -ENODEV;
				break;
			}
			/* Can't set port link state above '3' (U3) */
			if (link_state > USB_SS_PORT_LS_U3) {
				xhci_warn(xhci, "Cannot set port %d link state %d\n",
					 wIndex, link_state);
>>>>>>> e1864131
				goto error;
			}
			if (link_state == USB_SS_PORT_LS_U3) {
				slot_id = xhci_find_slot_id_by_port(hcd, xhci,
						wIndex + 1);
				if (slot_id) {
					/* unlock to execute stop endpoint
					 * commands */
					spin_unlock_irqrestore(&xhci->lock,
								flags);
					xhci_stop_device(xhci, slot_id, 1);
					spin_lock_irqsave(&xhci->lock, flags);
				}
			}

			xhci_set_link_state(xhci, port_array, wIndex,
						link_state);

			spin_unlock_irqrestore(&xhci->lock, flags);
			msleep(20); /* wait device to enter */
			spin_lock_irqsave(&xhci->lock, flags);

			temp = readl(port_array[wIndex]);
			if (link_state == USB_SS_PORT_LS_U3)
				bus_state->suspended_ports |= 1 << wIndex;
			break;
		case USB_PORT_FEAT_POWER:
			/*
			 * Turn on ports, even if there isn't per-port switching.
			 * HC will report connect events even before this is set.
			 * However, hub_wq will ignore the roothub events until
			 * the roothub is registered.
			 */
			writel(temp | PORT_POWER, port_array[wIndex]);

			temp = readl(port_array[wIndex]);
			xhci_dbg(xhci, "set port power, actual port %d status  = 0x%x\n", wIndex, temp);

			spin_unlock_irqrestore(&xhci->lock, flags);
			temp = usb_acpi_power_manageable(hcd->self.root_hub,
					wIndex);
			if (temp)
				usb_acpi_set_power_state(hcd->self.root_hub,
						wIndex, true);
			spin_lock_irqsave(&xhci->lock, flags);
			break;
		case USB_PORT_FEAT_RESET:
			temp = (temp | PORT_RESET);
			writel(temp, port_array[wIndex]);

			temp = readl(port_array[wIndex]);

			if (s == USB_SPEED_HIGH)
				usb_phy_start_port_reset(hcd->usb_phy);

			xhci_dbg(xhci, "set port reset, actual port %d status  = 0x%x\n", wIndex, temp);
			break;
		case USB_PORT_FEAT_REMOTE_WAKE_MASK:
			xhci_set_remote_wake_mask(xhci, port_array,
					wIndex, wake_mask);
			temp = readl(port_array[wIndex]);
			xhci_dbg(xhci, "set port remote wake mask, "
					"actual port %d status  = 0x%x\n",
					wIndex, temp);
			break;
		case USB_PORT_FEAT_BH_PORT_RESET:
			temp |= PORT_WR;
			writel(temp, port_array[wIndex]);

			temp = readl(port_array[wIndex]);
			break;
		case USB_PORT_FEAT_U1_TIMEOUT:
			if (hcd->speed < HCD_USB3)
				goto error;
			temp = readl(port_array[wIndex] + PORTPMSC);
			temp &= ~PORT_U1_TIMEOUT_MASK;
			temp |= PORT_U1_TIMEOUT(timeout);
			writel(temp, port_array[wIndex] + PORTPMSC);
			break;
		case USB_PORT_FEAT_U2_TIMEOUT:
			if (hcd->speed < HCD_USB3)
				goto error;
			temp = readl(port_array[wIndex] + PORTPMSC);
			temp &= ~PORT_U2_TIMEOUT_MASK;
			temp |= PORT_U2_TIMEOUT(timeout);
			writel(temp, port_array[wIndex] + PORTPMSC);
			break;
		case USB_PORT_FEAT_TEST:
			slot_id = xhci_find_slot_id_by_port(hcd, xhci,
							wIndex + 1);
			if (test_mode && test_mode <= 5) {
				/* unlock to execute stop endpoint commands */
				spin_unlock_irqrestore(&xhci->lock, flags);
				xhci_stop_device(xhci, slot_id, 1);
				spin_lock_irqsave(&xhci->lock, flags);
				xhci_halt(xhci);

				temp = readl_relaxed(port_array[wIndex] +
								PORTPMSC);
				temp |= test_mode << 28;
				writel_relaxed(temp, port_array[wIndex] +
								PORTPMSC);
				/* to make sure above write goes through */
				mb();
			} else if (test_mode == 6) {
				spin_unlock_irqrestore(&xhci->lock, flags);
				retval = xhci_ehset_single_step_set_feature(hcd,
									wIndex);
				spin_lock_irqsave(&xhci->lock, flags);
			} else {
				goto error;
			}
			break;
		default:
			goto error;
		}
		/* unblock any posted writes */
		temp = readl(port_array[wIndex]);
		break;
	case ClearPortFeature:
		if (!wIndex || wIndex > max_ports)
			goto error;
		wIndex--;
		temp = readl(port_array[wIndex]);
		if (temp == 0xffffffff) {
			retval = -ENODEV;
			break;
		}
		/* FIXME: What new port features do we need to support? */
		temp = xhci_port_state_to_neutral(temp);
		switch (wValue) {
		case USB_PORT_FEAT_SUSPEND:
			temp = readl(port_array[wIndex]);
			xhci_dbg(xhci, "clear USB_PORT_FEAT_SUSPEND\n");
			xhci_dbg(xhci, "PORTSC %04x\n", temp);
			if (temp & PORT_RESET)
				goto error;
			if ((temp & PORT_PLS_MASK) == XDEV_U3) {
				if ((temp & PORT_PE) == 0)
					goto error;

				set_bit(wIndex, &bus_state->resuming_ports);
				xhci_set_link_state(xhci, port_array, wIndex,
							XDEV_RESUME);
				spin_unlock_irqrestore(&xhci->lock, flags);
				usleep_range(21000, 21500);
				spin_lock_irqsave(&xhci->lock, flags);
				xhci_set_link_state(xhci, port_array, wIndex,
							XDEV_U0);
				clear_bit(wIndex, &bus_state->resuming_ports);
			}
			bus_state->port_c_suspend |= 1 << wIndex;

			slot_id = xhci_find_slot_id_by_port(hcd, xhci,
					wIndex + 1);
			if (!slot_id) {
				xhci_dbg(xhci, "slot_id is zero\n");
				goto error;
			}
			xhci_ring_device(xhci, slot_id);
			break;
		case USB_PORT_FEAT_C_SUSPEND:
			bus_state->port_c_suspend &= ~(1 << wIndex);
		case USB_PORT_FEAT_C_RESET:
		case USB_PORT_FEAT_C_BH_PORT_RESET:
		case USB_PORT_FEAT_C_CONNECTION:
		case USB_PORT_FEAT_C_OVER_CURRENT:
		case USB_PORT_FEAT_C_ENABLE:
		case USB_PORT_FEAT_C_PORT_LINK_STATE:
		case USB_PORT_FEAT_C_PORT_CONFIG_ERROR:
			xhci_clear_port_change_bit(xhci, wValue, wIndex,
					port_array[wIndex], temp);
			break;
		case USB_PORT_FEAT_ENABLE:
			xhci_disable_port(hcd, xhci, wIndex,
					port_array[wIndex], temp);
			break;
		case USB_PORT_FEAT_POWER:
			writel(temp & ~PORT_POWER, port_array[wIndex]);

			spin_unlock_irqrestore(&xhci->lock, flags);
			temp = usb_acpi_power_manageable(hcd->self.root_hub,
					wIndex);
			if (temp)
				usb_acpi_set_power_state(hcd->self.root_hub,
						wIndex, false);
			spin_lock_irqsave(&xhci->lock, flags);
			break;
		default:
			goto error;
		}
		break;
	default:
error:
		/* "stall" on error */
		retval = -EPIPE;
	}
	spin_unlock_irqrestore(&xhci->lock, flags);
	return retval;
}

/*
 * Returns 0 if the status hasn't changed, or the number of bytes in buf.
 * Ports are 0-indexed from the HCD point of view,
 * and 1-indexed from the USB core pointer of view.
 *
 * Note that the status change bits will be cleared as soon as a port status
 * change event is generated, so we use the saved status from that event.
 */
int xhci_hub_status_data(struct usb_hcd *hcd, char *buf)
{
	unsigned long flags;
	u32 temp, status;
	u32 mask;
	int i, retval;
	struct xhci_hcd	*xhci = hcd_to_xhci(hcd);
	int max_ports;
	__le32 __iomem **port_array;
	struct xhci_bus_state *bus_state;
	bool reset_change = false;

	max_ports = xhci_get_ports(hcd, &port_array);
	bus_state = &xhci->bus_state[hcd_index(hcd)];

	/* Initial status is no changes */
	retval = (max_ports + 8) / 8;
	memset(buf, 0, retval);

	/*
	 * Inform the usbcore about resume-in-progress by returning
	 * a non-zero value even if there are no status changes.
	 */
	status = bus_state->resuming_ports;

	mask = PORT_CSC | PORT_PEC | PORT_OCC | PORT_PLC | PORT_WRC | PORT_CEC;

	spin_lock_irqsave(&xhci->lock, flags);
	/* For each port, did anything change?  If so, set that bit in buf. */
	for (i = 0; i < max_ports; i++) {
		temp = readl(port_array[i]);
		if (temp == 0xffffffff) {
			retval = -ENODEV;
			break;
		}
		if ((temp & mask) != 0 ||
			(bus_state->port_c_suspend & 1 << i) ||
			(bus_state->resume_done[i] && time_after_eq(
			    jiffies, bus_state->resume_done[i]))) {
			buf[(i + 1) / 8] |= 1 << (i + 1) % 8;
			status = 1;
		}
		if ((temp & PORT_RC))
			reset_change = true;
	}
	if (!status && !reset_change) {
		xhci_dbg(xhci, "%s: stopping port polling.\n", __func__);
		clear_bit(HCD_FLAG_POLL_RH, &hcd->flags);
	}
	spin_unlock_irqrestore(&xhci->lock, flags);
	return status ? retval : 0;
}

#ifdef CONFIG_PM

int xhci_bus_suspend(struct usb_hcd *hcd)
{
	struct xhci_hcd	*xhci = hcd_to_xhci(hcd);
	int max_ports, port_index;
	__le32 __iomem **port_array;
	struct xhci_bus_state *bus_state;
	unsigned long flags;

	max_ports = xhci_get_ports(hcd, &port_array);
	bus_state = &xhci->bus_state[hcd_index(hcd)];

	spin_lock_irqsave(&xhci->lock, flags);

	if (hcd->self.root_hub->do_remote_wakeup) {
		if (bus_state->resuming_ports ||	/* USB2 */
		    bus_state->port_remote_wakeup) {	/* USB3 */
			spin_unlock_irqrestore(&xhci->lock, flags);
			xhci_dbg(xhci, "suspend failed because a port is resuming\n");
			return -EBUSY;
		}
	}

	port_index = max_ports;
	bus_state->bus_suspended = 0;
	while (port_index--) {
		/* suspend the port if the port is not suspended */
		u32 t1, t2;
		int slot_id;

		t1 = readl(port_array[port_index]);
		t2 = xhci_port_state_to_neutral(t1);

		if ((t1 & PORT_PE) && !(t1 & PORT_PLS_MASK)) {
			xhci_dbg(xhci, "port %d not suspended\n", port_index);
			slot_id = xhci_find_slot_id_by_port(hcd, xhci,
					port_index + 1);
			if (slot_id) {
				spin_unlock_irqrestore(&xhci->lock, flags);
				xhci_stop_device(xhci, slot_id, 1);
				spin_lock_irqsave(&xhci->lock, flags);
			}
			t2 &= ~PORT_PLS_MASK;
			t2 |= PORT_LINK_STROBE | XDEV_U3;
			set_bit(port_index, &bus_state->bus_suspended);
		}
		/* USB core sets remote wake mask for USB 3.0 hubs,
		 * including the USB 3.0 roothub, but only if CONFIG_PM
		 * is enabled, so also enable remote wake here.
		 */
		if (hcd->self.root_hub->do_remote_wakeup) {
			if (t1 & PORT_CONNECT) {
				t2 |= PORT_WKOC_E | PORT_WKDISC_E;
				t2 &= ~PORT_WKCONN_E;
			} else {
				t2 |= PORT_WKOC_E | PORT_WKCONN_E;
				t2 &= ~PORT_WKDISC_E;
			}
		} else
			t2 &= ~PORT_WAKE_BITS;

		t1 = xhci_port_state_to_neutral(t1);
		if (t1 != t2)
			writel(t2, port_array[port_index]);
	}
	hcd->state = HC_STATE_SUSPENDED;
	bus_state->next_statechange = jiffies + msecs_to_jiffies(10);
	spin_unlock_irqrestore(&xhci->lock, flags);
	return 0;
}

/*
 * Workaround for missing Cold Attach Status (CAS) if device re-plugged in S3.
 * warm reset a USB3 device stuck in polling or compliance mode after resume.
 * See Intel 100/c230 series PCH specification update Doc #332692-006 Errata #8
 */
static bool xhci_port_missing_cas_quirk(int port_index,
					     __le32 __iomem **port_array)
{
	u32 portsc;

	portsc = readl(port_array[port_index]);

	/* if any of these are set we are not stuck */
	if (portsc & (PORT_CONNECT | PORT_CAS))
		return false;

	if (((portsc & PORT_PLS_MASK) != XDEV_POLLING) &&
	    ((portsc & PORT_PLS_MASK) != XDEV_COMP_MODE))
		return false;

	/* clear wakeup/change bits, and do a warm port reset */
	portsc &= ~(PORT_RWC_BITS | PORT_CEC | PORT_WAKE_BITS);
	portsc |= PORT_WR;
	writel(portsc, port_array[port_index]);
	/* flush write */
	readl(port_array[port_index]);
	return true;
}

int xhci_bus_resume(struct usb_hcd *hcd)
{
	struct xhci_hcd	*xhci = hcd_to_xhci(hcd);
	int max_ports, port_index;
	__le32 __iomem **port_array;
	struct xhci_bus_state *bus_state;
	u32 temp;
	unsigned long flags;
	unsigned long port_was_suspended = 0;
	bool need_usb2_u3_exit = false;
	int slot_id;
	int sret;

	max_ports = xhci_get_ports(hcd, &port_array);
	bus_state = &xhci->bus_state[hcd_index(hcd)];

	if (time_before(jiffies, bus_state->next_statechange))
		msleep(5);

	spin_lock_irqsave(&xhci->lock, flags);
	if (!HCD_HW_ACCESSIBLE(hcd)) {
		spin_unlock_irqrestore(&xhci->lock, flags);
		return -ESHUTDOWN;
	}

	/* delay the irqs */
	temp = readl(&xhci->op_regs->command);
	temp &= ~CMD_EIE;
	writel(temp, &xhci->op_regs->command);

	port_index = max_ports;
	while (port_index--) {
		/* Check whether need resume ports. If needed
		   resume port and disable remote wakeup */
		u32 temp;

		temp = readl(port_array[port_index]);

		/* warm reset CAS limited ports stuck in polling/compliance */
		if ((xhci->quirks & XHCI_MISSING_CAS) &&
		    (hcd->speed >= HCD_USB3) &&
		    xhci_port_missing_cas_quirk(port_index, port_array)) {
			xhci_dbg(xhci, "reset stuck port %d\n", port_index);
			continue;
		}
		if (DEV_SUPERSPEED_ANY(temp))
			temp &= ~(PORT_RWC_BITS | PORT_CEC | PORT_WAKE_BITS);
		else
			temp &= ~(PORT_RWC_BITS | PORT_WAKE_BITS);
		if (test_bit(port_index, &bus_state->bus_suspended) &&
		    (temp & PORT_PLS_MASK)) {
			set_bit(port_index, &port_was_suspended);
			if (!DEV_SUPERSPEED_ANY(temp)) {
				xhci_set_link_state(xhci, port_array,
						port_index, XDEV_RESUME);
				need_usb2_u3_exit = true;
			}
		} else
			writel(temp, port_array[port_index]);
	}

	if (need_usb2_u3_exit) {
		spin_unlock_irqrestore(&xhci->lock, flags);
		usleep_range(21000, 21500);
		spin_lock_irqsave(&xhci->lock, flags);
	}

	port_index = max_ports;
	while (port_index--) {
		if (!(port_was_suspended & BIT(port_index)))
			continue;
		/* Clear PLC to poll it later after XDEV_U0 */
		xhci_test_and_clear_bit(xhci, port_array, port_index, PORT_PLC);
		xhci_set_link_state(xhci, port_array, port_index, XDEV_U0);
	}

	port_index = max_ports;
	while (port_index--) {
		if (!(port_was_suspended & BIT(port_index)))
			continue;
		/* Poll and Clear PLC */
		sret = xhci_handshake(port_array[port_index], PORT_PLC,
				      PORT_PLC, 10 * 1000);
		if (sret)
			xhci_warn(xhci, "port %d resume PLC timeout\n",
				  port_index);
		xhci_test_and_clear_bit(xhci, port_array, port_index, PORT_PLC);
		slot_id = xhci_find_slot_id_by_port(hcd, xhci, port_index + 1);
		if (slot_id)
			xhci_ring_device(xhci, slot_id);
	}

	(void) readl(&xhci->op_regs->command);

	bus_state->next_statechange = jiffies + msecs_to_jiffies(5);
	/* re-enable irqs */
	temp = readl(&xhci->op_regs->command);
	temp |= CMD_EIE;
	writel(temp, &xhci->op_regs->command);
	temp = readl(&xhci->op_regs->command);

	spin_unlock_irqrestore(&xhci->lock, flags);
	return 0;
}

#endif	/* CONFIG_PM */<|MERGE_RESOLUTION|>--- conflicted
+++ resolved
@@ -1223,7 +1223,6 @@
 				temp = readl(port_array[wIndex]);
 				break;
 			}
-<<<<<<< HEAD
 
 			/*
 			 * For xHCI 1.1 according to section 4.19.1.2.4.1 a
@@ -1258,14 +1257,6 @@
 				break;
 			}
 
-			/* Software should not attempt to set
-			 * port link state above '3' (U3) and the port
-			 * must be enabled.
-			 */
-			if ((temp & PORT_PE) == 0 ||
-				(link_state > USB_SS_PORT_LS_U3)) {
-				xhci_warn(xhci, "Cannot set link state.\n");
-=======
 			/* Port must be enabled */
 			if (!(temp & PORT_PE)) {
 				retval = -ENODEV;
@@ -1275,7 +1266,6 @@
 			if (link_state > USB_SS_PORT_LS_U3) {
 				xhci_warn(xhci, "Cannot set port %d link state %d\n",
 					 wIndex, link_state);
->>>>>>> e1864131
 				goto error;
 			}
 			if (link_state == USB_SS_PORT_LS_U3) {
