--- conflicted
+++ resolved
@@ -269,12 +269,9 @@
 	struct delayed_work sdp_check;
 	bool usb_compliance_mode;
 	struct mutex suspend_resume_mutex;
-<<<<<<< HEAD
+
+	enum usb_device_speed override_usb_speed;
 	u32 auto_vbus_src_sel;
-=======
-
-	enum usb_device_speed override_usb_speed;
->>>>>>> 59fb21ac
 };
 
 #define USB_HSPHY_3P3_VOL_MIN		3050000 /* uV */
