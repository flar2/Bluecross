--- conflicted
+++ resolved
@@ -59,12 +59,8 @@
 
 	for (i = 0; i < nr_strings; i++) {
 		buffer[i] = string;
-<<<<<<< HEAD
-		strcpy(string, buf);
-=======
 		buf_len = strlen(buf) + 1;
 		strlcpy(string, buf, buf_len);
->>>>>>> 0f7b3b7a
 		string += strlen(string) + 1;
 		buf += strlen(buf) + 1;
 	}
