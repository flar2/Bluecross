/*
 * Copyright (c) 2015, 2017-2018, The Linux Foundation. All rights reserved.
 *
 * This program is free software; you can redistribute it and/or modify
 * it under the terms of the GNU General Public License version 2 and
 * only version 2 as published by the Free Software Foundation.
 *
 * This program is distributed in the hope that it will be useful,
 * but WITHOUT ANY WARRANTY; without even the implied warranty of
 * MERCHANTABILITY or FITNESS FOR A PARTICULAR PURPOSE.  See the
 * GNU General Public License for more details.
 */

#include "sdhci-msm-ice.h"

static void sdhci_msm_ice_error_cb(void *host_ctrl, u32 error)
{
	struct sdhci_msm_host *msm_host = (struct sdhci_msm_host *)host_ctrl;

	dev_err(&msm_host->pdev->dev, "%s: Error in ice operation 0x%x",
		__func__, error);

	if (msm_host->ice.state == SDHCI_MSM_ICE_STATE_ACTIVE)
		msm_host->ice.state = SDHCI_MSM_ICE_STATE_DISABLED;
}

static struct platform_device *sdhci_msm_ice_get_pdevice(struct device *dev)
{
	struct device_node *node;
	struct platform_device *ice_pdev = NULL;

	node = of_parse_phandle(dev->of_node, SDHC_MSM_CRYPTO_LABEL, 0);
	if (!node) {
		dev_dbg(dev, "%s: sdhc-msm-crypto property not specified\n",
			__func__);
		goto out;
	}
	ice_pdev = qcom_ice_get_pdevice(node);
out:
	return ice_pdev;
}

static
struct qcom_ice_variant_ops *sdhci_msm_ice_get_vops(struct device *dev)
{
	struct qcom_ice_variant_ops *ice_vops = NULL;
	struct device_node *node;

	node = of_parse_phandle(dev->of_node, SDHC_MSM_CRYPTO_LABEL, 0);
	if (!node) {
		dev_dbg(dev, "%s: sdhc-msm-crypto property not specified\n",
			__func__);
		goto out;
	}
	ice_vops = qcom_ice_get_variant_ops(node);
	of_node_put(node);
out:
	return ice_vops;
}

static
void sdhci_msm_enable_ice_hci(struct sdhci_host *host, bool enable)
{
	struct sdhci_pltfm_host *pltfm_host = sdhci_priv(host);
	struct sdhci_msm_host *msm_host = pltfm_host->priv;
	u32 config = 0;
	u32 ice_cap = 0;

	/*
	 * Enable the cryptographic support inside SDHC.
	 * This is a global config which needs to be enabled
	 * all the time.
	 * Only when it it is enabled, the ICE_HCI capability
	 * will get reflected in CQCAP register.
	 */
	config = readl_relaxed(host->ioaddr + HC_VENDOR_SPECIFIC_FUNC4);

	if (enable)
		config &= ~DISABLE_CRYPTO;
	else
		config |= DISABLE_CRYPTO;
	writel_relaxed(config, host->ioaddr + HC_VENDOR_SPECIFIC_FUNC4);

	/*
	 * CQCAP register is in different register space from above
	 * ice global enable register. So a mb() is required to ensure
	 * above write gets completed before reading the CQCAP register.
	 */
	mb();

	/*
	 * Check if ICE HCI capability support is present
	 * If present, enable it.
	 */
	ice_cap = readl_relaxed(msm_host->cryptoio + ICE_CQ_CAPABILITIES);
	if (ice_cap & ICE_HCI_SUPPORT) {
		config = readl_relaxed(msm_host->cryptoio + ICE_CQ_CONFIG);

		if (enable)
			config |= CRYPTO_GENERAL_ENABLE;
		else
			config &= ~CRYPTO_GENERAL_ENABLE;
		writel_relaxed(config, msm_host->cryptoio + ICE_CQ_CONFIG);
	}
}

int sdhci_msm_ice_get_dev(struct sdhci_host *host)
{
	struct device *sdhc_dev;
	struct sdhci_pltfm_host *pltfm_host = sdhci_priv(host);
	struct sdhci_msm_host *msm_host = pltfm_host->priv;

	if (!msm_host || !msm_host->pdev) {
		pr_err("%s: invalid msm_host %p or msm_host->pdev\n",
			__func__, msm_host);
		return -EINVAL;
	}

	sdhc_dev = &msm_host->pdev->dev;
	msm_host->ice.vops  = sdhci_msm_ice_get_vops(sdhc_dev);
	msm_host->ice.pdev = sdhci_msm_ice_get_pdevice(sdhc_dev);

	if (msm_host->ice.pdev == ERR_PTR(-EPROBE_DEFER)) {
		dev_err(sdhc_dev, "%s: ICE device not probed yet\n",
			__func__);
		msm_host->ice.pdev = NULL;
		msm_host->ice.vops = NULL;
		return -EPROBE_DEFER;
	}

	if (!msm_host->ice.pdev) {
		dev_dbg(sdhc_dev, "%s: invalid platform device\n", __func__);
		msm_host->ice.vops = NULL;
		return -ENODEV;
	}
	if (!msm_host->ice.vops) {
		dev_dbg(sdhc_dev, "%s: invalid ice vops\n", __func__);
		msm_host->ice.pdev = NULL;
		return -ENODEV;
	}
	msm_host->ice.state = SDHCI_MSM_ICE_STATE_DISABLED;
	return 0;
}

static
int sdhci_msm_ice_pltfm_init(struct sdhci_msm_host *msm_host)
{
	struct resource *ice_memres = NULL;
	struct platform_device *pdev = msm_host->pdev;
	int err = 0;

	if (!msm_host->ice_hci_support)
		goto out;
	/*
	 * ICE HCI registers are present in cmdq register space.
	 * So map the cmdq mem for accessing ICE HCI registers.
	 */
	ice_memres = platform_get_resource_byname(pdev,
						IORESOURCE_MEM, "cmdq_mem");
	if (!ice_memres) {
		dev_err(&pdev->dev, "Failed to get iomem resource for ice\n");
		err = -EINVAL;
		goto out;
	}
	msm_host->cryptoio = devm_ioremap(&pdev->dev,
					ice_memres->start,
					resource_size(ice_memres));
	if (!msm_host->cryptoio) {
		dev_err(&pdev->dev, "Failed to remap registers\n");
		err = -ENOMEM;
	}
out:
	return err;
}

int sdhci_msm_ice_init(struct sdhci_host *host)
{
	struct sdhci_pltfm_host *pltfm_host = sdhci_priv(host);
	struct sdhci_msm_host *msm_host = pltfm_host->priv;
	int err = 0;

	if (msm_host->ice.vops->init) {
		err = sdhci_msm_ice_pltfm_init(msm_host);
		if (err)
			goto out;

		if (msm_host->ice_hci_support)
			sdhci_msm_enable_ice_hci(host, true);

		err = msm_host->ice.vops->init(msm_host->ice.pdev,
					msm_host,
					sdhci_msm_ice_error_cb);
		if (err) {
			pr_err("%s: ice init err %d\n",
				mmc_hostname(host->mmc), err);
			sdhci_msm_ice_print_regs(host);
			if (msm_host->ice_hci_support)
				sdhci_msm_enable_ice_hci(host, false);
			goto out;
		}
		msm_host->ice.state = SDHCI_MSM_ICE_STATE_ACTIVE;
	}

out:
	return err;
}

void sdhci_msm_ice_cfg_reset(struct sdhci_host *host, u32 slot)
{
	writel_relaxed(SDHCI_MSM_ICE_ENABLE_BYPASS,
		host->ioaddr + CORE_VENDOR_SPEC_ICE_CTRL_INFO_3_n + 16 * slot);
}

static
int sdhci_msm_ice_get_cfg(struct sdhci_msm_host *msm_host, struct request *req,
			unsigned int *bypass, short *key_index)
{
	int err = 0;
	struct ice_data_setting ice_set;

	memset(&ice_set, 0, sizeof(struct ice_data_setting));
	if (msm_host->ice.vops->config_start) {
		err = msm_host->ice.vops->config_start(
						msm_host->ice.pdev,
						req, &ice_set, false);
		if (err) {
			pr_err("%s: ice config failed %d\n",
					mmc_hostname(msm_host->mmc), err);
			return err;
		}
	}
	/* if writing data command */
	if (rq_data_dir(req) == WRITE)
		*bypass = ice_set.encr_bypass ?
				SDHCI_MSM_ICE_ENABLE_BYPASS :
				SDHCI_MSM_ICE_DISABLE_BYPASS;
	/* if reading data command */
	else if (rq_data_dir(req) == READ)
		*bypass = ice_set.decr_bypass ?
				SDHCI_MSM_ICE_ENABLE_BYPASS :
				SDHCI_MSM_ICE_DISABLE_BYPASS;
	*key_index = ice_set.crypto_data.key_index;
	return err;
}

static
void sdhci_msm_ice_update_cfg(struct sdhci_host *host, u64 lba, u32 slot,
		unsigned int bypass, short key_index, u32 cdu_sz)
{
	unsigned int ctrl_info_val = 0;

	/* Configure ICE index */
	ctrl_info_val =
		(key_index &
		 MASK_SDHCI_MSM_ICE_CTRL_INFO_KEY_INDEX)
		 << OFFSET_SDHCI_MSM_ICE_CTRL_INFO_KEY_INDEX;

	/* Configure data unit size of transfer request */
	ctrl_info_val |=
		(cdu_sz &
		 MASK_SDHCI_MSM_ICE_CTRL_INFO_CDU)
		 << OFFSET_SDHCI_MSM_ICE_CTRL_INFO_CDU;

	/* Configure ICE bypass mode */
	ctrl_info_val |=
		(bypass & MASK_SDHCI_MSM_ICE_CTRL_INFO_BYPASS)
		 << OFFSET_SDHCI_MSM_ICE_CTRL_INFO_BYPASS;

	writel_relaxed((lba & 0xFFFFFFFF),
		host->ioaddr + CORE_VENDOR_SPEC_ICE_CTRL_INFO_1_n + 16 * slot);
	writel_relaxed(((lba >> 32) & 0xFFFFFFFF),
		host->ioaddr + CORE_VENDOR_SPEC_ICE_CTRL_INFO_2_n + 16 * slot);
	writel_relaxed(ctrl_info_val,
		host->ioaddr + CORE_VENDOR_SPEC_ICE_CTRL_INFO_3_n + 16 * slot);
	/* Ensure ICE registers are configured before issuing SDHCI request */
	mb();
}

static inline
void sdhci_msm_ice_hci_update_cmdq_cfg(u64 dun, unsigned int bypass,
				short key_index, u64 *ice_ctx)
{
	/*
	 * The naming convention got changed between ICE2.0 and ICE3.0
	 * registers fields. Below is the equivalent names for
	 * ICE3.0 Vs ICE2.0:
	 *   Data Unit Number(DUN) == Logical Base address(LBA)
	 *   Crypto Configuration index (CCI) == Key Index
	 *   Crypto Enable (CE) == !BYPASS
	 */
	if (ice_ctx)
		*ice_ctx = DATA_UNIT_NUM(dun) |
			CRYPTO_CONFIG_INDEX(key_index) |
			CRYPTO_ENABLE(!bypass);
}

static
void sdhci_msm_ice_hci_update_noncq_cfg(struct sdhci_host *host,
		u64 dun, unsigned int bypass, short key_index)
{
	struct sdhci_pltfm_host *pltfm_host = sdhci_priv(host);
	struct sdhci_msm_host *msm_host = pltfm_host->priv;
	unsigned int crypto_params = 0;
	unsigned int crypto_enable = !bypass;
	/*
	 * The naming convention got changed between ICE2.0 and ICE3.0
	 * registers fields. Below is the equivalent names for
	 * ICE3.0 Vs ICE2.0:
	 *   Data Unit Number(DUN) == Logical Base address(LBA)
	 *   Crypto Configuration index (CCI) == Key Index
	 *   Crypto Enable (CE) == !BYPASS
	 */
	/* Configure ICE bypass mode */
	crypto_params |=
<<<<<<< HEAD
		((!bypass) & MASK_SDHCI_MSM_ICE_HCI_PARAM_CE)
=======
		(crypto_enable & MASK_SDHCI_MSM_ICE_HCI_PARAM_CE)
>>>>>>> 0f7b3b7a
			<< OFFSET_SDHCI_MSM_ICE_HCI_PARAM_CE;
	/* Configure Crypto Configure Index (CCI) */
	crypto_params |= (key_index &
			 MASK_SDHCI_MSM_ICE_HCI_PARAM_CCI)
			 << OFFSET_SDHCI_MSM_ICE_HCI_PARAM_CCI;

	writel_relaxed((crypto_params & 0xFFFFFFFF),
		msm_host->cryptoio + ICE_NONCQ_CRYPTO_PARAMS);

	/* Update DUN */
	writel_relaxed((dun & 0xFFFFFFFF),
		msm_host->cryptoio + ICE_NONCQ_CRYPTO_DUN);
	/* Ensure ICE registers are configured before issuing SDHCI request */
	mb();
}

int sdhci_msm_ice_cfg(struct sdhci_host *host, struct mmc_request *mrq,
			u32 slot)
{
	struct sdhci_pltfm_host *pltfm_host = sdhci_priv(host);
	struct sdhci_msm_host *msm_host = pltfm_host->priv;
	int err = 0;
	short key_index = 0;
	u64 dun = 0;
	unsigned int bypass = SDHCI_MSM_ICE_ENABLE_BYPASS;
	u32 cdu_sz = SDHCI_MSM_ICE_TR_DATA_UNIT_512_B;
	struct request *req;

	if (msm_host->ice.state != SDHCI_MSM_ICE_STATE_ACTIVE) {
		pr_err("%s: ice is in invalid state %d\n",
			mmc_hostname(host->mmc), msm_host->ice.state);
		return -EINVAL;
	}

	WARN_ON(!mrq);
	if (!mrq)
		return -EINVAL;
	req = mrq->req;
	if (req && req->bio) {
#ifdef CONFIG_PFK
		if (bio_dun(req->bio)) {
			dun = bio_dun(req->bio);
			cdu_sz = SDHCI_MSM_ICE_TR_DATA_UNIT_4_KB;
		} else {
			dun = req->__sector;
		}
#else
		dun = req->__sector;
#endif
		err = sdhci_msm_ice_get_cfg(msm_host, req, &bypass, &key_index);
		if (err)
			return err;
		pr_debug("%s: %s: slot %d bypass %d key_index %d\n",
				mmc_hostname(host->mmc),
				(rq_data_dir(req) == WRITE) ? "WRITE" : "READ",
				slot, bypass, key_index);
	}

	if (msm_host->ice_hci_support) {
		/* For ICE HCI / ICE3.0 */
		sdhci_msm_ice_hci_update_noncq_cfg(host, dun, bypass,
						key_index);
	} else {
		/* For ICE versions earlier to ICE3.0 */
		sdhci_msm_ice_update_cfg(host, dun, slot, bypass, key_index,
					cdu_sz);
	}
	return 0;
}

int sdhci_msm_ice_cmdq_cfg(struct sdhci_host *host,
			struct mmc_request *mrq, u32 slot, u64 *ice_ctx)
{
	struct sdhci_pltfm_host *pltfm_host = sdhci_priv(host);
	struct sdhci_msm_host *msm_host = pltfm_host->priv;
	int err = 0;
	short key_index = 0;
	u64 dun = 0;
	unsigned int bypass = SDHCI_MSM_ICE_ENABLE_BYPASS;
	struct request *req;
	u32 cdu_sz = SDHCI_MSM_ICE_TR_DATA_UNIT_512_B;

	if (msm_host->ice.state != SDHCI_MSM_ICE_STATE_ACTIVE) {
		pr_err("%s: ice is in invalid state %d\n",
			mmc_hostname(host->mmc), msm_host->ice.state);
		return -EINVAL;
	}

	WARN_ON(!mrq);
	if (!mrq)
		return -EINVAL;
	req = mrq->req;
	if (req && req->bio) {

#ifdef CONFIG_PFK
		if (bio_dun(req->bio)) {
			dun = bio_dun(req->bio);
			cdu_sz = SDHCI_MSM_ICE_TR_DATA_UNIT_4_KB;
		} else {
			dun = req->__sector;
		}
#else
		dun = req->__sector;
#endif
		err = sdhci_msm_ice_get_cfg(msm_host, req, &bypass, &key_index);
		if (err)
			return err;
		pr_debug("%s: %s: slot %d bypass %d key_index %d\n",
				mmc_hostname(host->mmc),
				(rq_data_dir(req) == WRITE) ? "WRITE" : "READ",
				slot, bypass, key_index);
	}

	if (msm_host->ice_hci_support) {
		/* For ICE HCI / ICE3.0 */
		sdhci_msm_ice_hci_update_cmdq_cfg(dun, bypass, key_index,
						ice_ctx);
	} else {
		/* For ICE versions earlier to ICE3.0 */
		sdhci_msm_ice_update_cfg(host, dun, slot, bypass, key_index,
					cdu_sz);
	}
	return 0;
}

int sdhci_msm_ice_cfg_end(struct sdhci_host *host, struct mmc_request *mrq)
{
	struct sdhci_pltfm_host *pltfm_host = sdhci_priv(host);
	struct sdhci_msm_host *msm_host = pltfm_host->priv;
	int err = 0;
	struct request *req;

	if (!host->is_crypto_en)
		return 0;

	if (msm_host->ice.state != SDHCI_MSM_ICE_STATE_ACTIVE) {
		pr_err("%s: ice is in invalid state %d\n",
			mmc_hostname(host->mmc), msm_host->ice.state);
		return -EINVAL;
	}

	req = mrq->req;
	if (req) {
		if (msm_host->ice.vops->config_end) {
			err = msm_host->ice.vops->config_end(req);
			if (err) {
				pr_err("%s: ice config end failed %d\n",
						mmc_hostname(host->mmc), err);
				return err;
			}
		}
	}

	return 0;
}

int sdhci_msm_ice_reset(struct sdhci_host *host)
{
	struct sdhci_pltfm_host *pltfm_host = sdhci_priv(host);
	struct sdhci_msm_host *msm_host = pltfm_host->priv;
	int err = 0;

	if (msm_host->ice.state != SDHCI_MSM_ICE_STATE_ACTIVE) {
		pr_err("%s: ice is in invalid state before reset %d\n",
			mmc_hostname(host->mmc), msm_host->ice.state);
		return -EINVAL;
	}

	if (msm_host->ice.vops->reset) {
		err = msm_host->ice.vops->reset(msm_host->ice.pdev);
		if (err) {
			pr_err("%s: ice reset failed %d\n",
					mmc_hostname(host->mmc), err);
			sdhci_msm_ice_print_regs(host);
			return err;
		}
	}

	/* If ICE HCI support is present then re-enable it */
	if (msm_host->ice_hci_support)
		sdhci_msm_enable_ice_hci(host, true);

	if (msm_host->ice.state != SDHCI_MSM_ICE_STATE_ACTIVE) {
		pr_err("%s: ice is in invalid state after reset %d\n",
			mmc_hostname(host->mmc), msm_host->ice.state);
		return -EINVAL;
	}
	return 0;
}

int sdhci_msm_ice_resume(struct sdhci_host *host)
{
	struct sdhci_pltfm_host *pltfm_host = sdhci_priv(host);
	struct sdhci_msm_host *msm_host = pltfm_host->priv;
	int err = 0;

	if (msm_host->ice.state !=
			SDHCI_MSM_ICE_STATE_SUSPENDED) {
		pr_err("%s: ice is in invalid state before resume %d\n",
			mmc_hostname(host->mmc), msm_host->ice.state);
		return -EINVAL;
	}

	if (msm_host->ice.vops->resume) {
		err = msm_host->ice.vops->resume(msm_host->ice.pdev);
		if (err) {
			pr_err("%s: ice resume failed %d\n",
					mmc_hostname(host->mmc), err);
			return err;
		}
	}

	msm_host->ice.state = SDHCI_MSM_ICE_STATE_ACTIVE;
	return 0;
}

int sdhci_msm_ice_suspend(struct sdhci_host *host)
{
	struct sdhci_pltfm_host *pltfm_host = sdhci_priv(host);
	struct sdhci_msm_host *msm_host = pltfm_host->priv;
	int err = 0;

	if (msm_host->ice.state !=
			SDHCI_MSM_ICE_STATE_ACTIVE) {
		pr_err("%s: ice is in invalid state before resume %d\n",
			mmc_hostname(host->mmc), msm_host->ice.state);
		return -EINVAL;
	}

	if (msm_host->ice.vops->suspend) {
		err = msm_host->ice.vops->suspend(msm_host->ice.pdev);
		if (err) {
			pr_err("%s: ice suspend failed %d\n",
					mmc_hostname(host->mmc), err);
			return -EINVAL;
		}
	}
	msm_host->ice.state = SDHCI_MSM_ICE_STATE_SUSPENDED;
	return 0;
}

int sdhci_msm_ice_get_status(struct sdhci_host *host, int *ice_status)
{
	struct sdhci_pltfm_host *pltfm_host = sdhci_priv(host);
	struct sdhci_msm_host *msm_host = pltfm_host->priv;
	int stat = -EINVAL;

	if (msm_host->ice.state != SDHCI_MSM_ICE_STATE_ACTIVE) {
		pr_err("%s: ice is in invalid state %d\n",
			mmc_hostname(host->mmc), msm_host->ice.state);
		return -EINVAL;
	}

	if (msm_host->ice.vops->status) {
		*ice_status = 0;
		stat = msm_host->ice.vops->status(msm_host->ice.pdev);
		if (stat < 0) {
			pr_err("%s: ice get sts failed %d\n",
					mmc_hostname(host->mmc), stat);
			return -EINVAL;
		}
		*ice_status = stat;
	}
	return 0;
}

void sdhci_msm_ice_print_regs(struct sdhci_host *host)
{
	struct sdhci_pltfm_host *pltfm_host = sdhci_priv(host);
	struct sdhci_msm_host *msm_host = pltfm_host->priv;

	if (msm_host->ice.vops->debug)
		msm_host->ice.vops->debug(msm_host->ice.pdev);
}<|MERGE_RESOLUTION|>--- conflicted
+++ resolved
@@ -312,11 +312,7 @@
 	 */
 	/* Configure ICE bypass mode */
 	crypto_params |=
-<<<<<<< HEAD
-		((!bypass) & MASK_SDHCI_MSM_ICE_HCI_PARAM_CE)
-=======
 		(crypto_enable & MASK_SDHCI_MSM_ICE_HCI_PARAM_CE)
->>>>>>> 0f7b3b7a
 			<< OFFSET_SDHCI_MSM_ICE_HCI_PARAM_CE;
 	/* Configure Crypto Configure Index (CCI) */
 	crypto_params |= (key_index &
