--- conflicted
+++ resolved
@@ -1384,18 +1384,7 @@
 	 * so that things like MSI message writing will behave as expected
 	 * (e.g. if the device really is in D0 at enable time).
 	 */
-<<<<<<< HEAD
-	if (dev->pm_cap) {
-		u16 pmcsr;
-		pci_read_config_word(dev, dev->pm_cap + PCI_PM_CTRL, &pmcsr);
-		dev->current_state = (pmcsr & PCI_PM_CTRL_STATE_MASK);
-	}
-=======
 	pci_update_current_state(dev, dev->current_state);
-
-	if (atomic_inc_return(&dev->enable_cnt) > 1)
-		return 0;		/* already enabled */
->>>>>>> 5f518a30
 
 	if (atomic_inc_return(&dev->enable_cnt) > 1)
 		return 0;		/* already enabled */
