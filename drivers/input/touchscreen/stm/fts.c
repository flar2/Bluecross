/**
  * fts.c
  *
  * FTS Capacitive touch screen controller (FingerTipS)
  *
  * Copyright (C) 2016, STMicroelectronics Limited.
  * Authors: AMG(Analog Mems Group)
  *
  *		marco.cali@st.com
  *
  * This program is free software; you can redistribute it and/or modify
  * it under the terms of the GNU General Public License version 2 as
  * published by the Free Software Foundation.
  *
  * THE PRESENT SOFTWARE IS PROVIDED ON AN "AS IS" BASIS, WITHOUT WARRANTIES
  * OR CONDITIONS OF ANY KIND, EITHER EXPRESS OR IMPLIED, FOR THE SOLE
  * PURPOSE TO SUPPORT YOUR APPLICATION DEVELOPMENT.
  * AS A RESULT, STMICROELECTRONICS SHALL NOT BE HELD LIABLE FOR ANY DIRECT,
  * INDIRECT OR CONSEQUENTIAL DAMAGES WITH RESPECT TO ANY CLAIMS ARISING FROM
  * THE CONTENT OF SUCH SOFTWARE AND/OR THE USE MADE BY CUSTOMERS OF THE
  * CODING INFORMATION CONTAINED HEREIN IN CONNECTION WITH THEIR PRODUCTS.
  *
  * THIS SOFTWARE IS SPECIFICALLY DESIGNED FOR EXCLUSIVE USE WITH ST PARTS.
  */


/*!
  * \file fts.c
  * \brief It is the main file which contains all the most important functions
  * generally used by a device driver the driver
  */
#include <linux/device.h>

#include <linux/init.h>
#include <linux/kernel.h>
#include <linux/module.h>
#include <linux/slab.h>
#include <linux/input.h>
#include <linux/input/mt.h>
#include <linux/interrupt.h>
#include <linux/hrtimer.h>
#include <linux/delay.h>
#include <linux/firmware.h>
#include <linux/i2c.h>
#include <linux/i2c-dev.h>
#include <linux/spi/spi.h>
#include <linux/completion.h>
#include <linux/device.h>

#include <linux/gpio.h>
#include <linux/of_gpio.h>
#include <linux/regulator/consumer.h>

#include <linux/notifier.h>
#include <linux/msm_drm_notify.h>

#ifdef KERNEL_ABOVE_2_6_38
#include <linux/input/mt.h>
#endif


#include "fts.h"
#include "fts_lib/ftsCompensation.h"
#include "fts_lib/ftsCore.h"
#include "fts_lib/ftsIO.h"
#include "fts_lib/ftsError.h"
#include "fts_lib/ftsFlash.h"
#include "fts_lib/ftsFrame.h"
#include "fts_lib/ftsGesture.h"
#include "fts_lib/ftsTest.h"
#include "fts_lib/ftsTime.h"
#include "fts_lib/ftsTool.h"


/* Switch GPIO values */
#define FTS_SWITCH_GPIO_VALUE_SLPI_MASTER 	0
#define FTS_SWITCH_GPIO_VALUE_AP_MASTER 	1

/**
  * Event handler installer helpers
  */
#define event_id(_e)		(EVT_ID_##_e >> 4)
#define handler_name(_h)	fts_##_h##_event_handler

#define install_handler(_i, _evt, _hnd) \
	do { \
		_i->event_dispatch_table[event_id(_evt)] = handler_name(_hnd); \
	} while (0)


/* Use decimal-formatted raw data */
#define RAW_DATA_FORMAT_DEC

#ifdef KERNEL_ABOVE_2_6_38
#define TYPE_B_PROTOCOL
#endif

#ifdef CONFIG_WAKE_GESTURES
#include <linux/wake_gestures.h>
static bool is_suspended;
bool scr_suspended_blueline(void)
{
	return is_suspended;
}
#endif


extern SysInfo systemInfo;
extern TestToDo tests;
#ifdef GESTURE_MODE
extern struct mutex gestureMask_mutex;
#endif

char fts_ts_phys[64];	/* /< buffer which store the input device name
			  *	assigned by the kernel */

static u32 typeOfComand[CMD_STR_LEN] = { 0 };	/* /< buffer used to store the
						  * command sent from the MP
						  * device file node */
static int numberParameters;	/* /< number of parameter passed through the MP
				  * device file node */
#ifdef USE_ONE_FILE_NODE
static int feature_feasibility = ERROR_OP_NOT_ALLOW;
#endif
#ifdef GESTURE_MODE
static u8 mask[GESTURE_MASK_SIZE + 2];
extern u16 gesture_coordinates_x[GESTURE_MAX_COORDS_PAIRS_REPORT];
extern u16 gesture_coordinates_y[GESTURE_MAX_COORDS_PAIRS_REPORT];
extern int gesture_coords_reported;
extern struct mutex gestureMask_mutex;
#endif

#ifdef PHONE_KEY
static u8 key_mask;	/* /< store the last update of the key mask
				  * published by the IC */
#endif

extern spinlock_t fts_int;

static int fts_init_sensing(struct fts_ts_info *info);
static int fts_mode_handler(struct fts_ts_info *info, int force);


static int fts_chip_initialization(struct fts_ts_info *info, int init_type);


/**
  * Release all the touches in the linux input subsystem
  * @param info pointer to fts_ts_info which contains info about device/hw setup
  */
void release_all_touches(struct fts_ts_info *info)
{
	unsigned int type = MT_TOOL_FINGER;
	int i;

	for (i = 0; i < TOUCH_ID_MAX; i++) {
#ifdef STYLUS_MODE
		if (test_bit(i, &info->stylus_id))
			type = MT_TOOL_PEN;
		else
			type = MT_TOOL_FINGER;
#endif
		input_mt_slot(info->input_dev, i);
		input_report_abs(info->input_dev, ABS_MT_PRESSURE, 0);
		input_mt_report_slot_state(info->input_dev, type, 0);
		input_report_abs(info->input_dev, ABS_MT_TRACKING_ID, -1);
	}
	input_report_key(info->input_dev, BTN_TOUCH, 0);
	input_sync(info->input_dev);
	info->touch_id = 0;
#ifdef STYLUS_MODE
	info->stylus_id = 0;
#endif
}


/**
  * @defgroup file_nodes Driver File Nodes
  * Driver publish a series of file nodes used to provide several utilities
  * to the host and give him access to different API.
  * @{
  */

/**
  * @defgroup device_file_nodes Device File Nodes
  * @ingroup file_nodes
  * Device File Nodes \n
  * There are several file nodes that are associated to the device and which
  *  are designed to be used by the host to enable/disable features or trigger
  * some system specific actions \n
  * Usually their final path depend on the definition of device tree node of
  * the IC (e.g /sys/devices/soc.0/f9928000.i2c/i2c-6/6-0049)
  * @{
  */
/***************************************** FW UPGGRADE
 * ***************************************************/

/**
  * File node function to Update firmware from shell \n
  * echo path_to_fw X Y > fwupdate   perform a fw update \n
  * where: \n
  * path_to_fw = file name or path of the the FW to burn, if "NULL" the default
  * approach selected in the driver will be used\n
  * X = 0/1 to force the FW update whichever fw_version and config_id;
  * 0=perform a fw update only if the fw in the file is newer than the fw in the
  * chip \n
  * Y = 0/1 keep the initialization data; 0 = will erase the initialization data
  * from flash, 1 = will keep the initialization data
  * the string returned in the shell is made up as follow: \n
  * { = start byte \n
  * X1X2X3X4 = 4 bytes in HEX format which represent an error code (00000000 no
  * error) \n
  * } = end byte
  */
static ssize_t fts_fwupdate_store(struct device *dev,
				struct device_attribute *attr,
				const char *buf, size_t count)
{
	int ret, mode[2];
	char path[100];
	struct fts_ts_info *info = dev_get_drvdata(dev);

	/* default(if not specified by user) set force = 0 and keep_cx to 1 */
	mode[0] = 0;
	mode[1] = 1;

	/* reading out firmware upgrade parameters */
	sscanf(buf, "%100s %d %d", path, &mode[0], &mode[1]);
	pr_info("fts_fwupdate_store: path = %s\n", path);

	fts_set_bus_ref(info, FTS_BUS_REF_SYSFS, true);

	if (info->sensor_sleep)
		ret = ERROR_BUS_WR;
	else
		ret = flashProcedure(path, mode[0], mode[1]);

	info->fwupdate_stat = ret;

	fts_set_bus_ref(info, FTS_BUS_REF_SYSFS, false);

	if (ret == ERROR_BUS_WR)
		pr_err("%s: bus is not accessible. ERROR %08X\n",
			__func__, ret);
	else if (ret < OK)
		pr_err("%s Unable to upgrade firmware! ERROR %08X\n",
			__func__, ret);

	return count;
}

static ssize_t fts_fwupdate_show(struct device *dev,
				struct device_attribute *attr, char *buf)
{
	struct fts_ts_info *info = dev_get_drvdata(dev);

	/* fwupdate_stat: ERROR code Returned by flashProcedure. */
	return scnprintf(buf, PAGE_SIZE, "{ %08X }\n", info->fwupdate_stat);
}


/***************************************** UTILITIES
  * (current fw_ver/conf_id, active mode, file fw_ver/conf_id)
  ***************************************************/
/**
  * File node to show on terminal external release version in Little Endian \n
  * (first the less significant byte) \n
  * cat appid	show the external release version of the FW running in the IC
  */
static ssize_t fts_appid_show(struct device *dev, struct device_attribute *attr,
			      char *buf)
{
	int error;
	char temp[100];

	error = scnprintf(buf,
			  PAGE_SIZE,
			  "%s\n",
			  printHex("ST-V",
				   systemInfo.u8_releaseInfo,
				   EXTERNAL_RELEASE_INFO_SIZE,
				   temp,
				   sizeof(temp)));

	return error;
}

/**
  * File node to show on terminal the mode that is active on the IC \n
  * cat mode_active		    to show the bitmask which indicate
  * the modes/features which are running on the IC in a specific instant of time
  * the string returned in the shell is made up as follow: \n
  * { = start byte \n
  * X1 = 1 byte in HEX format which represent the actual running scan mode
  * (@link scan_opt Scan Mode Options @endlink) \n
  * X2 = 1 byte in HEX format which represent the bitmask on which is running
  * the actual scan mode \n
  * X3X4 = 2 bytes in HEX format which represent a bitmask of the features that
  * are enabled at this moment (@link feat_opt Feature Selection Options
  * @endlink) \n
  * } = end byte
  * @see fts_mode_handler()
  */
static ssize_t fts_mode_active_show(struct device *dev,
				struct device_attribute *attr, char *buf)
{
	struct fts_ts_info *info = dev_get_drvdata(dev);

	pr_info("Current mode active = %08X\n", info->mode);
	return scnprintf(buf, PAGE_SIZE, "{ %08X }\n", info->mode);
}

/**
  * File node to show the fw_ver and config_id of the FW file
  * cat fw_file_test			show on the kernel log external release
  * of the FW stored in the fw file/header file
  */
static ssize_t fts_fw_test_show(struct device *dev,
				struct device_attribute *attr, char *buf)
{
	struct fts_ts_info *info = dev_get_drvdata(dev);
	Firmware fw;
	int ret;
	char temp[100] = { 0 };

	fw.data = NULL;
	ret = readFwFile(info->board->fw_name, &fw, 0);

	if (ret < OK)
		pr_err("Error during reading FW file! ERROR %08X\n", ret);
	else
		pr_info("%s, size = %d bytes\n",
			 printHex("EXT Release = ",
				  systemInfo.u8_releaseInfo,
				  EXTERNAL_RELEASE_INFO_SIZE,
				  temp,
				  sizeof(temp)),
			 fw.data_size);
	kfree(fw.data);
	return 0;
}

static ssize_t fts_status_show(struct device *dev,
			       struct device_attribute *attr, char *buf)
{
	struct fts_ts_info *info = dev_get_drvdata(dev);
	u8 *dump = NULL;
	int dumpSize = ERROR_DUMP_ROW_SIZE * ERROR_DUMP_COL_SIZE;
	u8 reg;
	int written = 0;
	int res;
	int i;

	if (fts_set_bus_ref(info, FTS_BUS_REF_SYSFS, true) < 0) {
		res = ERROR_BUS_WR;
		pr_err("%s: bus is not accessible.", __func__);
		written += scnprintf(buf, PAGE_SIZE, "Bus is not accessible.");
		fts_set_bus_ref(info, FTS_BUS_REF_SYSFS, false);
		return written;
	}

	written += scnprintf(buf + written, PAGE_SIZE - written,
			     "Mode: 0x%08X\n", info->mode);

	res = fts_writeReadU8UX(FTS_CMD_HW_REG_R, ADDR_SIZE_HW_REG, ADDR_ICR,
				&reg, 1, DUMMY_HW_REG);
	if (res < 0)
		pr_err("%s: failed to read ICR.\n", __func__);
	else
		written += scnprintf(buf + written, PAGE_SIZE - written,
			     "ICR: 0x%02X\n", reg);

	dump = kzalloc(dumpSize, GFP_KERNEL);
	if (!dump) {
		written += strlcat(buf + written, "Buffer allocation failed!\n",
				   PAGE_SIZE - written);
		res = -ENOMEM;
	} else {
		res = dumpErrorInfo(dump,
				    ERROR_DUMP_ROW_SIZE * ERROR_DUMP_COL_SIZE);
	}
	if (res >= 0) {
		written += strlcat(buf + written, "Error dump:",
				   PAGE_SIZE - written);
		for (i = 0; i < dumpSize; i++) {
			if (i % 8 == 0)
				written += scnprintf(buf + written,
						     PAGE_SIZE - written,
						     "\n%02X: ", i);
			written += scnprintf(buf + written,
					     PAGE_SIZE - written,
					     "%02X ", dump[i]);
		}
		written += strlcat(buf + written, "\n", PAGE_SIZE - written);
	}
	kfree(dump);

	fts_set_bus_ref(info, FTS_BUS_REF_SYSFS, false);
	return written;
}

#if 0
/**
  * File node to obtain and show strength frame
  * cat strength_frame			to obtain strength data \n
  * the string returned in the shell is made up as follow: \n
  * { = start byte \n
  * X1X2X3X4 = 4 bytes in HEX format which represent an error code (00000000 no
  *error) \n
  * **** if error code is all 0s **** \n
  * FF = 1 byte in HEX format number of rows \n
  * SS = 1 byte in HEX format number of columns \n
  * N1, ... = the decimal value of each node separated by a coma \n
  * ********************************* \n
  * } = end byte
  */
static ssize_t fts_strength_frame_show(struct device *dev,
				struct device_attribute *attr, char *buf)
{
	MutualSenseFrame frame;
	int res, count, j, size = (6 * 2) + 1, index = 0;
	char *all_strbuff = NULL;
	/* char buff[CMD_STR_LEN] = {0}; */
	/* struct i2c_client *client = to_i2c_client(dev); */
	struct fts_ts_info *info = dev_get_drvdata(dev);

	frame.node_data = NULL;

	res = fts_disableInterrupt();
	if (res < OK)
		goto END;

	res = senseOn();
	if (res < OK) {
		pr_err("%s: could not start scanning! ERROR %08X\n",
			__func__, res);
		goto END;
	}
	mdelay(WAIT_FOR_FRESH_FRAMES);
	res = senseOff();
	if (res < OK) {
		pr_err("%s: could not finish scanning! ERROR %08X\n",
			__func__, res);
		goto END;
	}

	mdelay(WAIT_AFTER_SENSEOFF);
	flushFIFO();

	res = getMSFrame3(MS_STRENGTH, &frame);
	if (res < OK) {
		pr_err("%s: could not get the frame! ERROR %08X\n",
			__func__, res);
		goto END;
	} else {
		size += (res * 6);
		pr_info("The frame size is %d words\n", res);
		res = OK;
		print_frame_short("MS Strength frame =", array1dTo2d_short(
					  frame.node_data, frame.node_data_size,
					  frame.header.sense_node),
				  frame.header.force_node,
				  frame.header.sense_node);
	}

END:
	flushFIFO();
	release_all_touches(info);
	fts_mode_handler(info, 1);

	all_strbuff = (char *)kzalloc(size * sizeof(char), GFP_KERNEL);

	if (all_strbuff != NULL) {
		snprintf(&all_strbuff[index], 11, "{ %08X", res);

		index += 10;

		if (res >= OK) {
			snprintf(&all_strbuff[index], 3, "%02X",
				 (u8)frame.header.force_node);
			index += 2;
			snprintf(&all_strbuff[index], 3, "%02X",
				 (u8)frame.header.sense_node);

			index += 2;

			for (j = 0; j < frame.node_data_size; j++) {
				snprintf(&all_strbuff[index], 10, "%d,%n",
					 frame.node_data[j], &count);
				index += count;
			}

			kfree(frame.node_data);
		}

		snprintf(&all_strbuff[index], 3, " }");
		index += 2;

		count = snprintf(buf, TSP_BUF_SIZE, "%s\n", all_strbuff);
		kfree(all_strbuff);
	} else
		pr_err("%s: Unable to allocate all_strbuff! ERROR %08X\n",
			__func__, ERROR_ALLOC);

	fts_enableInterrupt();
	return count;
}
#endif

/***************************************** FEATURES
  ***************************************************/

/* TODO: edit this function according to the features policy to allow during
  * the screen on/off, following is shown an example but check always with ST
  * for more details */
/**
  * Check if there is any conflict in enable/disable a particular feature
  * considering the features already enabled and running
  * @param info pointer to fts_ts_info which contains info about the device
  * and its hw setup
  * @param feature code of the feature that want to be tested
  * @return OK if is possible to enable/disable feature, ERROR_OP_NOT_ALLOW
  * in case of any other conflict
  */
int check_feature_feasibility(struct fts_ts_info *info, unsigned int feature)
{
	int res = OK;

/* Example based on the status of the screen and on the feature
  * that is trying to enable */
	/*res=ERROR_OP_NOT_ALLOW;
	  * if(info->resume_bit ==0){
	  *      switch(feature){
	  #ifdef GESTURE_MODE
	  *              case FEAT_SEL_GESTURE:
	  *                      res = OK;
	  *              break;
	  #endif
	  *              default:
	  *                      pr_err("%s: Feature not allowed in this
	  * operating mode! ERROR %08X\n", __func__, res);
	  *              break;
	  *
	  *      }
	  * }else{
	  *      switch(feature){
	  #ifdef GESTURE_MODE
	  *              case FEAT_SEL_GESTURE:
	  #endif
	  *              case FEAT__SEL_GLOVE: // glove mode can only activate
	  *during sense on
	  *                      res = OK;
	  *              break;
	  *
	  *              default:
	  *                      pr_err("%s: Feature not allowed in this
	  * operating mode! ERROR %08X\n", __func__, res);
	  *              break;
	  *
	  *      }
	  * }*/


/* Example based only on the feature that is going to be activated */
	switch (feature) {
	case FEAT_SEL_GESTURE:
		if (info->cover_enabled == 1) {
			res = ERROR_OP_NOT_ALLOW;
			pr_err("%s: Feature not allowed when in Cover mode! ERROR %08X\n",
				__func__, res);
			/* for example here can be placed a code for disabling
			  * the cover mode when gesture is activated */
		}
		break;

	case FEAT_SEL_GLOVE:
		if (info->gesture_enabled == 1) {
			res = ERROR_OP_NOT_ALLOW;
			pr_err("%s: Feature not allowed when Gestures enabled! ERROR %08X\n",
				__func__, res);
			/* for example here can be placed a code for disabling
			  * the gesture mode when cover is activated
			  * (that means that cover mode has
			  * an higher priority on gesture mode) */
		}
		break;

	default:
		pr_info("%s: Feature Allowed!\n", __func__);
	}

	return res;
}

#ifdef USE_ONE_FILE_NODE
/**
  * File node to enable some feature
  * echo XX 00/01 > feature_enable		to enable/disable XX
  * (possible values @link feat_opt Feature Selection Options @endlink) feature
  * cat feature_enable		to show the result of enabling/disabling process
  * echo 01/00 > feature_enable; cat feature_enable		to perform
  * both actions stated before in just one call \n
  * the string returned in the shell is made up as follow: \n
  * { = start byte \n
  * X1X2X3X4 = 4 bytes in HEX format which represent an error code (00000000 =
  * no error) \n
  * } = end byte
  */
static ssize_t fts_feature_enable_store(struct device *dev,
				struct device_attribute *attr, const char *buf,
				size_t count)
{
	struct fts_ts_info *info = dev_get_drvdata(dev);
	char *p = (char *)buf;
	unsigned int temp;
	int res = OK;

	if (fts_set_bus_ref(info, FTS_BUS_REF_SYSFS, true) < 0) {
		res = ERROR_BUS_WR;
		pr_err("%s: bus is not accessible.", __func__);
		fts_set_bus_ref(info, FTS_BUS_REF_SYSFS, false);
		return count;
	}

	if ((count - 2 + 1) / 3 != 1)
		pr_err("fts_feature_enable: Number of parameter wrong! %d > %d\n",
			(count - 2 + 1) / 3, 1);
	else {
		sscanf(p, "%02X ", &temp);
		p += 3;
		res = check_feature_feasibility(info, temp);
		if (res >= OK) {
			switch (temp) {
	#ifdef GESTURE_MODE
			case FEAT_SEL_GESTURE:
				sscanf(p, "%02X ", &info->gesture_enabled);
				pr_info("fts_feature_enable: Gesture Enabled = %d\n",
					info->gesture_enabled);
				break;
	#endif

	#ifdef GLOVE_MODE
			case FEAT_SEL_GLOVE:
				sscanf(p, "%02X ", &info->glove_enabled);
				pr_info("fts_feature_enable: Glove Enabled = %d\n",
					info->glove_enabled);
				break;
	#endif

	#ifdef STYLUS_MODE
			case FEAT_SEL_STYLUS:
				sscanf(p, "%02X ", &info->stylus_enabled);
				pr_info("fts_feature_enable: Stylus Enabled = %d\n",
					info->stylus_enabled);
				break;
	#endif

	#ifdef COVER_MODE
			case FEAT_SEL_COVER:
				sscanf(p, "%02X ", &info->cover_enabled);
				pr_info("fts_feature_enable: Cover Enabled = %d\n",
					info->cover_enabled);
				break;
	#endif

	#ifdef CHARGER_MODE
			case FEAT_SEL_CHARGER:
				sscanf(p, "%02X ", &info->charger_enabled);
				pr_info("fts_feature_enable: Charger Enabled = %d\n",
					info->charger_enabled);
				break;
	#endif

	#ifdef GRIP_MODE
			case FEAT_SEL_GRIP:
				sscanf(p, "%02X ", &info->grip_enabled);
				pr_info("fts_feature_enable: Grip Enabled = %d\n",
					info->grip_enabled);
				break;
	#endif



			default:
				pr_err("fts_feature_enable: Feature %08X not valid! ERROR %08X\n",
					temp, ERROR_OP_NOT_ALLOW);
				res = ERROR_OP_NOT_ALLOW;
			}
			feature_feasibility = res;
		}
		if (feature_feasibility >= OK)
			feature_feasibility = fts_mode_handler(info, 1);
		else
			pr_err("%s: Call echo XX 00/01 > feature_enable with a correct feature value (XX)! ERROR %08X\n",
				__func__, res);
	}

	fts_set_bus_ref(info, FTS_BUS_REF_SYSFS, false);
	return count;
}



static ssize_t fts_feature_enable_show(struct device *dev,
				       struct device_attribute *attr, char *buf)
{
	int count = 0;

	if (feature_feasibility < OK)
		pr_err("%s: Call before echo XX 00/01 > feature_enable with a correct feature value (XX)! ERROR %08X\n",
			__func__, feature_feasibility);

	count += scnprintf(buf + count,
			   PAGE_SIZE - count, "{ %08X }\n",
			   feature_feasibility);

	feature_feasibility = ERROR_OP_NOT_ALLOW;
	return count;
}

#else


#ifdef GRIP_MODE
/**
  * File node to set the grip mode
  * echo 01/00 > grip_mode	to enable/disable glove mode \n
  * cat grip_mode		to show the status of the grip_enabled switch \n
  * echo 01/00 > grip_mode; cat grip_mode		to enable/disable grip
  *mode
  * and see the switch status in just one call \n
  * the string returned in the shell is made up as follow: \n
  * { = start byte \n
  * X1X2X3X4 = 4 bytes in HEX format which represent the value
  * info->grip_enabled (1 = enabled; 0= disabled) \n
  * } = end byte
  */
static ssize_t fts_grip_mode_show(struct device *dev,
				struct device_attribute *attr, char *buf)
{
	int count = 0;

	struct fts_ts_info *info = dev_get_drvdata(dev);

	pr_info("%s: grip_enabled = %d\n", __func__,
		 info->grip_enabled);

	count += scnprintf(buf + count,
			   PAGE_SIZE - count, "{ %08X }\n",
			   info->grip_enabled);

	return count;
}


static ssize_t fts_grip_mode_store(struct device *dev,
				struct device_attribute *attr,
				const char *buf, size_t count)
{
	char *p = (char *)buf;
	unsigned int temp;
	int res;
	struct fts_ts_info *info = dev_get_drvdata(dev);

	if (fts_set_bus_ref(info, FTS_BUS_REF_SYSFS, true) < 0) {
		res = ERROR_BUS_WR;
		pr_err("%s: bus is not accessible.", __func__);
		fts_set_bus_ref(info, FTS_BUS_REF_SYSFS, false);
		return count;
	}

	/* in case of a different elaboration of the input, just modify
	  * this initial part of the code according to customer needs */
	if ((count + 1) / 3 != 1)
		pr_err("%s: Number of bytes of parameter wrong! %zu != 1 byte\n",
			__func__, (count + 1) / 3);
	else {
		sscanf(p, "%02X ", &temp);
		p += 3;

/* standard code that should be always used when a feature is enabled! */
/* first step : check if the wanted feature can be enabled */
/* second step: call fts_mode_handler to actually enable it */
/* NOTE: Disabling a feature is always allowed by default */
		res = check_feature_feasibility(info, FEAT_SEL_GRIP);
		if (res >= OK || temp == FEAT_DISABLE) {
			info->grip_enabled = temp;
			res = fts_mode_handler(info, 1);
			if (res < OK)
				pr_err("%s: Error during fts_mode_handler! ERROR %08X\n",
					__func__, res);
		}
	}

	fts_set_bus_ref(info, FTS_BUS_REF_SYSFS, false);
	return count;
}
#endif

#ifdef CHARGER_MODE
/**
  * File node to set the glove mode
  * echo XX/00 > charger_mode		to value >0 to enable
  * (possible values: @link charger_opt Charger Options @endlink),
  * 00 to disable charger mode \n
  * cat charger_mode	to show the status of the charger_enabled switch \n
  * echo 01/00 > charger_mode; cat charger_mode		to enable/disable
  * charger mode and see the switch status in just one call \n
  * the string returned in the shell is made up as follow: \n
  * { = start byte \n
  * X1X2X3X4 = 4 bytes in HEX format which represent the value
  * info->charger_enabled (>0 = enabled; 0= disabled) \n
  * } = end byte
  */
static ssize_t fts_charger_mode_show(struct device *dev,
				struct device_attribute *attr, char *buf)
{
	int count = 0;
	struct fts_ts_info *info = dev_get_drvdata(dev);

	pr_info("%s: charger_enabled = %d\n", __func__,
		 info->charger_enabled);

	count += scnprintf(buf + count,
			   PAGE_SIZE - count, "{ %08X }\n",
			   info->charger_enabled);
	return count;
}


static ssize_t fts_charger_mode_store(struct device *dev,
				struct device_attribute *attr,
				const char *buf, size_t count)
{
	char *p = (char *)buf;
	unsigned int temp;
	int res;
	struct fts_ts_info *info = dev_get_drvdata(dev);

	if (fts_set_bus_ref(info, FTS_BUS_REF_SYSFS, true) < 0) {
		res = ERROR_BUS_WR;
		pr_err("%s: bus is not accessible.\n", __func__);
		fts_set_bus_ref(info, FTS_BUS_REF_SYSFS, false);
		return count;
	}

/* in case of a different elaboration of the input, just modify this
  * initial part of the code according to customer needs */
	if ((count + 1) / 3 != 1)
		pr_err("%s: Number of bytes of parameter wrong! %zu != 1 byte\n",
			__func__, (count + 1) / 3);
	else {
		sscanf(p, "%02X ", &temp);
		p += 3;

/** standard code that should be always used when a feature is enabled!
  * first step : check if the wanted feature can be enabled
  * second step: call fts_mode_handler to actually enable it
  * NOTE: Disabling a feature is always allowed by default
  */
		res = check_feature_feasibility(info, FEAT_SEL_CHARGER);
		if (res >= OK || temp == FEAT_DISABLE) {
			info->charger_enabled = temp;
			res = fts_mode_handler(info, 1);
			if (res < OK)
				pr_err("%s: Error during fts_mode_handler! ERROR %08X\n",
					__func__, res);
		}
	}

	fts_set_bus_ref(info, FTS_BUS_REF_SYSFS, false);
	return count;
}
#endif

#ifdef GLOVE_MODE
/**
  * File node to set the glove mode
  * echo 01/00 > glove_mode	to enable/disable glove mode \n
  * cat glove_mode	to show the status of the glove_enabled switch \n
  * echo 01/00 > glove_mode; cat glove_mode	to enable/disable glove mode and
  *  see the switch status in just one call \n
  * the string returned in the shell is made up as follow: \n
  * { = start byte \n
  * X1X2X3X4 = 4 bytes in HEX format which represent the of value
  * info->glove_enabled (1 = enabled; 0= disabled) \n
  * } = end byte
  */
static ssize_t fts_glove_mode_show(struct device *dev,
				struct device_attribute *attr, char *buf)
{
	int count = 0;
	struct fts_ts_info *info = dev_get_drvdata(dev);

	pr_info("%s: glove_enabled = %d\n", __func__, info->glove_enabled);

	count += scnprintf(buf + count,
			   PAGE_SIZE - count, "{ %08X }\n",
			   info->glove_enabled);

	return count;
}


static ssize_t fts_glove_mode_store(struct device *dev,
				struct device_attribute *attr, const char *buf,
				size_t count)
{
	char *p = (char *)buf;
	unsigned int temp;
	int res;
	struct fts_ts_info *info = dev_get_drvdata(dev);

	if (fts_set_bus_ref(info, FTS_BUS_REF_SYSFS, true) < 0) {
		res = ERROR_BUS_WR;
		pr_err("%s: bus is not accessible.\n", __func__);
		fts_set_bus_ref(info, FTS_BUS_REF_SYSFS, false);
		return count;
	}

/* in case of a different elaboration of the input, just modify this
  * initial part of the code according to customer needs */
	if ((count + 1) / 3 != 1)
		pr_err("%s: Number of bytes of parameter wrong! %zu != 1 byte\n",
			__func__, (count + 1) / 3);
	else {
		sscanf(p, "%02X ", &temp);
		p += 3;

/* standard code that should be always used when a feature is enabled! */
/* first step : check if the wanted feature can be enabled */
/* second step: call fts_mode_handler to actually enable it */
/* NOTE: Disabling a feature is always allowed by default */
		res = check_feature_feasibility(info, FEAT_SEL_GLOVE);
		if (res >= OK || temp == FEAT_DISABLE) {
			info->glove_enabled = temp;
			res = fts_mode_handler(info, 1);
			if (res < OK)
				pr_err("%s: Error during fts_mode_handler! ERROR %08X\n",
					__func__, res);
		}
	}

	fts_set_bus_ref(info, FTS_BUS_REF_SYSFS, false);
	return count;
}
#endif


#ifdef COVER_MODE
/* echo 01/00 > cover_mode     to enable/disable cover mode */
/* cat cover_mode	to show the status of the cover_enabled switch
 * (example output in the terminal = "AA00000001BB" if the switch is enabled) */
/* echo 01/00 > cover_mode; cat cover_mode	to enable/disable cover mode and
  * see the switch status in just one call */
/* NOTE: the cover can be handled also using a notifier, in this case the body
  * of these functions should be copied in the notifier callback */
/**
  * File node to set the cover mode
  * echo 01/00 > cover_mode	to enable/disable cover mode \n
  * cat cover_mode	to show the status of the cover_enabled switch \n
  * echo 01/00 > cover_mode; cat cover_mode	to enable/disable cover mode
  * and see the switch status in just one call \n
  * the string returned in the shell is made up as follow: \n
  * { = start byte \n
  * X1X2X3X4 = 4 bytes in HEX format which is the value of info->cover_enabled
  * (1 = enabled; 0= disabled)\n
  * } = end byte \n
  * NOTE: \n
  * the cover can be handled also using a notifier, in this case the body of
  * these functions should be copied in the notifier callback
  */
static ssize_t fts_cover_mode_show(struct device *dev,
				struct device_attribute *attr, char *buf)
{
	int count = 0;
	struct fts_ts_info *info = dev_get_drvdata(dev);

	pr_info("%s: cover_enabled = %d\n", __func__, info->cover_enabled);

	count += scnprintf(buf + count,
			   PAGE_SIZE - count, "{ %08X }\n",
			   info->cover_enabled);

	return count;
}


static ssize_t fts_cover_mode_store(struct device *dev,
				struct device_attribute *attr, const char *buf,
				size_t count)
{
	char *p = (char *)buf;
	unsigned int temp;
	int res;
	struct fts_ts_info *info = dev_get_drvdata(dev);

	if (fts_set_bus_ref(info, FTS_BUS_REF_SYSFS, true) < 0) {
		res = ERROR_BUS_WR;
		pr_err("%s: bus is not accessible.\n", __func__);
		fts_set_bus_ref(info, FTS_BUS_REF_SYSFS, false);
		return count;
	}

/* in case of a different elaboration of the input, just modify this
  * initial part of the code according to customer needs */
	if ((count + 1) / 3 != 1)
		pr_err("%s: Number of bytes of parameter wrong! %zu != 1 byte\n",
			__func__, (count + 1) / 3);
	else {
		sscanf(p, "%02X ", &temp);
		p += 3;

/* standard code that should be always used when a feature is enabled! */
/* first step : check if the wanted feature can be enabled */
/* second step: call fts_mode_handler to actually enable it */
/* NOTE: Disabling a feature is always allowed by default */
		res = check_feature_feasibility(info, FEAT_SEL_COVER);
		if (res >= OK || temp == FEAT_DISABLE) {
			info->cover_enabled = temp;
			res = fts_mode_handler(info, 1);
			if (res < OK)
				pr_err("%s: Error during fts_mode_handler! ERROR %08X\n",
					__func__, res);
		}
	}

	fts_set_bus_ref(info, FTS_BUS_REF_SYSFS, false);
	return count;
}
#endif

#ifdef STYLUS_MODE
/**
  * File node to enable the stylus report
  * echo 01/00 > stylus_mode		to enable/disable stylus mode \n
  * cat stylus_mode	to show the status of the stylus_enabled switch \n
  * echo 01/00 > stylus_mode; cat stylus_mode	to enable/disable stylus mode
  * and see the switch status in just one call \n
  * the string returned in the shell is made up as follow: \n
  * { = start byte \n
  * X1X2X3X4 = 4 bytes in HEX format which is the value of info->stylus_enabled
  * (1 = enabled; 0= disabled)\n
  * } = end byte
  */
static ssize_t fts_stylus_mode_show(struct device *dev,
				struct device_attribute *attr, char *buf)
{
	int count = 0;
	struct fts_ts_info *info = dev_get_drvdata(dev);

	pr_info("%s: stylus_enabled = %d\n", __func__, info->stylus_enabled);

	count += scnprintf(buf + count,
			   PAGE_SIZE - count, "{ %08X }\n",
			   info->stylus_enabled);

	return count;
}


static ssize_t fts_stylus_mode_store(struct device *dev,
				struct device_attribute *attr, const char *buf,
				size_t count)
{
	char *p = (char *)buf;
	unsigned int temp;
	struct fts_ts_info *info = dev_get_drvdata(dev);


/* in case of a different elaboration of the input, just modify this
  * initial part of the code according to customer needs */
	if ((count + 1) / 3 != 1)
		pr_err("%s: Number of bytes of parameter wrong! %zu != 1 byte\n",
			__func__, (count + 1) / 3);
	else {
		sscanf(p, "%02X ", &temp);
		p += 3;


		info->stylus_enabled = temp;
	}

	return count;
}
#endif

#endif

/***************************************** GESTURES
  ***************************************************/
#ifdef GESTURE_MODE
#ifdef USE_GESTURE_MASK	/* if this define is used, a gesture bit mask
			  * is used as method to select the gestures to
			  * enable/disable */

/**
  * File node used by the host to set the gesture mask to enable or disable
  * echo EE X1 X2 ~~ > gesture_mask  set the gesture to disable/enable;
  * EE = 00(disable) or 01(enable) \n
  * X1 ~~  = gesture mask (example 06 00 ~~ 00 this gesture mask represents
  * the gestures with ID = 1 and 2) can be specified
  * from 1 to GESTURE_MASK_SIZE bytes, \n
  * if less than GESTURE_MASK_SIZE bytes are passed as arguments,
  * the omit bytes of the mask maintain the previous settings  \n
  * if one or more gestures is enabled the driver will automatically
  * enable the gesture mode, If all the gestures are disabled the driver
  * automatically will disable the gesture mode \n
  * cat gesture_mask   set inside the specified mask and return an error code
  * for the operation \n
  * the string returned in the shell is made up as follow: \n
  * { = start byte \n
  * X1X2X3X4 = 4 bytes in HEX format which represent an error code for enabling
  * the mask (00000000 = no error)\n
  * } = end byte \n\n
  * if USE_GESTURE_MASK is not define the usage of the function become: \n\n
  * echo EE X1 X2 ~~ > gesture_mask   set the gesture to disable/enable;
  * EE = 00(disable) or 01(enable) \n
  * X1 ~~ = gesture IDs (example 01 02 05 represent the gestures with ID = 1, 2
  * and 5)
  * there is no limit of the IDs passed as arguments, (@link gesture_opt Gesture
  * IDs @endlink) \n
  * if one or more gestures is enabled the driver will automatically enable
  * the gesture mode. If all the gestures are disabled the driver automatically
  * will disable the gesture mode. \n
  * cat gesture_mask     to show the status of the gesture enabled switch \n
  * the string returned in the shell is made up as follow: \n
  * { = start byte \n
  * X1X2X3X4 = 4 bytes in HEX format which is the value of info->gesture_enabled
  * (1 = enabled; 0= disabled)\n
  * } = end byte
  */
static ssize_t fts_gesture_mask_show(struct device *dev,
				struct device_attribute *attr, char *buf)
{
	int count = 0, res, temp;
	struct fts_ts_info *info = dev_get_drvdata(dev);

	if (fts_set_bus_ref(info, FTS_BUS_REF_SYSFS, true) < 0) {
		res = ERROR_BUS_WR;
		pr_err("%s: bus is not accessible.\n", __func__);
		scnprintf(buf, PAGE_SIZE, "{ %08X }\n", res);
		fts_set_bus_ref(info, FTS_BUS_REF_SYSFS, false);
		return count;
	}

	if (mask[0] == 0) {
		res = ERROR_OP_NOT_ALLOW;
		pr_err("%s: Call before echo enable/disable xx xx .... > gesture_mask with a correct number of parameters! ERROR %08X\n",
			__func__, res);
	} else {
		if (mask[1] == FEAT_ENABLE || mask[1] == FEAT_DISABLE)
			res = updateGestureMask(&mask[2], mask[0], mask[1]);
		else
			res = ERROR_OP_NOT_ALLOW;

		if (res < OK)
			pr_err("fts_gesture_mask_store: ERROR %08X\n", res);
	}
	res |= check_feature_feasibility(info, FEAT_SEL_GESTURE);
	temp = isAnyGestureActive();
	if (res >= OK || temp == FEAT_DISABLE)
		info->gesture_enabled = temp;

	pr_info("fts_gesture_mask_store: Gesture Enabled = %d\n",
		 info->gesture_enabled);

	count += scnprintf(buf + count,
			   PAGE_SIZE - count, "{ %08X }\n", res);
	mask[0] = 0;

	fts_set_bus_ref(info, FTS_BUS_REF_SYSFS, false);
	return count;
}


static ssize_t fts_gesture_mask_store(struct device *dev,
				struct device_attribute *attr, const char *buf,
				size_t count)
{
	char *p = (char *)buf;
	int n;
	unsigned int temp;

	if ((count + 1) / 3 > GESTURE_MASK_SIZE + 1) {
		pr_err("fts_gesture_mask_store: Number of bytes of parameter wrong! %zu > (enable/disable + %d )\n",
			(count + 1) / 3, GESTURE_MASK_SIZE);
		mask[0] = 0;
	} else {
		mask[0] = ((count + 1) / 3) - 1;
		for (n = 1; n <= (count + 1) / 3; n++) {
			sscanf(p, "%02X ", &temp);
			p += 3;
			mask[n] = (u8)temp;
			pr_info("mask[%d] = %02X\n", n, mask[n]);
		}
	}

	return count;
}

#else	/* if this define is not used, to select the gestures to enable/disable
	  * are used the IDs of the gestures */
/* echo EE X1 X2 ... > gesture_mask     set the gesture to disable/enable;
  * EE = 00(disable) or 01(enable); X1 ... = gesture IDs
  * (example 01 02 05... represent the gestures with ID = 1, 2 and 5)
  * there is no limit of the parameters that can be passed,
  * of course the gesture IDs should be valid (all the valid IDs are listed in
  * ftsGesture.h) */
/* cat gesture_mask	enable/disable the given gestures, if one or more
  * gestures is enabled the driver will automatically enable the gesture mode.
  * If all the gestures are disabled the driver automatically will disable the
  * gesture mode.
  * At the end an error code will be printed
  *  (example output in the terminal = "AA00000000BB" if there are no errors) */
/* echo EE X1 X2 ... > gesture_mask; cat gesture_mask	perform in one command
  * both actions stated before */
/**
  * File node used by the host to set the gesture mask to enable or disable
  * echo EE X1 X2 ~~ > gesture_mask	set the gesture to disable/enable;
  * EE = 00(disable) or 01(enable) \n
  * X1 ~ = gesture IDs (example 01 02 05 represent the gestures with ID = 1, 2
  * and 5)
  * there is no limit of the IDs passed as arguments, (@link gesture_opt Gesture
  * IDs @endlink) \n
  * if one or more gestures is enabled the driver will automatically enable
  * the gesture mode, If all the gestures are disabled the driver automatically
  * will disable the gesture mode \n
  * cat gesture_mask	 to show the status of the gesture enabled switch \n
  * the string returned in the shell is made up as follow: \n
  * { = start byte \n
  * X1X2X3X4 = 4 bytes in HEX format which is the value of info->gesture_enabled
  * (1 = enabled; 0= disabled)\n
  * } = end byte
  */
static ssize_t fts_gesture_mask_show(struct device *dev,
				struct device_attribute *attr, char *buf)
{
	int count = 0;
	struct fts_ts_info *info = dev_get_drvdata(dev);

	pr_info("fts_gesture_mask_show: gesture_enabled = %d\n",
		info->gesture_enabled);

	count += scnprintf(buf + count,
			   PAGE_SIZE - count, "{ %08X }\n",
			   info->gesture_enabled);


	return count;
}


static ssize_t fts_gesture_mask_store(struct device *dev,
				struct device_attribute *attr, const char *buf,
				size_t count)
{
	char *p = (char *)buf;
	int n;
	unsigned int temp;
	int res;
	struct fts_ts_info *info = dev_get_drvdata(dev);

	if (fts_set_bus_ref(info, FTS_BUS_REF_SYSFS, true) < 0) {
		res = ERROR_BUS_WR;
		pr_err("%s: bus is not accessible.\n", __func__);
		fts_set_bus_ref(info, FTS_BUS_REF_SYSFS, false);
		return count;
	}

	if ((count + 1) / 3 < 2 || (count + 1) / 3 > GESTURE_MASK_SIZE + 1) {
		pr_err("fts_gesture_mask_store: Number of bytes of parameter wrong! %d < or > (enable/disable + at least one gestureID or max %d bytes)\n",
			(count + 1) / 3, GESTURE_MASK_SIZE);
		mask[0] = 0;
	} else {
		memset(mask, 0, GESTURE_MASK_SIZE + 2);
		mask[0] = ((count + 1) / 3) - 1;
		sscanf(p, "%02X ", &temp);
		p += 3;
		mask[1] = (u8)temp;
		for (n = 1; n < (count + 1) / 3; n++) {
			sscanf(p, "%02X ", &temp);
			p += 3;
			fromIDtoMask((u8)temp, &mask[2], GESTURE_MASK_SIZE);
		}

		for (n = 0; n < GESTURE_MASK_SIZE + 2; n++)
			pr_info("mask[%d] = %02X\n", n, mask[n]);
	}


	if (mask[0] == 0) {
		res = ERROR_OP_NOT_ALLOW;
		pr_err("%s: Call before echo enable/disable xx xx .... > gesture_mask with a correct number of parameters! ERROR %08X\n",
			__func__, res);
	} else {
		if (mask[1] == FEAT_ENABLE || mask[1] == FEAT_DISABLE)
			res = updateGestureMask(&mask[2], mask[0], mask[1]);
		else
			res = ERROR_OP_NOT_ALLOW;

		if (res < OK)
			pr_err("fts_gesture_mask_store: ERROR %08X\n", res);
	}

	res = check_feature_feasibility(info, FEAT_SEL_GESTURE);
	temp = isAnyGestureActive();
	if (res >= OK || temp == FEAT_DISABLE)
		info->gesture_enabled = temp;
	res = fts_mode_handler(info, 0);

	fts_set_bus_ref(info, FTS_BUS_REF_SYSFS, false);
	return count;
}


#endif


/**
  * File node to read the coordinates of the last gesture drawn by the user \n
  * cat gesture_coordinates	to obtain the gesture coordinates \n
  * the string returned in the shell follow this up as follow: \n
  * { = start byte \n
  * X1X2X3X4 = 4 bytes in HEX format which represent an error code (00000000 =
  *OK) \n
  * \n if error code = 00000000 \n
  * CC = 1 byte in HEX format number of coords (pair of x,y) returned \n
  * XXiYYi ... = XXi 2 bytes in HEX format for x[i] and
  * YYi 2 bytes in HEX format for y[i] (big endian) \n
  * \n
  * } = end byte
  */
static ssize_t fts_gesture_coordinates_show(struct device *dev,
					struct device_attribute *attr,
					char *buf)
{
	int size = PAGE_SIZE;
	int count = 0, res, i = 0;

	pr_info("%s: Getting gestures coordinates...\n", __func__);

	if (gesture_coords_reported < OK) {
		pr_err("%s: invalid coordinates! ERROR %08X\n",
			 __func__, gesture_coords_reported);
		res = gesture_coords_reported;
	} else {
		size += gesture_coords_reported * 2 * 4 + 2;
		/* coords are pairs of x,y (*2) where each coord is
		  * short(2bytes=4char)(*4) + 1 byte(2char) num of coords (+2)
		  **/
		res = OK;	/* set error code to OK */
	}


	count += scnprintf(buf + count,
			   size - count, "{ %08X", res);

	if (res >= OK) {
		count += scnprintf(buf + count,
				   size - count, "%02X",
				   gesture_coords_reported);

		for (i = 0; i < gesture_coords_reported; i++) {
			count += scnprintf(buf + count,
					   size - count,
					   "%04X",
					   gesture_coordinates_x[i]);
			count += scnprintf(buf + count,
					   size - count,
					   "%04X",
					   gesture_coordinates_y[i]);
		}
	}

	count += scnprintf(buf + count, size - count, " }\n");
	pr_info("%s: Getting gestures coordinates FINISHED!\n", __func__);

	return count;
}
#endif



/***************************************** PRODUCTION TEST
  ***************************************************/

/**
  * File node to execute the Mass Production Test or to get data from the IC
  * (raw or ms/ss init data)
  * echo cmd > stm_fts_cmd	to execute a command \n
  * cat stm_fts_cmd	to show the result of the command \n
  * echo cmd > stm_fts_cmd; cat stm_fts_cmd	to execute and show the result
  * in just one call \n
  * the string returned in the shell is made up as follow: \n
  * { = start byte \n
  * X1X2X3X4 = 4 bytes in HEX format which represent an error_code (00000000 =
  * OK)\n
  * (optional) data = data coming from the command executed represented as HEX
  * string \n
  *                   Not all the command return additional data \n
  * } = end byte \n
  * \n
  * Possible commands (cmd): \n
  * - 00 = MP Test -> return error_code \n
  * - 01 = ITO Test -> return error_code \n
  * - 03 = MS Raw Test -> return error_code \n
  * - 04 = MS Init Data Test -> return error_code \n
  * - 05 = SS Raw Test -> return error_code \n
  * - 06 = SS Init Data Test -> return error_code \n
  * - 13 = Read 1 MS Raw Frame -> return additional data: MS frame row after row
  * \n
  * - 14 = Read MS Init Data -> return additional data: MS init data row after
  * row \n
  * - 15 = Read 1 SS Raw Frame -> return additional data: SS frame,
  * force channels followed by sense channels \n
  * - 16 = Read SS Init Data -> return additional data: SS Init data,
  * first IX for force and sense channels and then CX for force and sense
  * channels \n
  * - F0 = Perform a system reset -> return error_code \n
  * - F1 = Perform a system reset and reenable the sensing and the interrupt
  */
static ssize_t stm_fts_cmd_store(struct device *dev,
				struct device_attribute *attr, const char *buf,
				size_t count)
{
	int n;
	char *p = (char *)buf;

	memset(typeOfComand, 0, CMD_STR_LEN * sizeof(u32));

	pr_info("%s:\n", __func__);
	for (n = 0; n < (count + 1) / 3; n++) {
		sscanf(p, "%02X ", &typeOfComand[n]);
		p += 3;
		pr_info("typeOfComand[%d] = %02X\n", n, typeOfComand[n]);
	}

	numberParameters = n;
	pr_info("Number of Parameters = %d\n", numberParameters);
	return count;
}

static ssize_t stm_fts_cmd_show(struct device *dev,
				struct device_attribute *attr, char *buf)
{
	int res, j, doClean = 0, index = 0;
	int size = (6 * 2) + 1;
	int nodes = 0;
	int init_type = SPECIAL_PANEL_INIT;
	u8 *all_strbuff = buf;
	struct fts_ts_info *info = dev_get_drvdata(dev);

	MutualSenseData compData;
	SelfSenseData comData;
	MutualSenseFrame frameMS;
	SelfSenseFrame frameSS;

	if (fts_set_bus_ref(info, FTS_BUS_REF_SYSFS, true) < 0) {
		res = ERROR_BUS_WR;
		pr_err("%s: bus is not accessible.\n", __func__);
		scnprintf(buf, PAGE_SIZE, "{ %08X }\n", res);
		fts_set_bus_ref(info, FTS_BUS_REF_SYSFS, false);
		return 0;
	}

	if (numberParameters >= 1) {
		res = fts_disableInterrupt();
		if (res < 0) {
			pr_err("fts_disableInterrupt: ERROR %08X\n", res);
			res = (res | ERROR_DISABLE_INTER);
			goto END;
		}

		switch (typeOfComand[0]) {
		/*ITO TEST*/
		case 0x01:
			res = production_test_ito(LIMITS_FILE, &tests);
			break;

		/*PRODUCTION TEST*/
		case 0x02:
			if (systemInfo.u8_cfgAfeVer != systemInfo.u8_cxAfeVer) {
				res = ERROR_OP_NOT_ALLOW;
				pr_err("Miss match in CX version! MP test not allowed with wrong CX memory! ERROR %08X\n",
					res);
				break;
			}
			res = production_test_initialization(init_type);
			break;

		case 0x00:
			if (systemInfo.u8_cfgAfeVer != systemInfo.u8_cxAfeVer) {
				res = ERROR_OP_NOT_ALLOW;
				pr_err("Miss match in CX version! MP test not allowed with wrong CX memory! ERROR %08X\n",
					res);
				break;
			}

			res = production_test_main(LIMITS_FILE, 1, init_type,
						   &tests);
			break;

		/*read mutual raw*/
		case 0x13:
			if (numberParameters > 1) {
				pr_info("Get 1 MS Frame\n");
				setScanMode(SCAN_MODE_LOCKED, typeOfComand[1]);
				mdelay(WAIT_FOR_FRESH_FRAMES);
				setScanMode(SCAN_MODE_ACTIVE, 0x00);
				mdelay(WAIT_AFTER_SENSEOFF);
				/* Delete the events related to some touch
				  * (allow to call this function while touching
				  * the screen without having a flooding of the
				  * FIFO)
				  */
				flushFIFO();
				res = getMSFrame3(MS_RAW, &frameMS);
				if (res < 0) {
					pr_err("Error while taking the MS frame... ERROR %08X\n",
						res);
				} else {
					pr_info("The frame size is %d words\n",
						res);
#ifdef RAW_DATA_FORMAT_DEC
					size += 3 * 2 +
					    (7 * frameMS.header.sense_node + 1)
					    * frameMS.header.force_node;
#else
					size += (res * sizeof(short) + 2) * 2;
#endif
					/* set res to OK because if getMSFrame
					  * is successful res = number of words
					  * read
					  */
					res = OK;
					print_frame_short(
						"MS frame =",
						array1dTo2d_short(
							frameMS.node_data,
							frameMS.node_data_size,
							frameMS.header.
							sense_node),
						frameMS.header.force_node,
						frameMS.header.sense_node);
				}
			} else {
				pr_err("Wrong number of parameters!\n");
				res = ERROR_OP_NOT_ALLOW;
			}
			break;
		/*read self raw*/
		case 0x15:
			if (numberParameters > 1) {
				pr_info("Get 1 SS Frame\n");
				setScanMode(SCAN_MODE_LOCKED, typeOfComand[1]);
				mdelay(WAIT_FOR_FRESH_FRAMES);
				setScanMode(SCAN_MODE_ACTIVE, 0x00);
				mdelay(WAIT_AFTER_SENSEOFF);
				flushFIFO();
				/* delete the events related to some touch
				  * (allow to call this function while touching
				  * the screen without having a flooding of the
				  * FIFO) */
				res = getSSFrame3(SS_RAW, &frameSS);

				if (res < OK) {
					pr_err("Error while taking the SS frame... ERROR %08X\n",
						res);
				} else {
					pr_info("The frame size is %d words\n",
						res);
#ifdef RAW_DATA_FORMAT_DEC
					size += 3 * 2 + 5 +
						(frameSS.header.sense_node +
						 frameSS.header.force_node) * 7;
#else
					size += (res * sizeof(short) + 2) * 2;
#endif
					/* set res to OK because if getMSFrame
					  * is successful res = number of words
					  * read
					  */
					res = OK;
					print_frame_short(
						"SS force frame =",
						array1dTo2d_short(
							frameSS.force_data,
							frameSS.header.
							force_node, 1),
						frameSS.header.force_node, 1);
					print_frame_short(
						"SS sense frame =",
						array1dTo2d_short(
							frameSS.sense_data,
							frameSS.header.
							sense_node,
							frameSS.header.
							sense_node),
						1, frameSS.header.sense_node);
				}
			} else {
				pr_err("Wrong number of parameters!\n");
				res = ERROR_OP_NOT_ALLOW;
			}

			break;

		case 0x14:	/* read mutual comp data */
			pr_info("Get MS Compensation Data\n");
			res = readMutualSenseCompensationData(LOAD_CX_MS_TOUCH,
							      &compData);

			if (res < 0)
				pr_err("Error reading MS compensation data ERROR %08X\n",
					res);
			else {
				pr_info("MS Compensation Data Reading Finished!\n");
				size += ((compData.node_data_size + 3) *
					 sizeof(u8)) * 2;
				print_frame_i8("MS Data (Cx2) =",
					       array1dTo2d_i8(
						       compData.node_data,
						       compData.
						       node_data_size,
						       compData.header.
						       sense_node),
					       compData.header.force_node,
					       compData.header.sense_node);
			}
			break;

		case 0x16:	/* read self comp data */
			pr_info("Get SS Compensation Data...\n");
			res = readSelfSenseCompensationData(LOAD_CX_SS_TOUCH,
							    &comData);
			if (res < 0)
				pr_err("Error reading SS compensation data ERROR %08X\n",
					res);
			else {
				pr_info("SS Compensation Data Reading Finished!\n");
				size += ((comData.header.force_node +
					  comData.header.sense_node) * 2 + 6) *
					sizeof(u8) * 2;
				print_frame_u8("SS Data Ix2_fm = ",
					       array1dTo2d_u8(comData.ix2_fm,
							      comData.header.
							      force_node, 1),
					       comData.header.force_node, 1);
				print_frame_i8("SS Data Cx2_fm = ",
					       array1dTo2d_i8(comData.cx2_fm,
							      comData.header.
							      force_node, 1),
					       comData.header.force_node, 1);
				print_frame_u8("SS Data Ix2_sn = ",
					       array1dTo2d_u8(comData.ix2_sn,
							      comData.header.
							      sense_node,
							      comData.header.
							      sense_node), 1,
					       comData.header.sense_node);
				print_frame_i8("SS Data Cx2_sn = ",
					       array1dTo2d_i8(comData.cx2_sn,
							      comData.header.
							      sense_node,
							      comData.header.
							      sense_node), 1,
					       comData.header.sense_node);
			}
			break;
		case 0x17:	/* Read mutual strength */
			pr_info("Get 1 MS Strength\n");
			setScanMode(SCAN_MODE_ACTIVE, 0xFF);
			msleep(WAIT_FOR_FRESH_FRAMES);
			setScanMode(SCAN_MODE_ACTIVE, 0x00);
			msleep(WAIT_AFTER_SENSEOFF);
			/* Flush outstanding touch events */
			flushFIFO();
			nodes = getMSFrame3(MS_STRENGTH, &frameMS);
			if (nodes < 0) {
				res = nodes;
				pr_err("Error while taking the MS strength... ERROR %08X\n",
					res);
			} else {
				pr_info("The frame size is %d words\n", nodes);
#ifdef RAW_DATA_FORMAT_DEC
				size += 3 * 2 +
				    (7 * frameMS.header.sense_node + 1)
				    * frameMS.header.force_node;
#else
				size += (nodes * sizeof(short) + 2) * 2;
#endif
				print_frame_short("MS strength =",
				    array1dTo2d_short(frameMS.node_data,
						frameMS.node_data_size,
						frameMS.header.sense_node),
				    frameMS.header.force_node,
				    frameMS.header.sense_node);
				res = OK;
			}
			break;
		case 0x03:	/* MS Raw DATA TEST */
			res = fts_system_reset();
			if (res >= OK)
				res = production_test_ms_raw(LIMITS_FILE, 1,
							     &tests);
			break;

		case 0x04:	/* MS CX DATA TEST */
			res = fts_system_reset();
			if (res >= OK)
				res = production_test_ms_cx(LIMITS_FILE, 1,
							    &tests);
			break;

		case 0x05:	/* SS RAW DATA TEST */
			res = fts_system_reset();
			if (res >= OK)
				res = production_test_ss_raw(LIMITS_FILE, 1,
							     &tests);
			break;

		case 0x06:	/* SS IX CX DATA TEST */
			res = fts_system_reset();
			if (res >= OK)
				res = production_test_ss_ix_cx(LIMITS_FILE, 1,
							       &tests);
			break;


		case 0xF0:
		case 0xF1:	/* TOUCH ENABLE/DISABLE */
			doClean = (int)(typeOfComand[0] & 0x01);
			res = cleanUp(doClean);
			break;

		default:
			pr_err("COMMAND NOT VALID!! Insert a proper value ...\n");
			res = ERROR_OP_NOT_ALLOW;
			break;
		}

		doClean = fts_mode_handler(info, 1);
		if (typeOfComand[0] != 0xF0)
			doClean |= fts_enableInterrupt();
		if (doClean < 0)
			pr_err("%s: ERROR %08X\n", __func__,
				 (doClean | ERROR_ENABLE_INTER));
	} else {
		pr_err("NO COMMAND SPECIFIED!!! do: 'echo [cmd_code] [args] > stm_fts_cmd' before looking for result!\n");
		res = ERROR_OP_NOT_ALLOW;
	}

END:
	/* here start the reporting phase, assembling the data
	  * to send in the file node */
	size = PAGE_SIZE;
	index = 0;
	index += scnprintf(all_strbuff + index, size - index, "{ %08X", res);

	if (res >= OK) {
		/*all the other cases are already fine printing only the res.*/
		switch (typeOfComand[0]) {
		case 0x13:
		case 0x17:
#ifdef RAW_DATA_FORMAT_DEC
			index += scnprintf(all_strbuff + index, size - index,
					   "%3d",
					   (u8)frameMS.header.force_node);
			index += scnprintf(all_strbuff + index, size - index,
					   "%3d",
					   (u8)frameMS.header.sense_node);
#else
			index += scnprintf(all_strbuff + index,
					   size - index, "%02X",
					   (u8)frameMS.header.force_node);

			index += scnprintf(all_strbuff + index,
					   size - index, "%02X",
					   (u8)frameMS.header.sense_node);
#endif

			for (j = 0; j < frameMS.node_data_size; j++) {
#ifdef RAW_DATA_FORMAT_DEC
				if (j % frameMS.header.sense_node == 0)
					index += scnprintf(all_strbuff + index,
							   size - index, "\n");
				index += scnprintf(all_strbuff + index,
						   size - index, "%7d",
						   frameMS.node_data[j]);
#else
				index += scnprintf(all_strbuff + index,
					   size - index,
					   "%02X%02X",
					   (frameMS.node_data[j] & 0xFF00) >> 8,
					   frameMS.node_data[j] & 0xFF);
#endif
			}

			kfree(frameMS.node_data);
			break;

		case 0x15:
#ifdef RAW_DATA_FORMAT_DEC
			index += scnprintf(all_strbuff + index, size - index,
					   "%3d",
					   (u8)frameSS.header.force_node);
			index += scnprintf(all_strbuff + index, size - index,
					   "%3d",
					   (u8)frameSS.header.sense_node);
			index += scnprintf(all_strbuff + index, size - index,
					   "\n");
#else
			index += scnprintf(all_strbuff + index,
					   size - index, "%02X",
					   (u8)frameSS.header.force_node);

			index += scnprintf(all_strbuff + index,
					   size - index, "%02X",
					   (u8)frameSS.header.sense_node);
#endif

			/* Copying self raw data Force */
			for (j = 0; j < frameSS.header.force_node; j++) {
#ifdef RAW_DATA_FORMAT_DEC
				index += scnprintf(all_strbuff + index,
						   size - index,
						   "%7d",
						   frameSS.force_data[j]);
#else
				index += scnprintf(all_strbuff + index,
					  size - index,
					  "%02X%02X",
					  (frameSS.force_data[j] & 0xFF00) >> 8,
					  frameSS.force_data[j] & 0xFF);
#endif
			}



#ifdef RAW_DATA_FORMAT_DEC
			index += scnprintf(all_strbuff + index, size - index,
					   "\n");
#endif

			/* Copying self raw data Sense */
			for (j = 0; j < frameSS.header.sense_node; j++) {
#ifdef RAW_DATA_FORMAT_DEC
				index += scnprintf(all_strbuff + index,
						   size - index, "%7d",
						   frameSS.sense_data[j]);
#else
				index += scnprintf(all_strbuff + index,
					  size - index,
					  "%02X%02X",
					  (frameSS.sense_data[j] & 0xFF00) >> 8,
					  frameSS.sense_data[j] & 0xFF);
#endif
			}

			kfree(frameSS.force_data);
			kfree(frameSS.sense_data);
			break;

		case 0x14:
			index += scnprintf(all_strbuff + index,
					   size - index, "%02X",
					   (u8)compData.header.force_node);

			index += scnprintf(all_strbuff + index,
					   size - index, "%02X",
					   (u8)compData.header.sense_node);

			/* Cpying CX1 value */
			index += scnprintf(all_strbuff + index,
					   size - index, "%02X",
					   (compData.cx1) & 0xFF);

			/* Copying CX2 values */
			for (j = 0; j < compData.node_data_size; j++) {
				index += scnprintf(all_strbuff + index,
						size - index,
						"%02X",
						(compData.node_data[j]) & 0xFF);
			}

			kfree(compData.node_data);
			break;

		case 0x16:
			index += scnprintf(all_strbuff + index,
					   size - index, "%02X",
					   comData.header.force_node);

			index += scnprintf(all_strbuff + index,
					   size - index, "%02X",
					   comData.header.sense_node);

			index += scnprintf(all_strbuff + index,
					   size - index, "%02X",
					   (comData.f_ix1) & 0xFF);

			index += scnprintf(all_strbuff + index,
					   size - index, "%02X",
					   (comData.s_ix1) & 0xFF);

			index += scnprintf(all_strbuff + index,
					   size - index, "%02X",
					   (comData.f_cx1) & 0xFF);

			index += scnprintf(all_strbuff + index,
					   size - index, "%02X",
					   (comData.s_cx1) & 0xFF);

			/* Copying IX2 Force */
			for (j = 0; j < comData.header.force_node; j++) {
				index += scnprintf(all_strbuff + index,
						   size - index,
						   "%02X",
						   comData.ix2_fm[j] & 0xFF);
			}

			/* Copying IX2 Sense */
			for (j = 0; j < comData.header.sense_node; j++) {
				index += scnprintf(all_strbuff + index,
						   size - index,
						   "%02X",
						   comData.ix2_sn[j] & 0xFF);
			}

			/* Copying CX2 Force */
			for (j = 0; j < comData.header.force_node; j++) {
				index += scnprintf(all_strbuff + index,
						   size - index,
						   "%02X",
						   comData.cx2_fm[j] & 0xFF);
			}

			/* Copying CX2 Sense */
			for (j = 0; j < comData.header.sense_node; j++) {
				index += scnprintf(all_strbuff + index,
						   size - index,
						   "%02X",
						   comData.cx2_sn[j] & 0xFF);
			}

			kfree(comData.ix2_fm);
			kfree(comData.ix2_sn);
			kfree(comData.cx2_fm);
			kfree(comData.cx2_sn);
			break;

		default:
			break;
		}
	}

	index += scnprintf(all_strbuff + index, size - index, " }\n");
	numberParameters = 0;
	/* need to reset the number of parameters in order to wait the
	  * next command, comment if you want to repeat the last command sent
	  * just doing a cat */
	/* pr_err("numberParameters = %d\n", numberParameters); */

	fts_set_bus_ref(info, FTS_BUS_REF_SYSFS, false);
	return index;
}

static DEVICE_ATTR(fwupdate, 0664, fts_fwupdate_show,
		   fts_fwupdate_store);
static DEVICE_ATTR(appid, 0444, fts_appid_show, NULL);
static DEVICE_ATTR(mode_active, 0444, fts_mode_active_show, NULL);
static DEVICE_ATTR(fw_file_test, 0444, fts_fw_test_show, NULL);
static DEVICE_ATTR(status, 0444, fts_status_show, NULL);
static DEVICE_ATTR(stm_fts_cmd, 0664, stm_fts_cmd_show,
		   stm_fts_cmd_store);
#ifdef USE_ONE_FILE_NODE
static DEVICE_ATTR(feature_enable, 0664,
		   fts_feature_enable_show, fts_feature_enable_store);
#else


#ifdef GRIP_MODE
static DEVICE_ATTR(grip_mode, 0664, fts_grip_mode_show,
		   fts_grip_mode_store);
#endif

#ifdef CHARGER_MODE
static DEVICE_ATTR(charger_mode, 0664,
		   fts_charger_mode_show, fts_charger_mode_store);
#endif

#ifdef GLOVE_MODE
static DEVICE_ATTR(glove_mode, 0664,
		   fts_glove_mode_show, fts_glove_mode_store);
#endif

#ifdef COVER_MODE
static DEVICE_ATTR(cover_mode, 0664,
		   fts_cover_mode_show, fts_cover_mode_store);
#endif

#ifdef STYLUS_MODE
static DEVICE_ATTR(stylus_mode, 0664,
		   fts_stylus_mode_show, fts_stylus_mode_store);
#endif

#endif

#ifdef GESTURE_MODE
static DEVICE_ATTR(gesture_mask, 0664,
		   fts_gesture_mask_show, fts_gesture_mask_store);
static DEVICE_ATTR(gesture_coordinates, 0664,
		   fts_gesture_coordinates_show, NULL);
#endif

/*  /sys/devices/soc.0/f9928000.i2c/i2c-6/6-0049 */
static struct attribute *fts_attr_group[] = {
	&dev_attr_fwupdate.attr,
	&dev_attr_appid.attr,
	&dev_attr_mode_active.attr,
	&dev_attr_fw_file_test.attr,
	&dev_attr_status.attr,
	&dev_attr_stm_fts_cmd.attr,
#ifdef USE_ONE_FILE_NODE
	&dev_attr_feature_enable.attr,
#else

#ifdef GRIP_MODE
	&dev_attr_grip_mode.attr,
#endif
#ifdef CHARGER_MODE
	&dev_attr_charger_mode.attr,
#endif
#ifdef GLOVE_MODE
	&dev_attr_glove_mode.attr,
#endif
#ifdef COVER_MODE
	&dev_attr_cover_mode.attr,
#endif
#ifdef STYLUS_MODE
	&dev_attr_stylus_mode.attr,
#endif

#endif

#ifdef GESTURE_MODE
	&dev_attr_gesture_mask.attr,
	&dev_attr_gesture_coordinates.attr,
#endif
	NULL,
};

/** @}*/
/** @}*/


/**
  * @defgroup isr Interrupt Service Routine (Event Handler)
  * The most important part of the driver is the ISR (Interrupt Service Routine)
  * called also as Event Handler \n
  * As soon as the interrupt pin goes low, fts_interrupt_handler() is called and
  * the chain to read and parse the event read from the FIFO start.\n
  * For any different kind of EVT_ID there is a specific event handler
  * which will take the correct action to report the proper info to the host. \n
  * The most important events are the one related to touch information, status
  * update or user report.
  * @{
  */

/**
  * Report to the linux input system the pressure and release of a button
  * handling concurrency
  * @param info pointer to fts_ts_info which contains info about the device
  * and its hw setup
  * @param key_code	button value
  */
void fts_input_report_key(struct fts_ts_info *info, int key_code)
{
	mutex_lock(&info->input_report_mutex);
	input_report_key(info->input_dev, key_code, 1);
	input_sync(info->input_dev);
	input_report_key(info->input_dev, key_code, 0);
	input_sync(info->input_dev);
	mutex_unlock(&info->input_report_mutex);
}



/**
  * Event Handler for no events (EVT_ID_NOEVENT)
  */
static void fts_nop_event_handler(struct fts_ts_info *info, unsigned
				  char *event)
{
	pr_info("%s: Doing nothing for event = %02X %02X %02X %02X %02X %02X %02X %02X\n",
		__func__, event[0], event[1], event[2], event[3],
		event[4],
		event[5], event[6], event[7]);
}

/**
  * Event handler for enter and motion events (EVT_ID_ENTER_POINT,
  * EVT_ID_MOTION_POINT )
  * report touch coordinates and additional information
  * to the linux input system
  */
static void fts_enter_pointer_event_handler(struct fts_ts_info *info, unsigned
					    char *event)
{
	unsigned char touchId;
	unsigned int touch_condition = 1, tool = MT_TOOL_FINGER;
	int x, y, z, major, minor, distance;
	u8 touchType;

	if (!info->resume_bit)
		goto no_report;

	touchType = event[1] & 0x0F;
	touchId = (event[1] & 0xF0) >> 4;

	x = (((int)event[3] & 0x0F) << 8) | (event[2]);
	y = ((int)event[4] << 4) | ((event[3] & 0xF0) >> 4);
	z = (int)event[5];
	if (z <= 0) {
		/* Should not happen, because zero pressure implies contact has
		 * left, so this function should not be invoked. For safety, to
		 * prevent this touch from being dropped, set to smallest
		 * pressure value instead
		 */
		pr_err("%s: Pressure is %i, but pointer is not leaving\n",
		       __func__, z);
		z = 1; /* smallest non-zero pressure value */
	}
	major = (int)(((event[0] & 0x0C) << 2) | ((event[6] & 0xF0) >> 4));
	minor = (int)(((event[7] & 0xC0) >> 2) | (event[6] & 0x0F));
	/* TODO: check with fw how they will report distance */
	distance = 0;	/* if the tool is touching the display
			  * the distance should be 0 */

	if (x == info->board->x_axis_max)
		x--;

	if (y == info->board->y_axis_max)
		y--;

	input_mt_slot(info->input_dev, touchId);
	switch (touchType) {
#ifdef STYLUS_MODE
	case TOUCH_TYPE_STYLUS:
		pr_info("%s : It is a stylus!\n", __func__);
		if (info->stylus_enabled == 1) {
			/* if stylus_enabled is not ==1
			  * it will be reported as normal touch */
			tool = MT_TOOL_PEN;
			touch_condition = 1;
			__set_bit(touchId, &info->stylus_id);
			break;
		}
#endif
	/* TODO: customer can implement a different strategy for each kind of
	 * touch */
	case TOUCH_TYPE_FINGER:
	case TOUCH_TYPE_GLOVE:
	case TOUCH_TYPE_PALM:
		pr_debug("%s : It is a touch type %d!\n", __func__, touchType);
		tool = MT_TOOL_FINGER;
		touch_condition = 1;
		__set_bit(touchId, &info->touch_id);
		break;


	case TOUCH_TYPE_HOVER:
		tool = MT_TOOL_FINGER;
		touch_condition = 0;	/* need to hover */
		z = 0;	/* no pressure */
		__set_bit(touchId, &info->touch_id);
		distance = DISTANCE_MAX;/* check with fw report the hovering
					  * distance */
		break;

	case TOUCH_TYPE_INVALID:
	default:
		pr_err("%s : Invalid touch type = %d ! No Report...\n",
			__func__, touchType);
		goto no_report;
	}

	input_report_key(info->input_dev, BTN_TOUCH, touch_condition);
	input_mt_report_slot_state(info->input_dev, tool, 1);

	/* pr_info("%s : TouchID = %d,Touchcount = %d\n", __func__,
	  *	touchId,touchcount); */

#ifdef CONFIG_WAKE_GESTURES
	if (is_suspended)
		x += 5000;
#endif

	input_report_abs(info->input_dev, ABS_MT_POSITION_X, x);
	input_report_abs(info->input_dev, ABS_MT_POSITION_Y, y);
	input_report_abs(info->input_dev, ABS_MT_TOUCH_MAJOR, major);
	input_report_abs(info->input_dev, ABS_MT_TOUCH_MINOR, minor);
	input_report_abs(info->input_dev, ABS_MT_PRESSURE, z);

#ifndef SKIP_DISTANCE
	input_report_abs(info->input_dev, ABS_MT_DISTANCE, distance);
#endif
	/* pr_info("%s :  Event 0x%02x - ID[%d], (x, y) = (%3d, %3d)
	 * Size = %d\n",
	  *	__func__, *event, touchId, x, y, touchType); */

no_report:
	return;
}

/**
  * Event handler for leave event (EVT_ID_LEAVE_POINT )
  * Report to the linux input system that one touch left the display
  */
static void fts_leave_pointer_event_handler(struct fts_ts_info *info, unsigned
					    char *event)
{
	unsigned char touchId;
	unsigned int tool = MT_TOOL_FINGER;
	u8 touchType;

	touchType = event[1] & 0x0F;
	touchId = (event[1] & 0xF0) >> 4;

	input_mt_slot(info->input_dev, touchId);

	input_report_abs(info->input_dev, ABS_MT_PRESSURE, 0);
	switch (touchType) {
#ifdef STYLUS_MODE
	case TOUCH_TYPE_STYLUS:
		pr_info("%s : It is a stylus!\n", __func__);
		if (info->stylus_enabled == 1) {
			/* if stylus_enabled is not ==1 it will be reported as
			 * normal touch */
			tool = MT_TOOL_PEN;
			__clear_bit(touchId, &info->stylus_id);
			break;
		}
#endif

	case TOUCH_TYPE_FINGER:
	/* pr_info("%s : It is a finger!\n", __func__); */
	case TOUCH_TYPE_GLOVE:
	/* pr_info("%s : It is a glove!\n", __func__); */
	case TOUCH_TYPE_PALM:
	/* pr_info("%s : It is a palm!\n", __func__); */
	case TOUCH_TYPE_HOVER:
		tool = MT_TOOL_FINGER;
		__clear_bit(touchId, &info->touch_id);
		break;

	case TOUCH_TYPE_INVALID:
	default:
		pr_err("%s : Invalid touch type = %d ! No Report...\n",
			__func__, touchType);
		return;
	}

	input_mt_report_slot_state(info->input_dev, tool, 0);

	/* pr_info("%s : TouchID = %d, Touchcount = %d\n", __func__,
	  *	touchId,touchcount); */


	input_report_abs(info->input_dev, ABS_MT_TRACKING_ID, -1);
	/* pr_info("%s : Event 0x%02x - release ID[%d]\n", __func__,
	  *	event[0], touchId); */
}

/* EventId : EVT_ID_MOTION_POINT */
#define fts_motion_pointer_event_handler fts_enter_pointer_event_handler
/* remap the motion event handler to the same function which handle the enter
 * event */

/**
  * Event handler for error events (EVT_ID_ERROR)
  * Handle unexpected error events implementing recovery strategy and
  * restoring the sensing status that the IC had before the error occurred
  */
static void fts_error_event_handler(struct fts_ts_info *info, unsigned
				    char *event)
{
	int error = 0;

	pr_info("%s: Received event %02X %02X %02X %02X %02X %02X %02X %02X\n",
		 __func__, event[0], event[1], event[2], event[3], event[4],
		 event[5],
		 event[6], event[7]);

	switch (event[1]) {
	case EVT_TYPE_ERROR_ESD:/* esd */
	{/* before reset clear all slot */
		release_all_touches(info);

		fts_chip_powercycle(info);

		error = fts_system_reset();
		error |= fts_mode_handler(info, 0);
		error |= fts_enableInterrupt();
		if (error < OK)
			pr_err("%s Cannot restore the device ERROR %08X\n",
				__func__, error);
	}
	break;
	case EVT_TYPE_ERROR_WATCHDOG:	/* watch dog timer */
	{
		dumpErrorInfo(NULL, 0);
		/* before reset clear all slots */
		release_all_touches(info);
		error = fts_system_reset();
		error |= fts_mode_handler(info, 0);
		error |= fts_enableInterrupt();
		if (error < OK)
			pr_err("%s Cannot reset the device ERROR %08X\n",
				__func__, error);
	}
	break;
	}
}

/**
  * Event handler for controller ready event (EVT_ID_CONTROLLER_READY)
  * Handle controller events received after unexpected reset of the IC updating
  * the resets flag and restoring the proper sensing status
  */
static void fts_controller_ready_event_handler(struct fts_ts_info *info,
					       unsigned char *event)
{
	int error;

	pr_info("%s: Received event %02X %02X %02X %02X %02X %02X %02X %02X\n",
		__func__, event[0], event[1], event[2], event[3], event[4],
		event[5], event[6], event[7]);
	release_all_touches(info);
	setSystemResetedUp(1);
	setSystemResetedDown(1);
	error = fts_mode_handler(info, 0);
	if (error < OK)
		pr_err("%s Cannot restore the device status ERROR %08X\n",
			__func__, error);
}

/**
  * Event handler for status events (EVT_ID_STATUS_UPDATE)
  * Handle status update events
  */
static void fts_status_event_handler(struct fts_ts_info *info, unsigned
				     char *event)
{
	switch (event[1]) {
	case EVT_TYPE_STATUS_ECHO:
		pr_debug("%s: Echo event of command = %02X %02X %02X %02X %02X %02X\n",
			__func__, event[2], event[3], event[4], event[5],
			event[6], event[7]);
		break;

	case EVT_TYPE_STATUS_FORCE_CAL:
		switch (event[2]) {
		case 0x00:
			pr_info("%s: Continuous frame drop Force cal = %02X %02X %02X %02X %02X %02X\n",
				__func__, event[2], event[3], event[4],
				event[5], event[6], event[7]);
			break;

		case 0x01:
			pr_info("%s: Mutual negative detect Force cal = %02X %02X %02X %02X %02X %02X\n",
				__func__, event[2], event[3], event[4],
				event[5], event[6], event[7]);
			break;

		case 0x02:
			pr_info("%s: Mutual calib deviation Force cal = %02X %02X %02X %02X %02X %02X\n",
				__func__, event[2], event[3], event[4],
				event[5], event[6], event[7]);
			break;

		case 0x11:
			pr_info("%s: SS negative detect Force cal = %02X %02X %02X %02X %02X %02X\n",
				__func__, event[2], event[3], event[4],
				event[5], event[6], event[7]);
			break;

		case 0x12:
			pr_info("%s: SS negative detect Force cal in Low Power mode = %02X %02X %02X %02X %02X %02X\n",
				__func__, event[2], event[3], event[4],
				event[5], event[6], event[7]);
			break;

		case 0x13:
			pr_info("%s: SS negative detect Force cal in Idle mode = %02X %02X %02X %02X %02X %02X\n",
				__func__, event[2], event[3], event[4],
				event[5], event[6], event[7]);
			break;

		case 0x20:
			pr_info("%s: SS invalid Mutual Strength soft Force cal = %02X %02X %02X %02X %02X %02X\n",
				__func__, event[2], event[3], event[4],
				event[5], event[6], event[7]);
			break;

		case 0x21:
			pr_info("%s: SS invalid Self Strength soft Force cal = %02X %02X %02X %02X %02X %02X\n",
				__func__, event[2], event[3], event[4],
				event[5], event[6], event[7]);
			break;

		case 0x22:
			pr_info("%s: SS invalid Self Island soft Force cal = %02X %02X %02X %02X %02X %02X\n",
				__func__, event[2], event[3], event[4],
				event[5], event[6], event[7]);
			break;

		case 0x30:
			pr_info("%s: MS invalid Mutual Strength soft Force cal = %02X %02X %02X %02X %02X %02X\n",
				__func__, event[2], event[3], event[4],
				event[5], event[6], event[7]);
			break;

		case 0x31:
			pr_info("%s: MS invalid Self Strength soft Force cal = %02X %02X %02X %02X %02X %02X\n",
				__func__, event[2], event[3], event[4],
				event[5], event[6], event[7]);
			break;

		default:
			pr_info("%s: Force cal = %02X %02X %02X %02X %02X %02X\n",
				__func__, event[2], event[3], event[4],
				event[5], event[6], event[7]);
		}
		break;

	case EVT_TYPE_STATUS_FRAME_DROP:
		switch (event[2]) {
		case 0x01:
			pr_info("%s: Frame drop noisy frame = %02X %02X %02X %02X %02X %02X\n",
				__func__, event[2], event[3], event[4],
				event[5], event[6], event[7]);
			break;

		case 0x02:
			pr_info("%s: Frame drop bad R = %02X %02X %02X %02X %02X %02X\n",
				__func__, event[2], event[3], event[4],
				event[5], event[6], event[7]);
			break;

		case 0x03:
			pr_info("%s: Frame drop invalid processing state = %02X %02X %02X %02X %02X %02X\n",
				__func__, event[2], event[3], event[4],
				event[5], event[6], event[7]);
			break;

		default:
			pr_info("%s: Frame drop = %02X %02X %02X %02X %02X %02X\n",
				__func__, event[2], event[3], event[4],
				event[5], event[6], event[7]);
		}
		break;

	case EVT_TYPE_STATUS_SS_RAW_SAT:
		if (event[2] == 1)
			pr_info("%s: SS Raw Saturated = %02X %02X %02X %02X %02X %02X\n",
				__func__, event[2], event[3], event[4],
				event[5], event[6], event[7]);
		else
			pr_info("%s: SS Raw No more Saturated = %02X %02X %02X %02X %02X %02X\n",
				__func__, event[2], event[3], event[4],
				event[5], event[6], event[7]);
		break;

	case EVT_TYPE_STATUS_WATER:
		if (event[2] == 1)
			pr_info("%s: Enter Water mode = %02X %02X %02X %02X %02X %02X\n",
				__func__, event[2], event[3], event[4],
				event[5], event[6], event[7]);
		else
			pr_info("%s: Exit Water mode = %02X %02X %02X %02X %02X %02X\n",
				__func__, event[2], event[3], event[4],
				event[5], event[6], event[7]);
		break;

	default:
		pr_err("%s: Received unhandled status event = %02X %02X %02X %02X %02X %02X %02X %02X\n",
			__func__, event[0], event[1], event[2], event[3],
			event[4], event[5], event[6], event[7]);
		break;
	}
}


/* key events reported in the user report */
#ifdef PHONE_KEY
/* TODO: the customer should handle the events coming from the keys according
 * his needs
  * (this is just an sample code that report the click of a button after a
  * press->release action) */
/**
  * Event handler for status events (EVT_TYPE_USER_KEY)
  * Handle keys update events, the third byte of the event is a bitmask,
  * if the bit set means that the corresponding key is pressed.
  */
static void fts_key_event_handler(struct fts_ts_info *info,
				  unsigned char *event)
{
	/* int value; */
	pr_info("%s: Received event %02X %02X %02X %02X %02X %02X %02X %02X\n",
		__func__, event[0], event[1], event[2], event[3], event[4],
		event[5], event[6], event[7]);

	if (event[0] == EVT_ID_USER_REPORT && event[1] == EVT_TYPE_USER_KEY) {
		/* event[2] contain the bitmask of the keys that are actually
		 * pressed */

		if ((event[2] & FTS_KEY_0) == 0 && (key_mask & FTS_KEY_0) > 0) {
			pr_info("%s: Button HOME pressed and released!\n",
				__func__);
			fts_input_report_key(info, KEY_HOMEPAGE);
		}

		if ((event[2] & FTS_KEY_1) == 0 && (key_mask & FTS_KEY_1) > 0) {
			pr_info("%s: Button Back pressed and released!\n",
				__func__);
			fts_input_report_key(info, KEY_BACK);
		}

		if ((event[2] & FTS_KEY_2) == 0 && (key_mask & FTS_KEY_2) > 0) {
			pr_info("%s: Button Menu pressed!\n", __func__);
			fts_input_report_key(info, KEY_MENU);
		}

		key_mask = event[2];
	} else
		pr_err("%s: Invalid event passed as argument!\n", __func__);
}
#endif

/* gesture event must be handled in the user event handler */
#ifdef GESTURE_MODE
/* TODO: Customer should implement their own actions in respond of a gesture
 * event.
  * This is an example that simply print the gesture received and simulate
  * the click on a different button for each gesture. */
/**
  * Event handler for gesture events (EVT_TYPE_USER_GESTURE)
  * Handle gesture events and simulate the click on a different button
  * for any gesture detected (@link gesture_opt Gesture IDs @endlink)
  */
static void fts_gesture_event_handler(struct fts_ts_info *info, unsigned
				      char *event)
{
	int value;
	int needCoords = 0;

	pr_info("gesture event data: %02X %02X %02X %02X %02X %02X %02X %02X\n",
		event[0], event[1], event[2], event[3], event[4],
		event[5], event[6], event[7]);

	if (event[0] == EVT_ID_USER_REPORT && event[1] ==
	    EVT_TYPE_USER_GESTURE) {
		needCoords = 1;
		/* default read the coordinates for all gestures excluding
		 * double tap */

		switch (event[2]) {
		case GEST_ID_DBLTAP:
			value = KEY_WAKEUP;
			pr_info("%s: double tap !\n", __func__);
			needCoords = 0;
			break;

		case GEST_ID_AT:
			value = KEY_WWW;
			pr_info("%s: @ !\n", __func__);
			break;

		case GEST_ID_C:
			value = KEY_C;
			pr_info("%s: C !\n", __func__);
			break;

		case GEST_ID_E:
			value = KEY_E;
			pr_info("%s: e !\n", __func__);
			break;

		case GEST_ID_F:
			value = KEY_F;
			pr_info("%s: F !\n", __func__);
			break;

		case GEST_ID_L:
			value = KEY_L;
			pr_info("%s: L !\n", __func__);
			break;

		case GEST_ID_M:
			value = KEY_M;
			pr_info("%s: M !\n", __func__);
			break;

		case GEST_ID_O:
			value = KEY_O;
			pr_info("%s: O !\n", __func__);
			break;

		case GEST_ID_S:
			value = KEY_S;
			pr_info("%s: S !\n", __func__);
			break;

		case GEST_ID_V:
			value = KEY_V;
			pr_info("%s:  V !\n", __func__);
			break;

		case GEST_ID_W:
			value = KEY_W;
			pr_info("%s:  W !\n", __func__);
			break;

		case GEST_ID_Z:
			value = KEY_Z;
			pr_info("%s:  Z !\n", __func__);
			break;

		case GEST_ID_RIGHT_1F:
			value = KEY_RIGHT;
			pr_info("%s:  -> !\n", __func__);
			break;

		case GEST_ID_LEFT_1F:
			value = KEY_LEFT;
			pr_info("%s:  <- !\n", __func__);
			break;

		case GEST_ID_UP_1F:
			value = KEY_UP;
			pr_info("%s:  UP !\n", __func__);
			break;

		case GEST_ID_DOWN_1F:
			value = KEY_DOWN;
			pr_info("%s:  DOWN !\n", __func__);
			break;

		case GEST_ID_CARET:
			value = KEY_APOSTROPHE;
			pr_info("%s:  ^ !\n", __func__);
			break;

		case GEST_ID_LEFTBRACE:
			value = KEY_LEFTBRACE;
			pr_info("%s:  < !\n", __func__);
			break;

		case GEST_ID_RIGHTBRACE:
			value = KEY_RIGHTBRACE;
			pr_info("%s:  > !\n", __func__);
			break;

		default:
			pr_err("%s:  No valid GestureID!\n", __func__);
			goto gesture_done;
		}

		if (needCoords == 1)
			readGestureCoords(event);

		fts_input_report_key(info, value);

gesture_done:
		return;
	} else
		pr_err("%s: Invalid event passed as argument!\n", __func__);
}
#endif


/**
  * Event handler for user report events (EVT_ID_USER_REPORT)
  * Handle user events reported by the FW due to some interaction triggered
  * by an external user (press keys, perform gestures, etc.)
  */
static void fts_user_report_event_handler(struct fts_ts_info *info, unsigned
					  char *event)
{
	switch (event[1]) {
#ifdef PHONE_KEY
	case EVT_TYPE_USER_KEY:
		fts_key_event_handler(info, event);
		break;
#endif

	case EVT_TYPE_USER_PROXIMITY:
		if (event[2] == 0)
			pr_err("%s No proximity!\n", __func__);
		else
			pr_err("%s Proximity Detected!\n", __func__);
		break;

#ifdef GESTURE_MODE
	case EVT_TYPE_USER_GESTURE:
		fts_gesture_event_handler(info, event);
		break;
#endif
	default:
		pr_err("%s: Received unhandled user report event = %02X %02X %02X %02X %02X %02X %02X %02X\n",
			__func__, event[0], event[1], event[2], event[3],
			event[4], event[5], event[6], event[7]);
		break;
	}
}

/**
  * Bottom Half Interrupt Handler function
  * This handler is called each time there is at least one new event in the FIFO
  * and the interrupt pin of the IC goes low. It will read all the events from
  * the FIFO and dispatch them to the proper event handler according the event
  * ID
  */
static irqreturn_t fts_interrupt_handler(int irq, void *handle)
{
	struct fts_ts_info *info = handle;
	int error = 0, count = 0;
	unsigned char regAdd = FIFO_CMD_READALL;
	unsigned char data[FIFO_EVENT_SIZE * FIFO_DEPTH];
	unsigned char eventId;
	const unsigned char EVENTS_REMAINING_POS = 7;
	const unsigned char EVENTS_REMAINING_MASK = 0x1F;
	unsigned char events_remaining = 0;
	unsigned char *evt_data;
	event_dispatch_handler_t event_handler;

	/* It is possible that interrupts were disabled while the handler is
	 * executing, before acquiring the mutex. If so, simply return.
	 */
	if (fts_set_bus_ref(info, FTS_BUS_REF_IRQ, true) < 0) {
		fts_set_bus_ref(info, FTS_BUS_REF_IRQ, false);
		return IRQ_HANDLED;
	}

	/* prevent CPU from entering deep sleep */
	pm_qos_update_request(&info->pm_qos_req, 100);

	__pm_wakeup_event(&info->wakesrc, jiffies_to_msecs(HZ));

	/* Read the first FIFO event and the number of events remaining */
	error = fts_writeReadU8UX(regAdd, 0, 0, data, FIFO_EVENT_SIZE,
				  DUMMY_FIFO);
	events_remaining = data[EVENTS_REMAINING_POS] & EVENTS_REMAINING_MASK;
	events_remaining = (events_remaining > FIFO_DEPTH - 1) ?
			   FIFO_DEPTH - 1 : events_remaining;

	/* Drain the rest of the FIFO, up to 31 events */
	if (error == OK && events_remaining > 0) {
		error = fts_writeReadU8UX(regAdd, 0, 0, &data[FIFO_EVENT_SIZE],
					  FIFO_EVENT_SIZE * events_remaining,
					  DUMMY_FIFO);
	}
	if (error != OK) {
		pr_err("Error (%08X) while reading from FIFO in fts_event_handler\n",
			error);
	} else {
		for (count = 0; count < events_remaining + 1; count++) {
			evt_data = &data[count * FIFO_EVENT_SIZE];

			if (evt_data[0] == EVT_ID_NOEVENT)
				break;

			eventId = evt_data[0] >> 4;

			/* Ensure event ID is within bounds */
			if (eventId < NUM_EVT_ID) {
				event_handler =
					info->event_dispatch_table[eventId];
				event_handler(info, (evt_data));
			}
		}
	}

	if (info->touch_id == 0)
		input_report_key(info->input_dev, BTN_TOUCH, 0);

	input_sync(info->input_dev);

	pm_qos_update_request(&info->pm_qos_req, PM_QOS_DEFAULT_VALUE);
	fts_set_bus_ref(info, FTS_BUS_REF_IRQ, false);
	return IRQ_HANDLED;
}
/** @}*/



/**
  *	Implement the fw update and initialization flow of the IC that should
  *	be executed at every boot up. The function perform a fw update of the
  *	IC in case of crc error or a new fw version and then understand if the
  *	IC need to be re-initialized again.
  *
  *	@return  OK if success or an error code which specify the type of error
  *	encountered
  */
static int fts_fw_update(struct fts_ts_info *info)
{
	u8 error_to_search[4] = { EVT_TYPE_ERROR_CRC_CX_HEAD,
				  EVT_TYPE_ERROR_CRC_CX,
				  EVT_TYPE_ERROR_CRC_CX_SUB_HEAD,
				  EVT_TYPE_ERROR_CRC_CX_SUB };
	int ret = 0;
	int init_type = NO_INIT;

#ifdef PRE_SAVED_METHOD
	int keep_cx = 1;
#else
	int keep_cx = 0;
#endif


	pr_info("Fw Auto Update is starting...\n");

	/* Check CRC status */
	ret = fts_crc_check();
	if (ret > OK) {
		pr_err("%s: CRC Error or NO FW!\n", __func__);
		info->reflash_fw = 1;
	} else {
		pr_info("%s: NO CRC Error or Impossible to read CRC register!\n",
			__func__);
	}
	ret = flashProcedure(info->board->fw_name, info->reflash_fw, keep_cx);
	if ((ret & 0xF000000F) == ERROR_FILE_NOT_FOUND) {
		pr_err("%s: firmware file not found. Bypassing update.\n",
			__func__);
		ret = 0;
		goto out;
	} else if ((ret & 0xFF000000) == ERROR_FLASH_PROCEDURE) {
		pr_err("%s: firmware update failed; retrying. ERROR %08X\n",
			__func__, ret);
		/* Power cycle the touch IC */
		fts_chip_powercycle(info);
		ret = flashProcedure(info->board->fw_name, info->reflash_fw,
				     keep_cx);
		if ((ret & 0xFF000000) == ERROR_FLASH_PROCEDURE) {
			pr_err("%s: firmware update failed again! ERROR %08X\n",
				__func__, ret);
			pr_err("Fw Auto Update Failed!\n");
			return ret;
		}
	}
	info->reflash_fw = 0;

	pr_info("%s: Verifying if CX CRC Error...\n", __func__);
	ret = fts_system_reset();
	if (ret >= OK) {
		ret = pollForErrorType(error_to_search, 4);
		if (ret < OK) {
			pr_info("%s: No Cx CRC Error Found!\n", __func__);
			pr_info("%s: Verifying if Panel CRC Error...\n",
				__func__);
			error_to_search[0] = EVT_TYPE_ERROR_CRC_PANEL_HEAD;
			error_to_search[1] = EVT_TYPE_ERROR_CRC_PANEL;
			ret = pollForErrorType(error_to_search, 2);
			if (ret < OK) {
				pr_info("%s: No Panel CRC Error Found!\n",
					__func__);
				init_type = NO_INIT;
			} else {
				pr_err("%s: Panel CRC Error FOUND! CRC ERROR = %02X\n",
					__func__, ret);
				init_type = SPECIAL_PANEL_INIT;
			}
		} else {
			pr_err("%s: Cx CRC Error FOUND! CRC ERROR = %02X\n",
				__func__, ret);

			/** This path of the code is used only in case there is
			  * a CRC error in code or config which not allow the fw
			  * to compute the CRC in the CX before
			  */
			pr_info("%s: Try to recovery with CX in fw file...\n",
				__func__);
			ret = flashProcedure(info->board->fw_name, CRC_CX, 0);
			pr_info("%s: Refresh panel init data", __func__);
		}
	} else {
		/* Skip initialization because the real state is unknown */
		pr_err("%s: Error while executing system reset! ERROR %08X\n",
			__func__, ret);
	}

	if (init_type == NO_INIT) {
#ifdef PRE_SAVED_METHOD
		if (systemInfo.u8_cfgAfeVer != systemInfo.u8_cxAfeVer) {
			init_type = SPECIAL_FULL_PANEL_INIT;
			pr_err("%s: Different CX AFE Ver: %02X != %02X... Execute FULL Panel Init!\n",
				__func__, systemInfo.u8_cfgAfeVer,
				systemInfo.u8_cxAfeVer);
		} else
#endif
		if (systemInfo.u8_cfgAfeVer != systemInfo.u8_panelCfgAfeVer) {
			init_type = SPECIAL_PANEL_INIT;
			pr_err("%s: Different Panel AFE Ver: %02X != %02X... Execute Panel Init!\n",
				__func__, systemInfo.u8_cfgAfeVer,
				systemInfo.u8_panelCfgAfeVer);
		} else
			init_type = NO_INIT;
	}

out:
	/** Reinitialize after a complete FW update or if the initialization
	  * status is not correct.
	  */
	if (init_type != NO_INIT) {
		ret = fts_chip_initialization(info, init_type);
		if (ret < OK) {
			pr_err("%s: Cannot initialize the chip ERROR %08X\n",
				__func__, ret);
		}

		/* Reset after initialization */
		ret = fts_system_reset();
		if (ret < OK) {
			pr_err("%s: Reset failed, ERROR %08X\n", __func__,
			       ret);
		}
	}

	ret = fts_init_sensing(info);
	if (ret < OK) {
		pr_err("Cannot initialize the hardware device ERROR %08X\n",
			ret);
	}

	pr_err("Fw Update Finished! error = %08X\n", ret);
	return ret;
}

#ifndef FW_UPDATE_ON_PROBE
/**
  *	Function called by the delayed workthread executed after the probe in
  * order to perform the fw update flow
  *	@see  fts_fw_update()
  */
static void fts_fw_update_auto(struct work_struct *work)
{
	struct delayed_work *fwu_work = container_of(work, struct delayed_work,
						     work);
	struct fts_ts_info *info = container_of(fwu_work, struct fts_ts_info,
						fwu_work);

	fts_set_bus_ref(info, FTS_BUS_REF_FW_UPDATE, true);
	fts_fw_update(info);
	fts_set_bus_ref(info, FTS_BUS_REF_FW_UPDATE, false);
}
#endif

/* TODO: define if need to do the full mp at the boot */
/**
  *	Execute the initialization of the IC (supporting a retry mechanism),
  * checking also the resulting data
  *	@see  production_test_main()
  */
static int fts_chip_initialization(struct fts_ts_info *info, int init_type)
{
	int ret2 = 0;
	int retry;
	int initretrycnt = 0;

	/* initialization error, retry initialization */
	for (retry = 0; retry <= RETRY_INIT_BOOT; retry++) {
		ret2 = production_test_initialization(init_type);
		if (ret2 == OK)
			break;
		initretrycnt++;
		pr_err("initialization cycle count = %04d - ERROR %08X\n",
			initretrycnt, ret2);
		fts_chip_powercycle(info);
	}

	if (ret2 < OK)	/* initialization error */
		pr_err("fts initialization failed 3 times\n");


	return ret2;
}


/**
  * Initialize the dispatch table with the event handlers for any possible event
  * ID
  * Set IRQ pin behavior (level triggered low)
  * Register top half interrupt handler function.
  * @see fts_interrupt_handler()
  */
static int fts_interrupt_install(struct fts_ts_info *info)
{
	int i, error = 0;

	info->event_dispatch_table = kzalloc(sizeof(event_dispatch_handler_t) *
					     NUM_EVT_ID, GFP_KERNEL);

	if (!info->event_dispatch_table) {
		pr_err("OOM allocating event dispatch table\n");
		return -ENOMEM;
	}

	for (i = 0; i < NUM_EVT_ID; i++)
		info->event_dispatch_table[i] = fts_nop_event_handler;

	install_handler(info, ENTER_POINT, enter_pointer);
	install_handler(info, LEAVE_POINT, leave_pointer);
	install_handler(info, MOTION_POINT, motion_pointer);
	install_handler(info, ERROR, error);
	install_handler(info, CONTROLLER_READY, controller_ready);
	install_handler(info, STATUS_UPDATE, status);
	install_handler(info, USER_REPORT, user_report);

	/* disable interrupts in any case */
	error = fts_disableInterrupt();
	if (error) {
		pr_err("%s Failed to disable interrupts.\n",
			 __func__);
		return error;
	}

	error = request_threaded_irq(info->client->irq, NULL,
			fts_interrupt_handler, IRQF_ONESHOT | IRQF_TRIGGER_LOW,
			FTS_TS_DRV_NAME, info);

	if (error) {
		pr_err("Request irq failed\n");
		kfree(info->event_dispatch_table);
	}

	return error;
}

/**
  *	Clean the dispatch table and the free the IRQ.
  *	This function is called when the driver need to be removed
  */
static void fts_interrupt_uninstall(struct fts_ts_info *info)
{
	fts_disableInterrupt();

	kfree(info->event_dispatch_table);

	free_irq(info->client->irq, info);
}

/**@}*/

/**
  * This function try to attempt to communicate with the IC for the first time
  * during the boot up process in order to read the necessary info for the
  * following stages.
  * The function execute a system reset, read fundamental info (system info)
  * @return OK if success or an error code which specify the type of error
  */
static int fts_init(struct fts_ts_info *info)
{
	int error;


	error = fts_system_reset();
	if (error < OK && isI2cError(error)) {
		pr_err("Cannot reset the device! ERROR %08X\n", error);
		return error;
	} else {
		if (error == (ERROR_TIMEOUT | ERROR_SYSTEM_RESET_FAIL)) {
			pr_err("Setting default Sys INFO!\n");
			error = defaultSysInfo(0);
		} else {
			error = readSysInfo(0);	/* system reset OK */
			if (error < OK) {
				if (!isI2cError(error))
					error = OK;
				pr_err("Cannot read Sys Info! ERROR %08X\n",
					error);
			}
		}
	}

	return error;
}

/**
  * Execute a power cycle in the IC, toggling the power lines (AVDD and DVDD)
  * @param info pointer to fts_ts_info struct which contain information of the
  * regulators
  * @return 0 if success or another value if fail
  */
int fts_chip_powercycle(struct fts_ts_info *info)
{
	int error = 0;

	pr_info("%s: Power Cycle Starting...\n", __func__);
	pr_info("%s: Disabling IRQ...\n", __func__);
	/** if IRQ pin is short with DVDD a call to the ISR will triggered when
	  * the regulator is turned off if IRQ not disabled */
	fts_disableInterrupt();

	if (info->vdd_reg) {
		error = regulator_disable(info->vdd_reg);
		if (error < 0)
			pr_err("%s: Failed to disable DVDD regulator\n",
				__func__);
	}

	if (info->avdd_reg) {
		error = regulator_disable(info->avdd_reg);
		if (error < 0)
			pr_err("%s: Failed to disable AVDD regulator\n",
				__func__);
	}

	if (info->board->reset_gpio != GPIO_NOT_DEFINED)
		gpio_set_value(info->board->reset_gpio, 0);
	else
		mdelay(300);

	/* in FTI power up first the digital and then the analog */
	if (info->vdd_reg) {
		error = regulator_enable(info->vdd_reg);
		if (error < 0)
			pr_err("%s: Failed to enable DVDD regulator\n",
				__func__);
	}

	mdelay(1);

	if (info->avdd_reg) {
		error = regulator_enable(info->avdd_reg);
		if (error < 0)
			pr_err("%s: Failed to enable AVDD regulator\n",
				__func__);
	}

	mdelay(5);	/* time needed by the regulators for reaching the regime
			 * values */


	if (info->board->reset_gpio != GPIO_NOT_DEFINED) {
		mdelay(10);	/* time to wait before bring up the reset
				  * gpio after the power up of the regulators */
		gpio_set_value(info->board->reset_gpio, 1);
	}

	release_all_touches(info);

	pr_info("%s: Power Cycle Finished! ERROR CODE = %08x\n",
		__func__, error);
	setSystemResetedUp(1);
	setSystemResetedDown(1);
	return error;
}


/**
  * Complete the boot up process, initializing the sensing of the IC according
  * to the current setting chosen by the host
  * Register the notifier for the suspend/resume actions and the event handler
  * @return OK if success or an error code which specify the type of error
  */
static int fts_init_sensing(struct fts_ts_info *info)
{
	int error = 0;

	error |= msm_drm_register_client(&info->notifier);/* register the
							   * suspend/resume
							   * function */
	error |= fts_interrupt_install(info);	/* register event handler */
	error |= fts_mode_handler(info, 0);	/* enable the features and
						 * sensing */
	/* error |= fts_enableInterrupt(); */	/* enable the interrupt */
	error |= fts_resetDisableIrqCount();

	if (error < OK)
		pr_err("%s Init after Probe error (ERROR = %08X)\n",
			__func__, error);


	return error;
}

/* TODO: change this function according with the needs of customer in terms
  * of feature to enable/disable */

/**
  * @ingroup mode_section
  * @{
  */
/**
  * The function handle the switching of the mode in the IC enabling/disabling
  * the sensing and the features set from the host
  * @param info pointer to fts_ts_info which contains info about the device and
  * its hw setup
  * @param force if 1, the enabling/disabling command will be send even
  * if the feature was already enabled/disabled otherwise it will judge if
  * the feature changed status or the IC had a system reset
  * @return OK if success or an error code which specify the type of error
  */
static int fts_mode_handler(struct fts_ts_info *info, int force)
{
	int res = OK;
	int ret = OK;
	u8 settings[4] = { 0 };

	/* disable irq wake because resuming from gesture mode */
	if (IS_POWER_MODE(info->mode, SCAN_MODE_LOW_POWER) &&
	    (info->resume_bit == 1))
		disable_irq_wake(info->client->irq);

	info->mode = MODE_NOTHING;	/* initialize the mode to nothing
					  * in order to be updated depending
					  * on the features enabled */

	pr_debug("%s: Mode Handler starting...\n", __func__);
	switch (info->resume_bit) {
	case 0:	/* screen down */
		pr_debug("%s: Screen OFF...\n", __func__);
		/* do sense off in order to avoid the flooding of the fifo with
		  * touch events if someone is touching the panel during suspend
		  **/
		pr_info("%s: Sense OFF!\n", __func__);
		/* for speed reason (no need to check echo in this case and
		  * interrupt can be enabled) */
		ret = setScanMode(SCAN_MODE_ACTIVE, 0x00);
		res |= ret;	/* to avoid warning unsused ret variable when a
				  * ll the features are disabled */

#ifdef GESTURE_MODE
		if (info->gesture_enabled == 1) {
			pr_info("%s: enter in gesture mode !\n",
				 __func__);
			res = enterGestureMode(isSystemResettedDown());
			if (res >= OK) {
				enable_irq_wake(info->client->irq);
				fromIDtoMask(FEAT_SEL_GESTURE,
					     (u8 *)&info->mode,
					     sizeof(info->mode));
				MODE_LOW_POWER(info->mode, 0);
			} else
				pr_err("%s: enterGestureMode failed! ERROR %08X recovery in senseOff...\n",
					__func__, res);
		}
#endif

		setSystemResetedDown(0);
		break;

	case 1:	/* screen up */
		pr_debug("%s: Screen ON...\n", __func__);

#ifdef GLOVE_MODE
		if ((info->glove_enabled == FEAT_ENABLE &&
		     isSystemResettedUp()) || force == 1) {
			pr_info("%s: Glove Mode setting...\n", __func__);
			settings[0] = info->glove_enabled;
			/* required to satisfy also the disable case */
			ret = setFeatures(FEAT_SEL_GLOVE, settings, 1);
			if (ret < OK)
				pr_err("%s: error during setting GLOVE_MODE! ERROR %08X\n",
					__func__, ret);
			res |= ret;

			if (ret >= OK && info->glove_enabled == FEAT_ENABLE) {
				fromIDtoMask(FEAT_SEL_GLOVE, (u8 *)&info->mode,
					     sizeof(info->mode));
				pr_info("%s: GLOVE_MODE Enabled!\n", __func__);
			} else
				pr_info("%s: GLOVE_MODE Disabled!\n", __func__);
		}

#endif

#ifdef COVER_MODE
		if ((info->cover_enabled == FEAT_ENABLE &&
		     isSystemResettedUp()) || force == 1) {
			pr_info("%s: Cover Mode setting...\n", __func__);
			settings[0] = info->cover_enabled;
			ret = setFeatures(FEAT_SEL_COVER, settings, 1);
			if (ret < OK)
				pr_err("%s: error during setting COVER_MODE! ERROR %08X\n",
					__func__, ret);
			res |= ret;

			if (ret >= OK && info->cover_enabled == FEAT_ENABLE) {
				fromIDtoMask(FEAT_SEL_COVER, (u8 *)&info->mode,
					     sizeof(info->mode));
				pr_info("%s: COVER_MODE Enabled!\n", __func__);
			} else
				pr_info("%s: COVER_MODE Disabled!\n", __func__);
		}
#endif
#ifdef CHARGER_MODE
		if ((info->charger_enabled > 0 && isSystemResettedUp()) ||
		    force == 1) {
			pr_info("%s: Charger Mode setting...\n", __func__);

			settings[0] = info->charger_enabled;
			ret = setFeatures(FEAT_SEL_CHARGER, settings, 1);
			if (ret < OK)
				pr_err("%s: error during setting CHARGER_MODE! ERROR %08X\n",
					__func__, ret);
			res |= ret;

			if (ret >= OK && info->charger_enabled == FEAT_ENABLE) {
				fromIDtoMask(FEAT_SEL_CHARGER,
					     (u8 *)&info->mode,
					     sizeof(info->mode));
				pr_info("%s: CHARGER_MODE Enabled!\n",
					__func__);
			} else
				pr_info("%s: CHARGER_MODE Disabled!\n",
					__func__);
		}
#endif


#ifdef GRIP_MODE
		if ((info->grip_enabled == FEAT_ENABLE &&
		     isSystemResettedUp()) || force == 1) {
			pr_info("%s: Grip Mode setting...\n", __func__);
			settings[0] = info->grip_enabled;
			ret = setFeatures(FEAT_SEL_GRIP, settings, 1);
			if (ret < OK)
				pr_err("%s: error during setting GRIP_MODE! ERROR %08X\n",
					__func__, ret);
			res |= ret;

			if (ret >= OK && info->grip_enabled == FEAT_ENABLE) {
				fromIDtoMask(FEAT_SEL_GRIP, (u8 *)&info->mode,
					     sizeof(info->mode));
				pr_info("%s: GRIP_MODE Enabled!\n", __func__);
			} else
				pr_info("%s: GRIP_MODE Disabled!\n", __func__);
		}
#endif
		/* If some selective scan want to be enabled can be done
		  * an or of the following options
		  */
		/* settings[0] = ACTIVE_MULTI_TOUCH | ACTIVE_KEY | */
		/*		ACTIVE_HOVER | ACTIVE_PROXIMITY | */
		/*		ACTIVE_FORCE; */
		settings[0] = 0xFF;	/* enable all the possible scans mode
					  * supported by the config */
		pr_info("%s: Sense ON!\n", __func__);
		res |= setScanMode(SCAN_MODE_ACTIVE, settings[0]);
		info->mode |= (SCAN_MODE_ACTIVE << 24);
		MODE_ACTIVE(info->mode, settings[0]);


		setSystemResetedUp(0);
		break;

	default:
		pr_err("%s: invalid resume_bit value = %d! ERROR %08X\n",
			__func__, info->resume_bit, ERROR_OP_NOT_ALLOW);
		res = ERROR_OP_NOT_ALLOW;
	}


	pr_debug("%s: Mode Handler finished! res = %08X mode = %08X\n",
		__func__, res, info->mode);
	return res;
}

/**
  * Configure the switch GPIO to toggle bus master between AP and SLPI.
  * gpio_value takes one of
  * { FTS_SWITCH_GPIO_VALUE_SLPI_MASTER, FTS_SWITCH_GPIO_VALUE_AP_MASTER }
  */
static void fts_set_switch_gpio(struct fts_ts_info *info, int gpio_value)
{
	int retval;
	unsigned int gpio = info->board->switch_gpio;

	if (!gpio_is_valid(gpio))
		return;

	pr_debug("%s: toggling i2c switch to %s\n", __func__,
		 gpio_value == FTS_SWITCH_GPIO_VALUE_AP_MASTER ? "AP" : "SLPI");

	retval = gpio_direction_output(gpio, gpio_value);
	if (retval < 0)
		pr_err("%s: Failed to toggle switch_gpio, err = %d\n",
			__func__, retval);
}

/**
  * Resume work function which perform a system reset, clean all the touches
  * from the linux input system and prepare the ground for enabling the sensing
  */
static void fts_resume_work(struct work_struct *work)
{
	struct fts_ts_info *info;

	info = container_of(work, struct fts_ts_info, resume_work);

#ifdef CONFIG_WAKE_GESTURES
	if (wg_switch) {
		disable_irq_wake(info->client->irq);
		fts_system_reset();
		release_all_touches(info);
		return;
	}
#endif

	if (!info->sensor_sleep)
		return;

#ifdef CONFIG_TOUCHSCREEN_TBN
	if (info->tbn)
		tbn_request_bus(info->tbn);
#endif

	fts_set_switch_gpio(info, FTS_SWITCH_GPIO_VALUE_AP_MASTER);

	__pm_wakeup_event(&info->wakesrc, jiffies_to_msecs(HZ));

	info->resume_bit = 1;

	fts_system_reset();

	release_all_touches(info);

	fts_mode_handler(info, 0);

	info->sensor_sleep = false;

	fts_enableInterrupt();

	complete_all(&info->bus_resumed);
}

/**
  * Suspend work function which clean all the touches from Linux input system
  * and prepare the ground to disabling the sensing or enter in gesture mode
  */
static void fts_suspend_work(struct work_struct *work)
{
	struct fts_ts_info *info;

	info = container_of(work, struct fts_ts_info, suspend_work);

#ifdef CONFIG_WAKE_GESTURES
	if (wg_switch) {
		enable_irq_wake(info->client->irq);
		release_all_touches(info);
		return;
	}
#endif

	if (info->sensor_sleep)
		return;

	reinit_completion(&info->bus_resumed);

	__pm_wakeup_event(&info->wakesrc, jiffies_to_msecs(HZ));

	info->resume_bit = 0;

	fts_mode_handler(info, 0);

	release_all_touches(info);

	info->sensor_sleep = true;

	fts_disableInterrupt();

	fts_set_switch_gpio(info, FTS_SWITCH_GPIO_VALUE_SLPI_MASTER);

#ifdef CONFIG_TOUCHSCREEN_TBN
	if (info->tbn)
		tbn_release_bus(info->tbn);
#endif
}
/** @}*/


static void fts_aggregate_bus_state(struct fts_ts_info *info)
{
	pr_debug("%s: bus_refmask = 0x%02X.\n", __func__,
		 info->bus_refmask);

	/* Complete or cancel any outstanding transitions */
	cancel_work_sync(&info->suspend_work);
	cancel_work_sync(&info->resume_work);

	if ((info->bus_refmask == 0 && info->sensor_sleep) ||
	    (info->bus_refmask != 0 && !info->sensor_sleep))
		return;

	if (info->bus_refmask == 0)
		queue_work(info->event_wq, &info->suspend_work);
	else
		queue_work(info->event_wq, &info->resume_work);
}

int fts_set_bus_ref(struct fts_ts_info *info, u16 ref, bool enable)
{
	int result = OK;

	mutex_lock(&info->bus_mutex);

	if ((enable && (info->bus_refmask & ref)) ||
	    (!enable && !(info->bus_refmask & ref))) {
		pr_err("%s: reference is unexpectedly set: mask=0x%04X, ref=0x%04X, enable=%d.\n",
			__func__, info->bus_refmask, ref, enable);
		mutex_unlock(&info->bus_mutex);
		return ERROR_OP_NOT_ALLOW;
	}

	if (enable) {
		/* IRQs can only keep the bus active. IRQs received while the
		 * bus is transferred to SLPI should be ignored.
		 */
		if (ref == FTS_BUS_REF_IRQ && info->bus_refmask == 0)
			result = ERROR_OP_NOT_ALLOW;
		else
			info->bus_refmask |= ref;
	} else
		info->bus_refmask &= ~ref;
	fts_aggregate_bus_state(info);

	mutex_unlock(&info->bus_mutex);

	/* When triggering a wake, wait up to one second to resume. SCREEN_ON
	 * and IRQ references do not need to wait.
	 */
	if (enable && ref != FTS_BUS_REF_SCREEN_ON && ref != FTS_BUS_REF_IRQ) {
		wait_for_completion_timeout(&info->bus_resumed, HZ);
		if (info->sensor_sleep) {
			pr_err("%s: Failed to wake the touch bus: mask=0x%04X, ref=0x%04X, enable=%d.\n",
			       __func__, info->bus_refmask, ref, enable);
			result = ERROR_TIMEOUT;
		}
	}

	return result;
}

/**
  * Callback function used to detect the suspend/resume events generated by
  * clicking the power button.
  * This function schedule a suspend or resume work according to the event
  * received.
  */
static int fts_screen_state_chg_callback(struct notifier_block *nb,
					 unsigned long val, void *data)
{
	struct fts_ts_info *info = container_of(nb, struct fts_ts_info,
						notifier);
	struct msm_drm_notifier *evdata = data;
	unsigned int blank;

	if (val != MSM_DRM_EVENT_BLANK && val != MSM_DRM_EARLY_EVENT_BLANK)
		return NOTIFY_DONE;

	if (!info || !evdata || !evdata->data) {
		pr_info("%s: Bad fts notifier call!\n", __func__);
		return NOTIFY_DONE;
	}

	pr_debug("%s: fts notifier begin!\n", __func__);

	/* finish processing any events on queue */
	flush_workqueue(info->event_wq);

	blank = *(int *) (evdata->data);
	switch (blank) {
	case MSM_DRM_BLANK_POWERDOWN:
	case MSM_DRM_BLANK_LP:
<<<<<<< HEAD
		pr_info("%s: BLANK\n", __func__);
#ifdef CONFIG_WAKE_GESTURES
		if (wg_switch) {
			is_suspended = true;
			break;
		}
#endif
		fts_set_bus_ref(info, FTS_BUS_REF_SCREEN_ON, false);
		break;
	case MSM_DRM_BLANK_UNBLANK:
		pr_info("%s: UNBLANK\n", __func__);
#ifdef CONFIG_WAKE_GESTURES
		if (wg_switch) {
			is_suspended = false;
			break;
		}
		if (wg_changed) {
			wg_switch = wg_switch_temp;
			wg_changed = false;
		}
#endif
		fts_set_bus_ref(info, FTS_BUS_REF_SCREEN_ON, true);
=======
		if (val == MSM_DRM_EARLY_EVENT_BLANK) {
			pr_info("%s: BLANK\n", __func__);
			fts_set_bus_ref(info, FTS_BUS_REF_SCREEN_ON, false);
		}
		break;
	case MSM_DRM_BLANK_UNBLANK:
		if (val == MSM_DRM_EVENT_BLANK) {
			pr_info("%s: UNBLANK\n", __func__);
			fts_set_bus_ref(info, FTS_BUS_REF_SCREEN_ON, true);
		}
>>>>>>> eea74393
		break;
	}
	return NOTIFY_OK;
}

static struct notifier_block fts_noti_block = {
	.notifier_call = fts_screen_state_chg_callback,
};

/**
  * From the name of the power regulator get/put the actual regulator structs
  * (copying their references into fts_ts_info variable)
  * @param info pointer to fts_ts_info which contains info about the device and
  * its hw setup
  * @param get if 1, the regulators are get otherwise they are put (released)
  * back to the system
  * @return OK if success or an error code which specify the type of error
  */
static int fts_get_reg(struct fts_ts_info *info, bool get)
{
	int retval;
	const struct fts_hw_platform_data *bdata = info->board;

	if (!get) {
		retval = 0;
		goto regulator_put;
	}

	if ((bdata->vdd_reg_name != NULL) && (*bdata->vdd_reg_name != 0)) {
		info->vdd_reg = regulator_get(info->dev, bdata->vdd_reg_name);
		if (IS_ERR(info->vdd_reg)) {
			pr_err("%s: Failed to get power regulator\n", __func__);
			retval = PTR_ERR(info->vdd_reg);
			goto regulator_put;
		}
	}

	if ((bdata->avdd_reg_name != NULL) && (*bdata->avdd_reg_name != 0)) {
		info->avdd_reg = regulator_get(info->dev, bdata->avdd_reg_name);
		if (IS_ERR(info->avdd_reg)) {
			pr_err("%s: Failed to get bus pullup regulator\n",
				__func__);
			retval = PTR_ERR(info->avdd_reg);
			goto regulator_put;
		}
	}

	return OK;

regulator_put:
	if (info->vdd_reg) {
		regulator_put(info->vdd_reg);
		info->vdd_reg = NULL;
	}

	if (info->avdd_reg) {
		regulator_put(info->avdd_reg);
		info->avdd_reg = NULL;
	}

	return retval;
}


/**
  * Enable or disable the power regulators
  * @param info pointer to fts_ts_info which contains info about the device and
  * its hw setup
  * @param enable if 1, the power regulators are turned on otherwise they are
  * turned off
  * @return OK if success or an error code which specify the type of error
  */
static int fts_enable_reg(struct fts_ts_info *info, bool enable)
{
	int retval;

	if (!enable) {
		retval = 0;
		goto disable_pwr_reg;
	}

	if (info->vdd_reg) {
		retval = regulator_enable(info->vdd_reg);
		if (retval < 0) {
			pr_err("%s: Failed to enable bus regulator\n",
				__func__);
			goto exit;
		}
	}

	if (info->avdd_reg) {
		retval = regulator_enable(info->avdd_reg);
		if (retval < 0) {
			pr_err("%s: Failed to enable power regulator\n",
				__func__);
			goto disable_bus_reg;
		}
	}

	return OK;

disable_pwr_reg:
	if (info->avdd_reg)
		regulator_disable(info->avdd_reg);

disable_bus_reg:
	if (info->vdd_reg)
		regulator_disable(info->vdd_reg);

exit:
	return retval;
}

/**
  * Configure a GPIO according to the parameters
  * @param gpio gpio number
  * @param config if true, the gpio is set up otherwise it is free
  * @param dir direction of the gpio, 0 = in, 1 = out
  * @param state initial value (if the direction is in, this parameter is
  * ignored)
  * return error code
  */
static int fts_gpio_setup(int gpio, bool config, int dir, int state)
{
	int retval = 0;
	unsigned char buf[16];

	if (config) {
		scnprintf(buf, sizeof(buf), "fts_gpio_%u\n", gpio);

		retval = gpio_request(gpio, buf);
		if (retval) {
			pr_err("%s: Failed to get gpio %d (code: %d)",
				__func__, gpio, retval);
			return retval;
		}

		if (dir == 0)
			retval = gpio_direction_input(gpio);
		else
			retval = gpio_direction_output(gpio, state);
		if (retval) {
			pr_err("%s: Failed to set gpio %d direction",
				__func__, gpio);
			return retval;
		}
	} else
		gpio_free(gpio);

	return retval;
}

/**
  * Setup the IRQ and RESET (if present) gpios.
  * If the Reset Gpio is present it will perform a cycle HIGH-LOW-HIGH in order
  * to assure that the IC has been reset properly
  */
static int fts_set_gpio(struct fts_ts_info *info)
{
	int retval;
	struct fts_hw_platform_data *bdata =
		info->board;

	retval = fts_gpio_setup(bdata->irq_gpio, true, 0, 0);
	if (retval < 0) {
		pr_err("%s: Failed to configure irq GPIO\n", __func__);
		goto err_gpio_irq;
	}

	if (gpio_is_valid(bdata->switch_gpio)) {
		retval = fts_gpio_setup(bdata->switch_gpio, true, 1, 1);
		if (retval < 0)
			pr_err("%s: Failed to configure I2C switch\n",
				__func__);
	}

	if (bdata->reset_gpio >= 0) {
		retval = fts_gpio_setup(bdata->reset_gpio, true, 1, 0);
		if (retval < 0) {
			pr_err("%s: Failed to configure reset GPIO\n",
				__func__);
			goto err_gpio_reset;
		}
	}
	if (bdata->reset_gpio >= 0) {
		gpio_set_value(bdata->reset_gpio, 0);
		mdelay(10);
		gpio_set_value(bdata->reset_gpio, 1);
	}

	return OK;

err_gpio_reset:
	fts_gpio_setup(bdata->irq_gpio, false, 0, 0);
	bdata->reset_gpio = GPIO_NOT_DEFINED;
err_gpio_irq:
	return retval;
}

/**
  * Retrieve and parse the hw information from the device tree node defined in
  * the system.
  * the most important information to obtain are: IRQ and RESET gpio numbers,
  * power regulator names
  * In the device file node is possible to define additional optional
  * information
  * that can be parsed here.
  */
static int parse_dt(struct device *dev, struct fts_hw_platform_data *bdata)
{
	int retval;
	const char *name;
	struct device_node *np = dev->of_node;
	u32 coords[2];

	bdata->switch_gpio = of_get_named_gpio(np, "st,switch_gpio", 0);
	pr_info("switch_gpio = %d\n", bdata->switch_gpio);

	bdata->irq_gpio = of_get_named_gpio_flags(np, "st,irq-gpio", 0, NULL);

	pr_info("irq_gpio = %d\n", bdata->irq_gpio);


	retval = of_property_read_string(np, "st,regulator_dvdd", &name);
	if (retval == -EINVAL)
		bdata->vdd_reg_name = NULL;
	else if (retval < 0)
		return retval;
	else {
		bdata->vdd_reg_name = name;
		pr_info("pwr_reg_name = %s\n", name);
	}

	retval = of_property_read_string(np, "st,regulator_avdd", &name);
	if (retval == -EINVAL)
		bdata->avdd_reg_name = NULL;
	else if (retval < 0)
		return retval;
	else {
		bdata->avdd_reg_name = name;
		pr_info("bus_reg_name = %s\n", name);
	}

	if (of_property_read_bool(np, "st,reset-gpio")) {
		bdata->reset_gpio = of_get_named_gpio_flags(np,
							    "st,reset-gpio", 0,
							    NULL);
		pr_info("reset_gpio =%d\n", bdata->reset_gpio);
	} else
		bdata->reset_gpio = GPIO_NOT_DEFINED;

	retval = of_property_read_string(np, "st,firmware_name", &name);
	if (retval == -EINVAL)
		bdata->fw_name = PATH_FILE_FW;
	else if (retval >= 0)
		bdata->fw_name = name;
	pr_info("firmware name = %s\n", bdata->fw_name);

	if (of_property_read_u32_array(np, "st,max-coords", coords, 2)) {
		pr_err("st,max-coords not found, using 1440x2560\n");
		coords[0] = 1440;
		coords[1] = 2560;
	}
	bdata->x_axis_max = coords[0];
	bdata->y_axis_max = coords[1];

	return OK;
}

/**
  * Probe function, called when the driver it is matched with a device
  * with the same name compatible name
  * This function allocate, initialize all the most important functions and flow
  * those are used by the driver to operate with the IC.
  * It allocates device variables, initialize queues and schedule works,
  * registers the IRQ handler, suspend/resume callbacks, registers the device
  * to the linux input subsystem etc.
  */
#ifdef I2C_INTERFACE
static int fts_probe(struct i2c_client *client, const struct i2c_device_id *idp)
{
#else
static int fts_probe(struct spi_device *client)
{
#endif

	struct fts_ts_info *info = NULL;
	int error = 0;
	struct device_node *dp = client->dev.of_node;
	int retval;
	int skip_5_1 = 0;
	u16 bus_type;

	pr_info("%s: driver probe begin!\n", __func__);
	pr_info("driver ver. %s\n", FTS_TS_DRV_VERSION);

	pr_info("SET Bus Functionality :\n");
#ifdef I2C_INTERFACE
	pr_info("I2C interface...\n");
	if (!i2c_check_functionality(client->adapter, I2C_FUNC_I2C)) {
		pr_err("Unsupported I2C functionality\n");
		error = -EIO;
		goto ProbeErrorExit_0;
	}

	pr_info("i2c address: %x\n", client->addr);
	bus_type = BUS_I2C;
#else
	pr_info("SPI interface...\n");
	client->mode = SPI_MODE_0;
#ifndef SPI4_WIRE
	client->mode |= SPI_3WIRE;
#endif

	client->max_speed_hz = SPI_CLOCK_FREQ;
	client->bits_per_word = 8;
	if (spi_setup(client) < 0) {
		pr_err("Unsupported SPI functionality\n");
		error = -EIO;
		goto ProbeErrorExit_0;
	}
	bus_type = BUS_SPI;
#endif


	pr_info("SET Device driver INFO:\n");


	info = kzalloc(sizeof(struct fts_ts_info), GFP_KERNEL);
	if (!info) {
		pr_err("Out of memory... Impossible to allocate struct info!\n");
		error = -ENOMEM;
		goto ProbeErrorExit_0;
	}

	info->client = client;
	info->dev = &info->client->dev;

	dev_set_drvdata(info->dev, info);

#ifdef CONFIG_TOUCHSCREEN_TBN
	info->tbn = tbn_init(info->dev);
	if (!info->tbn) {
		pr_err("ERROR: failed to init tbn context\n");
		error = -ENODEV;
		goto ProbeErrorExit_1;
	}
#endif

	if (dp) {
		info->board = devm_kzalloc(&client->dev,
					   sizeof(struct fts_hw_platform_data),
					   GFP_KERNEL);
		if (!info->board) {
			pr_err("ERROR:info.board kzalloc failed\n");
			goto ProbeErrorExit_1;
		}
		parse_dt(&client->dev, info->board);
	}

	pr_info("SET Regulators:\n");
	retval = fts_get_reg(info, true);
	if (retval < 0) {
		pr_err("ERROR: %s: Failed to get regulators\n", __func__);
		goto ProbeErrorExit_1;
	}

	retval = fts_enable_reg(info, true);
	if (retval < 0) {
		pr_err("%s: ERROR Failed to enable regulators\n", __func__);
		goto ProbeErrorExit_2;
	}

	pr_info("SET GPIOS:\n");
	retval = fts_set_gpio(info);
	if (retval < 0) {
		pr_err("%s: ERROR Failed to set up GPIO's\n", __func__);
		goto ProbeErrorExit_2;
	}
	info->client->irq = gpio_to_irq(info->board->irq_gpio);

	pr_info("SET Event Handler:\n");

	wakeup_source_init(&info->wakesrc, "fts_tp");
	info->event_wq = alloc_workqueue("fts-event-queue", WQ_UNBOUND |
					 WQ_HIGHPRI | WQ_CPU_INTENSIVE, 1);
	if (!info->event_wq) {
		pr_err("ERROR: Cannot create work thread\n");
		error = -ENOMEM;
		goto ProbeErrorExit_4;
	}

	INIT_WORK(&info->resume_work, fts_resume_work);
	INIT_WORK(&info->suspend_work, fts_suspend_work);

	init_completion(&info->bus_resumed);
	complete_all(&info->bus_resumed);

	pr_info("SET Input Device Property:\n");
	info->dev = &info->client->dev;
	info->input_dev = input_allocate_device();
	if (!info->input_dev) {
		pr_err("ERROR: No such input device defined!\n");
		error = -ENODEV;
		goto ProbeErrorExit_5;
	}
	info->input_dev->dev.parent = &client->dev;
	info->input_dev->name = FTS_TS_DRV_NAME;
	scnprintf(fts_ts_phys, sizeof(fts_ts_phys), "%s/input0",
		 info->input_dev->name);
	info->input_dev->phys = fts_ts_phys;
	info->input_dev->id.bustype = bus_type;
	info->input_dev->id.vendor = 0x0001;
	info->input_dev->id.product = 0x0002;
	info->input_dev->id.version = 0x0100;

	__set_bit(EV_SYN, info->input_dev->evbit);
	__set_bit(EV_KEY, info->input_dev->evbit);
	__set_bit(EV_ABS, info->input_dev->evbit);
	__set_bit(BTN_TOUCH, info->input_dev->keybit);
	/* __set_bit(BTN_TOOL_FINGER, info->input_dev->keybit); */
	/* __set_bit(BTN_TOOL_PEN, info->input_dev->keybit); */

	input_mt_init_slots(info->input_dev, TOUCH_ID_MAX, INPUT_MT_DIRECT);

	/* input_mt_init_slots(info->input_dev, TOUCH_ID_MAX); */

	input_set_abs_params(info->input_dev, ABS_MT_POSITION_X, X_AXIS_MIN,
			     info->board->x_axis_max, 0, 0);
	input_set_abs_params(info->input_dev, ABS_MT_POSITION_Y, Y_AXIS_MIN,
			     info->board->y_axis_max, 0, 0);
	input_set_abs_params(info->input_dev, ABS_MT_TOUCH_MAJOR, AREA_MIN,
			     AREA_MAX, 0, 0);
	input_set_abs_params(info->input_dev, ABS_MT_TOUCH_MINOR, AREA_MIN,
			     AREA_MAX, 0, 0);
	input_set_abs_params(info->input_dev, ABS_MT_PRESSURE, PRESSURE_MIN,
		PRESSURE_MAX, 0, 0);
#ifndef SKIP_DISTANCE
	input_set_abs_params(info->input_dev, ABS_MT_DISTANCE, DISTANCE_MIN,
			     DISTANCE_MAX, 0, 0);
#endif

#ifdef GESTURE_MODE
	input_set_capability(info->input_dev, EV_KEY, KEY_WAKEUP);

	input_set_capability(info->input_dev, EV_KEY, KEY_M);
	input_set_capability(info->input_dev, EV_KEY, KEY_O);
	input_set_capability(info->input_dev, EV_KEY, KEY_E);
	input_set_capability(info->input_dev, EV_KEY, KEY_W);
	input_set_capability(info->input_dev, EV_KEY, KEY_C);
	input_set_capability(info->input_dev, EV_KEY, KEY_L);
	input_set_capability(info->input_dev, EV_KEY, KEY_F);
	input_set_capability(info->input_dev, EV_KEY, KEY_V);
	input_set_capability(info->input_dev, EV_KEY, KEY_S);
	input_set_capability(info->input_dev, EV_KEY, KEY_Z);
	input_set_capability(info->input_dev, EV_KEY, KEY_WWW);

	input_set_capability(info->input_dev, EV_KEY, KEY_LEFT);
	input_set_capability(info->input_dev, EV_KEY, KEY_RIGHT);
	input_set_capability(info->input_dev, EV_KEY, KEY_UP);
	input_set_capability(info->input_dev, EV_KEY, KEY_DOWN);

	input_set_capability(info->input_dev, EV_KEY, KEY_F1);
	input_set_capability(info->input_dev, EV_KEY, KEY_F2);
	input_set_capability(info->input_dev, EV_KEY, KEY_F3);
	input_set_capability(info->input_dev, EV_KEY, KEY_F4);
	input_set_capability(info->input_dev, EV_KEY, KEY_F5);

	input_set_capability(info->input_dev, EV_KEY, KEY_LEFTBRACE);
	input_set_capability(info->input_dev, EV_KEY, KEY_RIGHTBRACE);
#endif

#ifdef PHONE_KEY
	/* KEY associated to the touch screen buttons */
	input_set_capability(info->input_dev, EV_KEY, KEY_HOMEPAGE);
	input_set_capability(info->input_dev, EV_KEY, KEY_BACK);
	input_set_capability(info->input_dev, EV_KEY, KEY_MENU);
#endif

	mutex_init(&(info->input_report_mutex));
	mutex_init(&info->bus_mutex);

	/* Assume screen is on throughout probe */
	info->bus_refmask = FTS_BUS_REF_SCREEN_ON;

#ifdef GESTURE_MODE
	mutex_init(&gestureMask_mutex);
#endif

	spin_lock_init(&fts_int);

	/* register the multi-touch input device */
	error = input_register_device(info->input_dev);
	if (error) {
		pr_err("ERROR: No such input device\n");
		error = -ENODEV;
		goto ProbeErrorExit_5_1;
	}

	skip_5_1 = 1;
	/* track slots */
	info->touch_id = 0;
#ifdef STYLUS_MODE
	info->stylus_id = 0;
#endif


	/* init feature switches (by default all the features are disable,
	  * if one feature want to be enabled from the start,
	  * set the corresponding value to 1)*/
	info->gesture_enabled = 0;
	info->glove_enabled = 0;
	info->charger_enabled = 0;
	info->cover_enabled = 0;
	info->grip_enabled = 0;

	info->resume_bit = 1;
	info->notifier = fts_noti_block;

	/*
	 * This *must* be done before request_threaded_irq is called.
	 * Otherwise, if an interrupt is received before request is added,
	 * but after the interrupt has been subscribed to, pm_qos_req
	 * may be accessed before initialization in the interrupt handler.
	 */
	pm_qos_add_request(&info->pm_qos_req, PM_QOS_CPU_DMA_LATENCY,
			PM_QOS_DEFAULT_VALUE);

	pr_info("Init Core Lib:\n");
	initCore(info);
	/* init hardware device */
	pr_info("Device Initialization:\n");
	error = fts_init(info);
	if (error < OK) {
		pr_err("Cannot initialize the device ERROR %08X\n", error);
		error = -ENODEV;
		goto ProbeErrorExit_6;
	}

#if defined(FW_UPDATE_ON_PROBE) && defined(FW_H_FILE)
	pr_info("FW Update and Sensing Initialization:\n");
	error = fts_fw_update(info);
	if (error < OK) {
		pr_err("Cannot execute fw upgrade the device ERROR %08X\n",
			error);
		error = -ENODEV;
		goto ProbeErrorExit_7;
	}

#else
	pr_info("SET Auto Fw Update:\n");
	info->fwu_workqueue = alloc_workqueue("fts-fwu-queue", WQ_UNBOUND |
					      WQ_HIGHPRI | WQ_CPU_INTENSIVE, 1);
	if (!info->fwu_workqueue) {
		pr_err("ERROR: Cannot create fwu work thread\n");
		goto ProbeErrorExit_7;
	}
	INIT_DELAYED_WORK(&info->fwu_work, fts_fw_update_auto);
#endif

	pr_info("SET Device File Nodes:\n");
	/* sysfs stuff */
	info->attrs.attrs = fts_attr_group;
	error = sysfs_create_group(&client->dev.kobj, &info->attrs);
	if (error) {
		pr_err("ERROR: Cannot create sysfs structure!\n");
		error = -ENODEV;
		goto ProbeErrorExit_7;
	}

	error = fts_proc_init();
	if (error < OK)
		pr_err("Error: can not create /proc file!\n");

#ifndef FW_UPDATE_ON_PROBE
	queue_delayed_work(info->fwu_workqueue, &info->fwu_work,
			   msecs_to_jiffies(EXP_FN_WORK_DELAY_MS));
#endif

	pr_info("Probe Finished!\n");

	return OK;


ProbeErrorExit_7:
#ifdef FW_UPDATE_ON_PROBE
	msm_drm_unregister_client(&info->notifier);
#endif

ProbeErrorExit_6:
	pm_qos_remove_request(&info->pm_qos_req);
	input_unregister_device(info->input_dev);

ProbeErrorExit_5_1:
	if (skip_5_1 != 1)
		input_free_device(info->input_dev);

ProbeErrorExit_5:
	destroy_workqueue(info->event_wq);

ProbeErrorExit_4:
	/* destroy_workqueue(info->fwu_workqueue); */
	wakeup_source_trash(&info->wakesrc);

	fts_enable_reg(info, false);

ProbeErrorExit_2:
	fts_get_reg(info, false);

ProbeErrorExit_1:
	kfree(info);

ProbeErrorExit_0:
	pr_err("Probe Failed!\n");

	return error;
}


/**
  * Clear and free all the resources associated to the driver.
  * This function is called when the driver need to be removed.
  */
#ifdef I2C_INTERFACE
static int fts_remove(struct i2c_client *client)
{
#else
static int fts_remove(struct spi_device *client)
{
#endif

	struct fts_ts_info *info = dev_get_drvdata(&(client->dev));

	/* Force the bus active throughout removal of the client */
	fts_set_bus_ref(info, FTS_BUS_REF_FORCE_ACTIVE, true);

	pr_info("%s\n", __func__);

#ifdef CONFIG_TOUCHSCREEN_TBN
	tbn_cleanup(info->tbn);
#endif

	fts_proc_remove();

	/* sysfs stuff */
	sysfs_remove_group(&client->dev.kobj, &info->attrs);

	/* remove interrupt and event handlers */
	fts_interrupt_uninstall(info);

	pm_qos_remove_request(&info->pm_qos_req);

	msm_drm_unregister_client(&info->notifier);

	/* unregister the device */
	input_unregister_device(info->input_dev);

	/* input_free_device(info->input_dev ); */

	/* Remove the work thread */
	destroy_workqueue(info->event_wq);
	wakeup_source_trash(&info->wakesrc);
#ifndef FW_UPDATE_ON_PROBE
	destroy_workqueue(info->fwu_workqueue);
#endif

	fts_enable_reg(info, false);
	fts_get_reg(info, false);

	/* free gpio */
	if (gpio_is_valid(info->board->irq_gpio))
		gpio_free(info->board->irq_gpio);
	if (gpio_is_valid(info->board->switch_gpio))
		gpio_free(info->board->switch_gpio);
	if (gpio_is_valid(info->board->reset_gpio))
		gpio_free(info->board->reset_gpio);

	/* free all */
	kfree(info);

	return OK;
}

/**
  * Struct which contains the compatible names that need to match with
  * the definition of the device in the device tree node
  */
static struct of_device_id fts_of_match_table[] = {
	{
		.compatible = "st,fts",
	},
	{},
};

#ifdef I2C_INTERFACE
static const struct i2c_device_id fts_device_id[] = {
	{ FTS_TS_DRV_NAME, 0 },
	{}
};

static struct i2c_driver fts_i2c_driver = {
	.driver			= {
		.name		= FTS_TS_DRV_NAME,
		.of_match_table = fts_of_match_table,
	},
	.probe			= fts_probe,
	.remove			= fts_remove,
	.id_table		= fts_device_id,
};
#else
static struct spi_driver fts_spi_driver = {
	.driver			= {
		.name		= FTS_TS_DRV_NAME,
		.of_match_table = fts_of_match_table,
		.owner		= THIS_MODULE,
	},
	.probe			= fts_probe,
	.remove			= fts_remove,
};
#endif




static int __init fts_driver_init(void)
{
#ifdef I2C_INTERFACE
	return i2c_add_driver(&fts_i2c_driver);
#else
	return spi_register_driver(&fts_spi_driver);
#endif
}

static void __exit fts_driver_exit(void)
{
	pr_info("%s\n", __func__);
#ifdef I2C_INTERFACE
	i2c_del_driver(&fts_i2c_driver);
#else
	spi_unregister_driver(&fts_spi_driver);
#endif
}


MODULE_DESCRIPTION("STMicroelectronics MultiTouch IC Driver");
MODULE_AUTHOR("STMicroelectronics");
MODULE_LICENSE("GPL");

late_initcall(fts_driver_init);
module_exit(fts_driver_exit);<|MERGE_RESOLUTION|>--- conflicted
+++ resolved
@@ -3577,18 +3577,21 @@
 	switch (blank) {
 	case MSM_DRM_BLANK_POWERDOWN:
 	case MSM_DRM_BLANK_LP:
-<<<<<<< HEAD
-		pr_info("%s: BLANK\n", __func__);
+
 #ifdef CONFIG_WAKE_GESTURES
 		if (wg_switch) {
 			is_suspended = true;
 			break;
 		}
 #endif
-		fts_set_bus_ref(info, FTS_BUS_REF_SCREEN_ON, false);
+
+		if (val == MSM_DRM_EARLY_EVENT_BLANK) {
+			pr_info("%s: BLANK\n", __func__);
+			fts_set_bus_ref(info, FTS_BUS_REF_SCREEN_ON, false);
+		}
 		break;
 	case MSM_DRM_BLANK_UNBLANK:
-		pr_info("%s: UNBLANK\n", __func__);
+
 #ifdef CONFIG_WAKE_GESTURES
 		if (wg_switch) {
 			is_suspended = false;
@@ -3599,19 +3602,11 @@
 			wg_changed = false;
 		}
 #endif
-		fts_set_bus_ref(info, FTS_BUS_REF_SCREEN_ON, true);
-=======
-		if (val == MSM_DRM_EARLY_EVENT_BLANK) {
-			pr_info("%s: BLANK\n", __func__);
-			fts_set_bus_ref(info, FTS_BUS_REF_SCREEN_ON, false);
-		}
-		break;
-	case MSM_DRM_BLANK_UNBLANK:
+
 		if (val == MSM_DRM_EVENT_BLANK) {
 			pr_info("%s: UNBLANK\n", __func__);
 			fts_set_bus_ref(info, FTS_BUS_REF_SCREEN_ON, true);
 		}
->>>>>>> eea74393
 		break;
 	}
 	return NOTIFY_OK;
