/**
  * fts.c
  *
  * FTS Capacitive touch screen controller (FingerTipS)
  *
  * Copyright (C) 2016, STMicroelectronics Limited.
  * Authors: AMG(Analog Mems Group)
  *
  *		marco.cali@st.com
  *
  * This program is free software; you can redistribute it and/or modify
  * it under the terms of the GNU General Public License version 2 as
  * published by the Free Software Foundation.
  *
  * THE PRESENT SOFTWARE IS PROVIDED ON AN "AS IS" BASIS, WITHOUT WARRANTIES
  * OR CONDITIONS OF ANY KIND, EITHER EXPRESS OR IMPLIED, FOR THE SOLE
  * PURPOSE TO SUPPORT YOUR APPLICATION DEVELOPMENT.
  * AS A RESULT, STMICROELECTRONICS SHALL NOT BE HELD LIABLE FOR ANY DIRECT,
  * INDIRECT OR CONSEQUENTIAL DAMAGES WITH RESPECT TO ANY CLAIMS ARISING FROM
  * THE CONTENT OF SUCH SOFTWARE AND/OR THE USE MADE BY CUSTOMERS OF THE
  * CODING INFORMATION CONTAINED HEREIN IN CONNECTION WITH THEIR PRODUCTS.
  *
  * THIS SOFTWARE IS SPECIFICALLY DESIGNED FOR EXCLUSIVE USE WITH ST PARTS.
  */


/*!
  * \file fts.c
  * \brief It is the main file which contains all the most important functions
  * generally used by a device driver the driver
  */
#include <linux/device.h>

#include <linux/init.h>
#include <linux/kernel.h>
#include <linux/module.h>
#include <linux/string.h>
#include <linux/ctype.h>
#include <linux/slab.h>
#include <linux/input.h>
#include <linux/input/mt.h>
#include <linux/interrupt.h>
#include <linux/hrtimer.h>
#include <linux/delay.h>
#include <linux/firmware.h>
#include <linux/i2c.h>
#include <linux/i2c-dev.h>
#include <linux/spi/spi.h>
#include <linux/completion.h>
#include <linux/device.h>

#include <linux/gpio.h>
#include <linux/of_gpio.h>
#include <linux/regulator/consumer.h>

#include <linux/notifier.h>
#include <linux/msm_drm_notify.h>

#ifdef KERNEL_ABOVE_2_6_38
#include <linux/input/mt.h>
#endif


#include "fts.h"
#include "fts_lib/ftsCompensation.h"
#include "fts_lib/ftsCore.h"
#include "fts_lib/ftsIO.h"
#include "fts_lib/ftsError.h"
#include "fts_lib/ftsFlash.h"
#include "fts_lib/ftsFrame.h"
#include "fts_lib/ftsGesture.h"
#include "fts_lib/ftsTest.h"
#include "fts_lib/ftsTime.h"
#include "fts_lib/ftsTool.h"

/* Touch simulation MT slot */
#define TOUCHSIM_SLOT_ID		0
#define TOUCHSIM_TIMER_INTERVAL_NS	8333333

/* Switch GPIO values */
#define FTS_SWITCH_GPIO_VALUE_SLPI_MASTER 	0
#define FTS_SWITCH_GPIO_VALUE_AP_MASTER 	1

/**
  * Event handler installer helpers
  */
#define event_id(_e)		(EVT_ID_##_e >> 4)
#define handler_name(_h)	fts_##_h##_event_handler

#define install_handler(_i, _evt, _hnd) \
	do { \
		_i->event_dispatch_table[event_id(_evt)] = handler_name(_hnd); \
	} while (0)


/* Use decimal-formatted raw data */
#define RAW_DATA_FORMAT_DEC

#ifdef KERNEL_ABOVE_2_6_38
#define TYPE_B_PROTOCOL
#endif

extern SysInfo systemInfo;
extern TestToDo tests;
#ifdef GESTURE_MODE
extern struct mutex gestureMask_mutex;
#endif

char fts_ts_phys[64];	/* /< buffer which store the input device name
			  *	assigned by the kernel */

static u8 typeOfCommand[CMD_STR_LEN];	/* /< buffer used to store the
					 * command sent from the MP
					 * device file node */
static int numberParameters;	/* /< number of parameter passed through the MP
				  * device file node */
#ifdef USE_ONE_FILE_NODE
static int feature_feasibility = ERROR_OP_NOT_ALLOW;
#endif
#ifdef GESTURE_MODE
static u8 mask[GESTURE_MASK_SIZE + 2];
extern u16 gesture_coordinates_x[GESTURE_MAX_COORDS_PAIRS_REPORT];
extern u16 gesture_coordinates_y[GESTURE_MAX_COORDS_PAIRS_REPORT];
extern int gesture_coords_reported;
extern struct mutex gestureMask_mutex;
#endif

#ifdef PHONE_KEY
static u8 key_mask;	/* /< store the last update of the key mask
				  * published by the IC */
#endif

extern spinlock_t fts_int;

static int fts_init_sensing(struct fts_ts_info *info);
static int fts_mode_handler(struct fts_ts_info *info, int force);

static int fts_chip_initialization(struct fts_ts_info *info, int init_type);

/**
  * Release all the touches in the linux input subsystem
  * @param info pointer to fts_ts_info which contains info about device/hw setup
  */
void release_all_touches(struct fts_ts_info *info)
{
	unsigned int type = MT_TOOL_FINGER;
	int i;

	for (i = 0; i < TOUCH_ID_MAX; i++) {
#ifdef STYLUS_MODE
		if (test_bit(i, &info->stylus_id))
			type = MT_TOOL_PEN;
		else
			type = MT_TOOL_FINGER;
#endif
		input_mt_slot(info->input_dev, i);
		input_report_abs(info->input_dev, ABS_MT_PRESSURE, 0);
		input_mt_report_slot_state(info->input_dev, type, 0);
		input_report_abs(info->input_dev, ABS_MT_TRACKING_ID, -1);
	}
	input_report_key(info->input_dev, BTN_TOUCH, 0);
	input_sync(info->input_dev);
	info->touch_id = 0;
#ifdef STYLUS_MODE
	info->stylus_id = 0;
#endif
}


/**
  * @defgroup file_nodes Driver File Nodes
  * Driver publish a series of file nodes used to provide several utilities
  * to the host and give him access to different API.
  * @{
  */

/**
  * @defgroup device_file_nodes Device File Nodes
  * @ingroup file_nodes
  * Device File Nodes \n
  * There are several file nodes that are associated to the device and which
  *  are designed to be used by the host to enable/disable features or trigger
  * some system specific actions \n
  * Usually their final path depend on the definition of device tree node of
  * the IC (e.g /sys/devices/soc.0/f9928000.i2c/i2c-6/6-0049)
  * @{
  */
/***************************************** FW UPGGRADE
 * ***************************************************/

/**
  * File node function to Update firmware from shell \n
  * echo path_to_fw X Y > fwupdate   perform a fw update \n
  * where: \n
  * path_to_fw = file name or path of the the FW to burn, if "NULL" the default
  * approach selected in the driver will be used\n
  * X = 0/1 to force the FW update whichever fw_version and config_id;
  * 0=perform a fw update only if the fw in the file is newer than the fw in the
  * chip \n
  * Y = 0/1 keep the initialization data; 0 = will erase the initialization data
  * from flash, 1 = will keep the initialization data
  * the string returned in the shell is made up as follow: \n
  * { = start byte \n
  * X1X2X3X4 = 4 bytes in HEX format which represent an error code (00000000 no
  * error) \n
  * } = end byte
  */
static ssize_t fts_fwupdate_store(struct device *dev,
				struct device_attribute *attr,
				const char *buf, size_t count)
{
	int ret, mode[2];
	char path[100 + 1]; /* extra byte to hold '\0'*/
	struct fts_ts_info *info = dev_get_drvdata(dev);

	/* default(if not specified by user) set force = 0 and keep_cx to 1 */
	mode[0] = 0;
	mode[1] = 1;

	/* reading out firmware upgrade parameters */
	sscanf(buf, "%100s %d %d", path, &mode[0], &mode[1]);
	pr_info("fts_fwupdate_store: path = %s\n", path);

	fts_set_bus_ref(info, FTS_BUS_REF_SYSFS, true);

	if (info->sensor_sleep)
		ret = ERROR_BUS_WR;
	else
		ret = flashProcedure(path, mode[0], mode[1]);

	info->fwupdate_stat = ret;

	fts_set_bus_ref(info, FTS_BUS_REF_SYSFS, false);

	if (ret == ERROR_BUS_WR)
		pr_err("%s: bus is not accessible. ERROR %08X\n",
			__func__, ret);
	else if (ret < OK)
		pr_err("%s Unable to upgrade firmware! ERROR %08X\n",
			__func__, ret);

	return count;
}

static ssize_t fts_fwupdate_show(struct device *dev,
				struct device_attribute *attr, char *buf)
{
	struct fts_ts_info *info = dev_get_drvdata(dev);

	/* fwupdate_stat: ERROR code Returned by flashProcedure. */
	return scnprintf(buf, PAGE_SIZE, "{ %08X }\n", info->fwupdate_stat);
}


/***************************************** UTILITIES
  * (current fw_ver/conf_id, active mode, file fw_ver/conf_id)
  ***************************************************/
/**
  * File node to show on terminal external release version in Little Endian \n
  * (first the less significant byte) \n
  * cat appid	show the external release version of the FW running in the IC
  */
static ssize_t fts_appid_show(struct device *dev, struct device_attribute *attr,
			      char *buf)
{
	int error;
	char temp[100];

	error = scnprintf(buf,
			  PAGE_SIZE,
			  "%s\n",
			  printHex("ST-V",
				   systemInfo.u8_releaseInfo,
				   EXTERNAL_RELEASE_INFO_SIZE,
				   temp,
				   sizeof(temp)));

	return error;
}

/**
  * File node to show on terminal the mode that is active on the IC \n
  * cat mode_active		    to show the bitmask which indicate
  * the modes/features which are running on the IC in a specific instant of time
  * the string returned in the shell is made up as follow: \n
  * { = start byte \n
  * X1 = 1 byte in HEX format which represent the actual running scan mode
  * (@link scan_opt Scan Mode Options @endlink) \n
  * X2 = 1 byte in HEX format which represent the bitmask on which is running
  * the actual scan mode \n
  * X3X4 = 2 bytes in HEX format which represent a bitmask of the features that
  * are enabled at this moment (@link feat_opt Feature Selection Options
  * @endlink) \n
  * } = end byte
  * @see fts_mode_handler()
  */
static ssize_t fts_mode_active_show(struct device *dev,
				struct device_attribute *attr, char *buf)
{
	struct fts_ts_info *info = dev_get_drvdata(dev);

	pr_info("Current mode active = %08X\n", info->mode);
	return scnprintf(buf, PAGE_SIZE, "{ %08X }\n", info->mode);
}

/**
  * File node to show the fw_ver and config_id of the FW file
  * cat fw_file_test			show on the kernel log external release
  * of the FW stored in the fw file/header file
  */
static ssize_t fts_fw_test_show(struct device *dev,
				struct device_attribute *attr, char *buf)
{
	struct fts_ts_info *info = dev_get_drvdata(dev);
	Firmware fw;
	int ret;
	char temp[100] = { 0 };

	fw.data = NULL;
	ret = readFwFile(info->board->fw_name, &fw, 0);

	if (ret < OK)
		pr_err("Error during reading FW file! ERROR %08X\n", ret);
	else
		pr_info("%s, size = %d bytes\n",
			 printHex("EXT Release = ",
				  systemInfo.u8_releaseInfo,
				  EXTERNAL_RELEASE_INFO_SIZE,
				  temp,
				  sizeof(temp)),
			 fw.data_size);
	kfree(fw.data);
	return 0;
}

static ssize_t fts_status_show(struct device *dev,
			       struct device_attribute *attr, char *buf)
{
	struct fts_ts_info *info = dev_get_drvdata(dev);
	u8 *dump = NULL;
	int dumpSize = ERROR_DUMP_ROW_SIZE * ERROR_DUMP_COL_SIZE;
	u8 reg;
	int written = 0;
	int res;
	int i;

	if (fts_set_bus_ref(info, FTS_BUS_REF_SYSFS, true) < 0) {
		pr_err("%s: bus is not accessible.\n", __func__);
		written += scnprintf(buf, PAGE_SIZE,
				     "Bus is not accessible.\n");
		goto exit;
	}

	written += scnprintf(buf + written, PAGE_SIZE - written,
			     "Mode: 0x%08X\n", info->mode);

	res = fts_writeReadU8UX(FTS_CMD_HW_REG_R, ADDR_SIZE_HW_REG, ADDR_ICR,
				&reg, 1, DUMMY_HW_REG);
	if (res < 0)
		pr_err("%s: failed to read ICR.\n", __func__);
	else
		written += scnprintf(buf + written, PAGE_SIZE - written,
			     "ICR: 0x%02X\n", reg);

	dump = kzalloc(dumpSize, GFP_KERNEL);
	if (!dump) {
		written += strlcat(buf + written, "Buffer allocation failed!\n",
				   PAGE_SIZE - written);
		goto exit;
	}

	res = dumpErrorInfo(dump, ERROR_DUMP_ROW_SIZE * ERROR_DUMP_COL_SIZE);
	if (res >= 0) {
		written += strlcat(buf + written, "Error dump:",
				   PAGE_SIZE - written);
		for (i = 0; i < dumpSize; i++) {
			if (i % 8 == 0)
				written += scnprintf(buf + written,
						     PAGE_SIZE - written,
						     "\n%02X: ", i);
			written += scnprintf(buf + written,
					     PAGE_SIZE - written,
					     "%02X ", dump[i]);
		}
		written += strlcat(buf + written, "\n", PAGE_SIZE - written);
	}

exit:
	kfree(dump);
	fts_set_bus_ref(info, FTS_BUS_REF_SYSFS, false);
	return written;
}

#if 0
/**
  * File node to obtain and show strength frame
  * cat strength_frame			to obtain strength data \n
  * the string returned in the shell is made up as follow: \n
  * { = start byte \n
  * X1X2X3X4 = 4 bytes in HEX format which represent an error code (00000000 no
  *error) \n
  * **** if error code is all 0s **** \n
  * FF = 1 byte in HEX format number of rows \n
  * SS = 1 byte in HEX format number of columns \n
  * N1, ... = the decimal value of each node separated by a coma \n
  * ********************************* \n
  * } = end byte
  */
static ssize_t fts_strength_frame_show(struct device *dev,
				struct device_attribute *attr, char *buf)
{
	MutualSenseFrame frame;
	int res, count, j, size = (6 * 2) + 1, index = 0;
	char *all_strbuff = NULL;
	/* char buff[CMD_STR_LEN] = {0}; */
	/* struct i2c_client *client = to_i2c_client(dev); */
	struct fts_ts_info *info = dev_get_drvdata(dev);

	frame.node_data = NULL;

	res = fts_disableInterrupt();
	if (res < OK)
		goto END;

	res = senseOn();
	if (res < OK) {
		pr_err("%s: could not start scanning! ERROR %08X\n",
			__func__, res);
		goto END;
	}
	mdelay(WAIT_FOR_FRESH_FRAMES);
	res = senseOff();
	if (res < OK) {
		pr_err("%s: could not finish scanning! ERROR %08X\n",
			__func__, res);
		goto END;
	}

	mdelay(WAIT_AFTER_SENSEOFF);
	flushFIFO();

	res = getMSFrame3(MS_STRENGTH, &frame);
	if (res < OK) {
		pr_err("%s: could not get the frame! ERROR %08X\n",
			__func__, res);
		goto END;
	} else {
		size += (res * 6);
		pr_info("The frame size is %d words\n", res);
		res = OK;
		print_frame_short("MS Strength frame =", array1dTo2d_short(
					  frame.node_data, frame.node_data_size,
					  frame.header.sense_node),
				  frame.header.force_node,
				  frame.header.sense_node);
	}

END:
	flushFIFO();
	release_all_touches(info);
	fts_mode_handler(info, 1);

	all_strbuff = (char *)kzalloc(size * sizeof(char), GFP_KERNEL);

	if (all_strbuff != NULL) {
		snprintf(&all_strbuff[index], 11, "{ %08X", res);

		index += 10;

		if (res >= OK) {
			snprintf(&all_strbuff[index], 3, "%02X",
				 (u8)frame.header.force_node);
			index += 2;
			snprintf(&all_strbuff[index], 3, "%02X",
				 (u8)frame.header.sense_node);

			index += 2;

			for (j = 0; j < frame.node_data_size; j++) {
				snprintf(&all_strbuff[index], 10, "%d,%n",
					 frame.node_data[j], &count);
				index += count;
			}

			kfree(frame.node_data);
		}

		snprintf(&all_strbuff[index], 3, " }");
		index += 2;

		count = snprintf(buf, TSP_BUF_SIZE, "%s\n", all_strbuff);
		kfree(all_strbuff);
	} else
		pr_err("%s: Unable to allocate all_strbuff! ERROR %08X\n",
			__func__, ERROR_ALLOC);

	fts_enableInterrupt();
	return count;
}
#endif

/***************************************** FEATURES
  ***************************************************/

/* TODO: edit this function according to the features policy to allow during
  * the screen on/off, following is shown an example but check always with ST
  * for more details */
/**
  * Check if there is any conflict in enable/disable a particular feature
  * considering the features already enabled and running
  * @param info pointer to fts_ts_info which contains info about the device
  * and its hw setup
  * @param feature code of the feature that want to be tested
  * @return OK if is possible to enable/disable feature, ERROR_OP_NOT_ALLOW
  * in case of any other conflict
  */
int check_feature_feasibility(struct fts_ts_info *info, unsigned int feature)
{
	int res = OK;

/* Example based on the status of the screen and on the feature
  * that is trying to enable */
	/*res=ERROR_OP_NOT_ALLOW;
	  * if(info->resume_bit ==0){
	  *      switch(feature){
	  #ifdef GESTURE_MODE
	  *              case FEAT_SEL_GESTURE:
	  *                      res = OK;
	  *              break;
	  #endif
	  *              default:
	  *                      pr_err("%s: Feature not allowed in this
	  * operating mode! ERROR %08X\n", __func__, res);
	  *              break;
	  *
	  *      }
	  * }else{
	  *      switch(feature){
	  #ifdef GESTURE_MODE
	  *              case FEAT_SEL_GESTURE:
	  #endif
	  *              case FEAT__SEL_GLOVE: // glove mode can only activate
	  *during sense on
	  *                      res = OK;
	  *              break;
	  *
	  *              default:
	  *                      pr_err("%s: Feature not allowed in this
	  * operating mode! ERROR %08X\n", __func__, res);
	  *              break;
	  *
	  *      }
	  * }*/


/* Example based only on the feature that is going to be activated */
	switch (feature) {
	case FEAT_SEL_GESTURE:
		if (info->cover_enabled == 1) {
			res = ERROR_OP_NOT_ALLOW;
			pr_err("%s: Feature not allowed when in Cover mode! ERROR %08X\n",
				__func__, res);
			/* for example here can be placed a code for disabling
			  * the cover mode when gesture is activated */
		}
		break;

	case FEAT_SEL_GLOVE:
		if (info->gesture_enabled == 1) {
			res = ERROR_OP_NOT_ALLOW;
			pr_err("%s: Feature not allowed when Gestures enabled! ERROR %08X\n",
				__func__, res);
			/* for example here can be placed a code for disabling
			  * the gesture mode when cover is activated
			  * (that means that cover mode has
			  * an higher priority on gesture mode) */
		}
		break;

	default:
		pr_info("%s: Feature Allowed!\n", __func__);
	}

	return res;
}

#ifdef USE_ONE_FILE_NODE
/**
  * File node to enable some feature
  * echo XX 00/01 > feature_enable		to enable/disable XX
  * (possible values @link feat_opt Feature Selection Options @endlink) feature
  * cat feature_enable		to show the result of enabling/disabling process
  * echo 01/00 > feature_enable; cat feature_enable		to perform
  * both actions stated before in just one call \n
  * the string returned in the shell is made up as follow: \n
  * { = start byte \n
  * X1X2X3X4 = 4 bytes in HEX format which represent an error code (00000000 =
  * no error) \n
  * } = end byte
  */
static ssize_t fts_feature_enable_store(struct device *dev,
				struct device_attribute *attr, const char *buf,
				size_t count)
{
	struct fts_ts_info *info = dev_get_drvdata(dev);
	char *p = (char *)buf;
	unsigned int temp;
	int res = OK;

	if (fts_set_bus_ref(info, FTS_BUS_REF_SYSFS, true) < 0) {
		res = ERROR_BUS_WR;
		pr_err("%s: bus is not accessible.", __func__);
		fts_set_bus_ref(info, FTS_BUS_REF_SYSFS, false);
		return count;
	}

	if ((count - 2 + 1) / 3 != 1)
		pr_err("fts_feature_enable: Number of parameter wrong! %d > %d\n",
			(count - 2 + 1) / 3, 1);
	else {
		sscanf(p, "%02X ", &temp);
		p += 3;
		res = check_feature_feasibility(info, temp);
		if (res >= OK) {
			switch (temp) {
	#ifdef GESTURE_MODE
			case FEAT_SEL_GESTURE:
				sscanf(p, "%02X ", &info->gesture_enabled);
				pr_info("fts_feature_enable: Gesture Enabled = %d\n",
					info->gesture_enabled);
				break;
	#endif

	#ifdef GLOVE_MODE
			case FEAT_SEL_GLOVE:
				sscanf(p, "%02X ", &info->glove_enabled);
				pr_info("fts_feature_enable: Glove Enabled = %d\n",
					info->glove_enabled);
				break;
	#endif

	#ifdef STYLUS_MODE
			case FEAT_SEL_STYLUS:
				sscanf(p, "%02X ", &info->stylus_enabled);
				pr_info("fts_feature_enable: Stylus Enabled = %d\n",
					info->stylus_enabled);
				break;
	#endif

	#ifdef COVER_MODE
			case FEAT_SEL_COVER:
				sscanf(p, "%02X ", &info->cover_enabled);
				pr_info("fts_feature_enable: Cover Enabled = %d\n",
					info->cover_enabled);
				break;
	#endif

	#ifdef CHARGER_MODE
			case FEAT_SEL_CHARGER:
				sscanf(p, "%02X ", &info->charger_enabled);
				pr_info("fts_feature_enable: Charger Enabled = %d\n",
					info->charger_enabled);
				break;
	#endif

	#ifdef GRIP_MODE
			case FEAT_SEL_GRIP:
				sscanf(p, "%02X ", &info->grip_enabled);
				pr_info("fts_feature_enable: Grip Enabled = %d\n",
					info->grip_enabled);
				break;
	#endif



			default:
				pr_err("fts_feature_enable: Feature %08X not valid! ERROR %08X\n",
					temp, ERROR_OP_NOT_ALLOW);
				res = ERROR_OP_NOT_ALLOW;
			}
			feature_feasibility = res;
		}
		if (feature_feasibility >= OK)
			feature_feasibility = fts_mode_handler(info, 1);
		else
			pr_err("%s: Call echo XX 00/01 > feature_enable with a correct feature value (XX)! ERROR %08X\n",
				__func__, res);
	}

	fts_set_bus_ref(info, FTS_BUS_REF_SYSFS, false);
	return count;
}



static ssize_t fts_feature_enable_show(struct device *dev,
				       struct device_attribute *attr, char *buf)
{
	int count = 0;

	if (feature_feasibility < OK)
		pr_err("%s: Call before echo XX 00/01 > feature_enable with a correct feature value (XX)! ERROR %08X\n",
			__func__, feature_feasibility);

	count += scnprintf(buf + count,
			   PAGE_SIZE - count, "{ %08X }\n",
			   feature_feasibility);

	feature_feasibility = ERROR_OP_NOT_ALLOW;
	return count;
}

#else


#ifdef GRIP_MODE
/**
  * File node to set the grip mode
  * echo 01/00 > grip_mode	to enable/disable glove mode \n
  * cat grip_mode		to show the status of the grip_enabled switch \n
  * echo 01/00 > grip_mode; cat grip_mode		to enable/disable grip
  *mode
  * and see the switch status in just one call \n
  * the string returned in the shell is made up as follow: \n
  * { = start byte \n
  * X1X2X3X4 = 4 bytes in HEX format which represent the value
  * info->grip_enabled (1 = enabled; 0= disabled) \n
  * } = end byte
  */
static ssize_t fts_grip_mode_show(struct device *dev,
				struct device_attribute *attr, char *buf)
{
	int count = 0;

	struct fts_ts_info *info = dev_get_drvdata(dev);

	pr_info("%s: grip_enabled = %d\n", __func__,
		 info->grip_enabled);

	count += scnprintf(buf + count,
			   PAGE_SIZE - count, "{ %08X }\n",
			   info->grip_enabled);

	return count;
}


static ssize_t fts_grip_mode_store(struct device *dev,
				struct device_attribute *attr,
				const char *buf, size_t count)
{
	char *p = (char *)buf;
	unsigned int temp = FEAT_DISABLE;
	int res;
	struct fts_ts_info *info = dev_get_drvdata(dev);
	ssize_t retval = count;

	if (fts_set_bus_ref(info, FTS_BUS_REF_SYSFS, true) < 0) {
		pr_err("%s: bus is not accessible.", __func__);
		goto exit;
	}

	/* in case of a different elaboration of the input, just modify
	  * this initial part of the code according to customer needs */
	if ((count + 1) / 3 != 1)
		pr_err("%s: Number of bytes of parameter wrong! %zu != 1 byte\n",
			__func__, (count + 1) / 3);
	else {
		res = sscanf(p, "%02X ", &temp);
		if ((res != 1) || (temp > FEAT_ENABLE)) {
			pr_err("%s: Missing or invalid grip mode(%u)\n",
				__func__, temp);
			retval = -EINVAL;
			goto exit;
		}

/* standard code that should be always used when a feature is enabled! */
/* first step : check if the wanted feature can be enabled */
/* second step: call fts_mode_handler to actually enable it */
/* NOTE: Disabling a feature is always allowed by default */
		res = check_feature_feasibility(info, FEAT_SEL_GRIP);
		if (res >= OK || temp == FEAT_DISABLE) {
			info->grip_enabled = temp;
			res = fts_mode_handler(info, 1);
			if (res < OK)
				pr_err("%s: Error during fts_mode_handler! ERROR %08X\n",
					__func__, res);
		}
	}

exit:
	fts_set_bus_ref(info, FTS_BUS_REF_SYSFS, false);
	return retval;
}
#endif

#ifdef CHARGER_MODE
/**
  * File node to set the glove mode
  * echo XX/00 > charger_mode		to value >0 to enable
  * (possible values: @link charger_opt Charger Options @endlink),
  * 00 to disable charger mode \n
  * cat charger_mode	to show the status of the charger_enabled switch \n
  * echo 01/00 > charger_mode; cat charger_mode		to enable/disable
  * charger mode and see the switch status in just one call \n
  * the string returned in the shell is made up as follow: \n
  * { = start byte \n
  * X1X2X3X4 = 4 bytes in HEX format which represent the value
  * info->charger_enabled (>0 = enabled; 0= disabled) \n
  * } = end byte
  */
static ssize_t fts_charger_mode_show(struct device *dev,
				struct device_attribute *attr, char *buf)
{
	int count = 0;
	struct fts_ts_info *info = dev_get_drvdata(dev);

	pr_info("%s: charger_enabled = %d\n", __func__,
		 info->charger_enabled);

	count += scnprintf(buf + count,
			   PAGE_SIZE - count, "{ %08X }\n",
			   info->charger_enabled);
	return count;
}


static ssize_t fts_charger_mode_store(struct device *dev,
				struct device_attribute *attr,
				const char *buf, size_t count)
{
	char *p = (char *)buf;
	unsigned int temp = FEAT_DISABLE;
	int res;
	struct fts_ts_info *info = dev_get_drvdata(dev);
	ssize_t retval = count;

	if (fts_set_bus_ref(info, FTS_BUS_REF_SYSFS, true) < 0) {
		pr_err("%s: bus is not accessible.\n", __func__);
		goto exit;
	}

/* in case of a different elaboration of the input, just modify this
  * initial part of the code according to customer needs */
	if ((count + 1) / 3 != 1) {
		pr_err("%s: Number of bytes of parameter wrong! %zu != 1 byte\n",
			__func__, (count + 1) / 3);
		retval = -EINVAL;
	} else {
		res = sscanf(p, "%02X ", &temp);
		if ((res != 1) || (temp > FEAT_ENABLE)) {
			pr_err("%s: Missing or invalid charger mode (%u)\n",
				__func__, temp);
			retval = -EINVAL;
			goto exit;
		}

/** standard code that should be always used when a feature is enabled!
  * first step : check if the wanted feature can be enabled
  * second step: call fts_mode_handler to actually enable it
  * NOTE: Disabling a feature is always allowed by default
  */
		res = check_feature_feasibility(info, FEAT_SEL_CHARGER);
		if (res >= OK || temp == FEAT_DISABLE) {
			info->charger_enabled = temp;
			res = fts_mode_handler(info, 1);
			if (res < OK)
				pr_err("%s: Error during fts_mode_handler! ERROR %08X\n",
					__func__, res);
		}
	}

exit:
	fts_set_bus_ref(info, FTS_BUS_REF_SYSFS, false);
	return retval;
}
#endif

#ifdef GLOVE_MODE
/**
  * File node to set the glove mode
  * echo 01/00 > glove_mode	to enable/disable glove mode \n
  * cat glove_mode	to show the status of the glove_enabled switch \n
  * echo 01/00 > glove_mode; cat glove_mode	to enable/disable glove mode and
  *  see the switch status in just one call \n
  * the string returned in the shell is made up as follow: \n
  * { = start byte \n
  * X1X2X3X4 = 4 bytes in HEX format which represent the of value
  * info->glove_enabled (1 = enabled; 0= disabled) \n
  * } = end byte
  */
static ssize_t fts_glove_mode_show(struct device *dev,
				struct device_attribute *attr, char *buf)
{
	int count = 0;
	struct fts_ts_info *info = dev_get_drvdata(dev);

	pr_info("%s: glove_enabled = %d\n", __func__, info->glove_enabled);

	count += scnprintf(buf + count,
			   PAGE_SIZE - count, "{ %08X }\n",
			   info->glove_enabled);

	return count;
}


static ssize_t fts_glove_mode_store(struct device *dev,
				struct device_attribute *attr, const char *buf,
				size_t count)
{
	char *p = (char *)buf;
	unsigned int temp = FEAT_DISABLE;
	int res;
	struct fts_ts_info *info = dev_get_drvdata(dev);
	ssize_t retval = count;

	if (fts_set_bus_ref(info, FTS_BUS_REF_SYSFS, true) < 0) {
		pr_err("%s: bus is not accessible.\n", __func__);
		goto exit;
	}

/* in case of a different elaboration of the input, just modify this
  * initial part of the code according to customer needs */
	if ((count + 1) / 3 != 1) {
		pr_err("%s: Number of bytes of parameter wrong! %zu != 1 byte\n",
			__func__, (count + 1) / 3);
		retval = -EINVAL;
	} else {
		res = sscanf(p, "%02X ", &temp);
		if ((res != 1) || (temp > FEAT_ENABLE)) {
			pr_err("%s: Missing or invalid glove mode(%u)\n",
				__func__, temp);
			retval = -EINVAL;
			goto exit;
		}

/* standard code that should be always used when a feature is enabled! */
/* first step : check if the wanted feature can be enabled */
/* second step: call fts_mode_handler to actually enable it */
/* NOTE: Disabling a feature is always allowed by default */
		res = check_feature_feasibility(info, FEAT_SEL_GLOVE);
		if (res >= OK || temp == FEAT_DISABLE) {
			info->glove_enabled = temp;
			res = fts_mode_handler(info, 1);
			if (res < OK)
				pr_err("%s: Error during fts_mode_handler! ERROR %08X\n",
					__func__, res);
		}
	}

exit:
	fts_set_bus_ref(info, FTS_BUS_REF_SYSFS, false);
	return retval;
}
#endif


#ifdef COVER_MODE
/* echo 01/00 > cover_mode     to enable/disable cover mode */
/* cat cover_mode	to show the status of the cover_enabled switch
 * (example output in the terminal = "AA00000001BB" if the switch is enabled) */
/* echo 01/00 > cover_mode; cat cover_mode	to enable/disable cover mode and
  * see the switch status in just one call */
/* NOTE: the cover can be handled also using a notifier, in this case the body
  * of these functions should be copied in the notifier callback */
/**
  * File node to set the cover mode
  * echo 01/00 > cover_mode	to enable/disable cover mode \n
  * cat cover_mode	to show the status of the cover_enabled switch \n
  * echo 01/00 > cover_mode; cat cover_mode	to enable/disable cover mode
  * and see the switch status in just one call \n
  * the string returned in the shell is made up as follow: \n
  * { = start byte \n
  * X1X2X3X4 = 4 bytes in HEX format which is the value of info->cover_enabled
  * (1 = enabled; 0= disabled)\n
  * } = end byte \n
  * NOTE: \n
  * the cover can be handled also using a notifier, in this case the body of
  * these functions should be copied in the notifier callback
  */
static ssize_t fts_cover_mode_show(struct device *dev,
				struct device_attribute *attr, char *buf)
{
	int count = 0;
	struct fts_ts_info *info = dev_get_drvdata(dev);

	pr_info("%s: cover_enabled = %d\n", __func__, info->cover_enabled);

	count += scnprintf(buf + count,
			   PAGE_SIZE - count, "{ %08X }\n",
			   info->cover_enabled);

	return count;
}


static ssize_t fts_cover_mode_store(struct device *dev,
				struct device_attribute *attr, const char *buf,
				size_t count)
{
	char *p = (char *)buf;
	unsigned int temp = FEAT_DISABLE;
	int res;
	struct fts_ts_info *info = dev_get_drvdata(dev);
	ssize_t retval = count;

	if (fts_set_bus_ref(info, FTS_BUS_REF_SYSFS, true) < 0) {
		pr_err("%s: bus is not accessible.\n", __func__);
		goto exit;
	}

/* in case of a different elaboration of the input, just modify this
  * initial part of the code according to customer needs */
	if ((count + 1) / 3 != 1)
		pr_err("%s: Number of bytes of parameter wrong! %zu != 1 byte\n",
			__func__, (count + 1) / 3);
	else {
		res = sscanf(p, "%02X ", &temp);
		if ((res != 1) || (temp > FEAT_ENABLE)) {
			pr_err("%s: Missing or invalid cover mode(%u)\n",
				__func__, temp);
			retval = -EINVAL;
			goto exit;
		}

		p += 3;

/* standard code that should be always used when a feature is enabled! */
/* first step : check if the wanted feature can be enabled */
/* second step: call fts_mode_handler to actually enable it */
/* NOTE: Disabling a feature is always allowed by default */
		res = check_feature_feasibility(info, FEAT_SEL_COVER);
		if (res >= OK || temp == FEAT_DISABLE) {
			info->cover_enabled = temp;
			res = fts_mode_handler(info, 1);
			if (res < OK)
				pr_err("%s: Error during fts_mode_handler! ERROR %08X\n",
					__func__, res);
		}
	}

exit:
	fts_set_bus_ref(info, FTS_BUS_REF_SYSFS, false);
	return retval;
}
#endif

#ifdef STYLUS_MODE
/**
  * File node to enable the stylus report
  * echo 01/00 > stylus_mode		to enable/disable stylus mode \n
  * cat stylus_mode	to show the status of the stylus_enabled switch \n
  * echo 01/00 > stylus_mode; cat stylus_mode	to enable/disable stylus mode
  * and see the switch status in just one call \n
  * the string returned in the shell is made up as follow: \n
  * { = start byte \n
  * X1X2X3X4 = 4 bytes in HEX format which is the value of info->stylus_enabled
  * (1 = enabled; 0= disabled)\n
  * } = end byte
  */
static ssize_t fts_stylus_mode_show(struct device *dev,
				struct device_attribute *attr, char *buf)
{
	int count = 0;
	struct fts_ts_info *info = dev_get_drvdata(dev);

	pr_info("%s: stylus_enabled = %d\n", __func__, info->stylus_enabled);

	count += scnprintf(buf + count,
			   PAGE_SIZE - count, "{ %08X }\n",
			   info->stylus_enabled);

	return count;
}


static ssize_t fts_stylus_mode_store(struct device *dev,
				struct device_attribute *attr, const char *buf,
				size_t count)
{
	char *p = (char *)buf;
	unsigned int temp = FEAT_DISABLE;
	int res;
	struct fts_ts_info *info = dev_get_drvdata(dev);
	ssize_t retval = count;


/* in case of a different elaboration of the input, just modify this
  * initial part of the code according to customer needs */
	if ((count + 1) / 3 != 1)
		pr_err("%s: Number of bytes of parameter wrong! %zu != 1 byte\n",
			__func__, (count + 1) / 3);
	else {
		res = sscanf(p, "%02X ", &temp);
		if ((res != 1) || (temp > FEAT_ENABLE)) {
			pr_err("%s: Missing or invalid stylus mode(%u)\n",
				__func__, temp);
			retval = -EINVAL;
			goto exit;
		}

		info->stylus_enabled = temp;
	}

exit:
	return retval;
}
#endif

#endif

/***************************************** GESTURES
  ***************************************************/
#ifdef GESTURE_MODE
#ifdef USE_GESTURE_MASK	/* if this define is used, a gesture bit mask
			  * is used as method to select the gestures to
			  * enable/disable */

/**
  * File node used by the host to set the gesture mask to enable or disable
  * echo EE X1 X2 ~~ > gesture_mask  set the gesture to disable/enable;
  * EE = 00(disable) or 01(enable) \n
  * X1 ~~  = gesture mask (example 06 00 ~~ 00 this gesture mask represents
  * the gestures with ID = 1 and 2) can be specified
  * from 1 to GESTURE_MASK_SIZE bytes, \n
  * if less than GESTURE_MASK_SIZE bytes are passed as arguments,
  * the omit bytes of the mask maintain the previous settings  \n
  * if one or more gestures is enabled the driver will automatically
  * enable the gesture mode, If all the gestures are disabled the driver
  * automatically will disable the gesture mode \n
  * cat gesture_mask   set inside the specified mask and return an error code
  * for the operation \n
  * the string returned in the shell is made up as follow: \n
  * { = start byte \n
  * X1X2X3X4 = 4 bytes in HEX format which represent an error code for enabling
  * the mask (00000000 = no error)\n
  * } = end byte \n\n
  * if USE_GESTURE_MASK is not define the usage of the function become: \n\n
  * echo EE X1 X2 ~~ > gesture_mask   set the gesture to disable/enable;
  * EE = 00(disable) or 01(enable) \n
  * X1 ~~ = gesture IDs (example 01 02 05 represent the gestures with ID = 1, 2
  * and 5)
  * there is no limit of the IDs passed as arguments, (@link gesture_opt Gesture
  * IDs @endlink) \n
  * if one or more gestures is enabled the driver will automatically enable
  * the gesture mode. If all the gestures are disabled the driver automatically
  * will disable the gesture mode. \n
  * cat gesture_mask     to show the status of the gesture enabled switch \n
  * the string returned in the shell is made up as follow: \n
  * { = start byte \n
  * X1X2X3X4 = 4 bytes in HEX format which is the value of info->gesture_enabled
  * (1 = enabled; 0= disabled)\n
  * } = end byte
  */
static ssize_t fts_gesture_mask_show(struct device *dev,
				struct device_attribute *attr, char *buf)
{
	int count = 0, res, temp;
	struct fts_ts_info *info = dev_get_drvdata(dev);

	if (fts_set_bus_ref(info, FTS_BUS_REF_SYSFS, true) < 0) {
		res = ERROR_BUS_WR;
		pr_err("%s: bus is not accessible.\n", __func__);
		scnprintf(buf, PAGE_SIZE, "{ %08X }\n", res);
		goto exit;
	}

	if (mask[0] == 0) {
		res = ERROR_OP_NOT_ALLOW;
		pr_err("%s: Call before echo enable/disable xx xx .... > gesture_mask with a correct number of parameters! ERROR %08X\n",
			__func__, res);
	} else {
		if (mask[1] == FEAT_ENABLE || mask[1] == FEAT_DISABLE)
			res = updateGestureMask(&mask[2], mask[0], mask[1]);
		else
			res = ERROR_OP_NOT_ALLOW;

		if (res < OK)
			pr_err("fts_gesture_mask_store: ERROR %08X\n", res);
	}
	res |= check_feature_feasibility(info, FEAT_SEL_GESTURE);
	temp = isAnyGestureActive();
	if (res >= OK || temp == FEAT_DISABLE)
		info->gesture_enabled = temp;

	pr_info("fts_gesture_mask_store: Gesture Enabled = %d\n",
		 info->gesture_enabled);

	count += scnprintf(buf + count,
			   PAGE_SIZE - count, "{ %08X }\n", res);
	mask[0] = 0;

exit:
	fts_set_bus_ref(info, FTS_BUS_REF_SYSFS, false);
	return count;
}


static ssize_t fts_gesture_mask_store(struct device *dev,
				struct device_attribute *attr, const char *buf,
				size_t count)
{
	char *p = (char *)buf;
	int n, res;
	unsigned int temp = 0;
	ssize_t retval = count;

	if ((count + 1) / 3 > GESTURE_MASK_SIZE + 1) {
		pr_err("fts_gesture_mask_store: Number of bytes of parameter wrong! %zu > (enable/disable + %d )\n",
			(count + 1) / 3, GESTURE_MASK_SIZE);
		mask[0] = 0;
	} else {
		mask[0] = ((count + 1) / 3) - 1;
		for (n = 1; n <= (count + 1) / 3; n++) {
			res = sscanf(p, "%02X ", &temp);
			if (res != 1) {
				pr_err("%s: Invalid input\n", __func__);
				retval = -EINVAL;
				goto exit;
			}

			p += 3;
			mask[n] = (u8)temp;
			pr_info("mask[%d] = %02X\n", n, mask[n]);
		}
	}
exit:
	return retval;
}

#else	/* if this define is not used, to select the gestures to enable/disable
	  * are used the IDs of the gestures */
/* echo EE X1 X2 ... > gesture_mask     set the gesture to disable/enable;
  * EE = 00(disable) or 01(enable); X1 ... = gesture IDs
  * (example 01 02 05... represent the gestures with ID = 1, 2 and 5)
  * there is no limit of the parameters that can be passed,
  * of course the gesture IDs should be valid (all the valid IDs are listed in
  * ftsGesture.h) */
/* cat gesture_mask	enable/disable the given gestures, if one or more
  * gestures is enabled the driver will automatically enable the gesture mode.
  * If all the gestures are disabled the driver automatically will disable the
  * gesture mode.
  * At the end an error code will be printed
  *  (example output in the terminal = "AA00000000BB" if there are no errors) */
/* echo EE X1 X2 ... > gesture_mask; cat gesture_mask	perform in one command
  * both actions stated before */
/**
  * File node used by the host to set the gesture mask to enable or disable
  * echo EE X1 X2 ~~ > gesture_mask	set the gesture to disable/enable;
  * EE = 00(disable) or 01(enable) \n
  * X1 ~ = gesture IDs (example 01 02 05 represent the gestures with ID = 1, 2
  * and 5)
  * there is no limit of the IDs passed as arguments, (@link gesture_opt Gesture
  * IDs @endlink) \n
  * if one or more gestures is enabled the driver will automatically enable
  * the gesture mode, If all the gestures are disabled the driver automatically
  * will disable the gesture mode \n
  * cat gesture_mask	 to show the status of the gesture enabled switch \n
  * the string returned in the shell is made up as follow: \n
  * { = start byte \n
  * X1X2X3X4 = 4 bytes in HEX format which is the value of info->gesture_enabled
  * (1 = enabled; 0= disabled)\n
  * } = end byte
  */
static ssize_t fts_gesture_mask_show(struct device *dev,
				struct device_attribute *attr, char *buf)
{
	int count = 0;
	struct fts_ts_info *info = dev_get_drvdata(dev);

	pr_info("fts_gesture_mask_show: gesture_enabled = %d\n",
		info->gesture_enabled);

	count += scnprintf(buf + count,
			   PAGE_SIZE - count, "{ %08X }\n",
			   info->gesture_enabled);


	return count;
}


static ssize_t fts_gesture_mask_store(struct device *dev,
				struct device_attribute *attr, const char *buf,
				size_t count)
{
	char *p = (char *)buf;
	int n;
	unsigned int temp = 0;
	int res;
	struct fts_ts_info *info = dev_get_drvdata(dev);
	ssize_t retval = count;

	if (fts_set_bus_ref(info, FTS_BUS_REF_SYSFS, true) < 0) {
		pr_err("%s: bus is not accessible.\n", __func__);
		goto exit;
	}

	if ((count + 1) / 3 < 2 || (count + 1) / 3 > GESTURE_MASK_SIZE + 1) {
		pr_err("fts_gesture_mask_store: Number of bytes of parameter wrong! %d < or > (enable/disable + at least one gestureID or max %d bytes)\n",
			(count + 1) / 3, GESTURE_MASK_SIZE);
		mask[0] = 0;
		retval = -EINVAL;
	} else {
		memset(mask, 0, GESTURE_MASK_SIZE + 2);
		mask[0] = ((count + 1) / 3) - 1;
		res = sscanf(p, "%02X ", &temp);
		if (res != 1) {
			pr_err("%s: Invalid input(%u)\n",__func__, temp);
			mask[0] = 0;
			retval = -EINVAL;
			goto bad_param;
		}

		p += 3;
		mask[1] = (u8)temp;
		for (n = 1; n < (count + 1) / 3; n++) {
			res = sscanf(p, "%02X ", &temp);
			if (res != 1) {
				pr_err("%s: Invalid input\n", __func__);
				mask[0] = 0;
				retval = -EINVAL;
				goto bad_param;
			}

			p += 3;
			fromIDtoMask((u8)temp, &mask[2], GESTURE_MASK_SIZE);
		}

		for (n = 0; n < GESTURE_MASK_SIZE + 2; n++)
			pr_info("mask[%d] = %02X\n", n, mask[n]);
	}

bad_param;
	if (mask[0] == 0) {
		res = ERROR_OP_NOT_ALLOW;
		pr_err("%s: Call before echo enable/disable xx xx .... > gesture_mask with a correct number of parameters! ERROR %08X\n",
			__func__, res);

		goto exit;
	}

	if (mask[1] == FEAT_ENABLE || mask[1] == FEAT_DISABLE)
		res = updateGestureMask(&mask[2], mask[0], mask[1]);
	else
		res = ERROR_OP_NOT_ALLOW;

	if (res < OK)
		pr_err("fts_gesture_mask_store: ERROR %08X\n", res);

	res = check_feature_feasibility(info, FEAT_SEL_GESTURE);
	temp = isAnyGestureActive();
	if (res >= OK || temp == FEAT_DISABLE)
		info->gesture_enabled = temp;
	res = fts_mode_handler(info, 0);

exit:
	fts_set_bus_ref(info, FTS_BUS_REF_SYSFS, false);
	return retval;
}


#endif


/**
  * File node to read the coordinates of the last gesture drawn by the user \n
  * cat gesture_coordinates	to obtain the gesture coordinates \n
  * the string returned in the shell follow this up as follow: \n
  * { = start byte \n
  * X1X2X3X4 = 4 bytes in HEX format which represent an error code (00000000 =
  *OK) \n
  * \n if error code = 00000000 \n
  * CC = 1 byte in HEX format number of coords (pair of x,y) returned \n
  * XXiYYi ... = XXi 2 bytes in HEX format for x[i] and
  * YYi 2 bytes in HEX format for y[i] (big endian) \n
  * \n
  * } = end byte
  */
static ssize_t fts_gesture_coordinates_show(struct device *dev,
					struct device_attribute *attr,
					char *buf)
{
	int size = PAGE_SIZE;
	int count = 0, res, i = 0;

	pr_info("%s: Getting gestures coordinates...\n", __func__);

	if (gesture_coords_reported < OK) {
		pr_err("%s: invalid coordinates! ERROR %08X\n",
			 __func__, gesture_coords_reported);
		res = gesture_coords_reported;
	} else {
		size += gesture_coords_reported * 2 * 4 + 2;
		/* coords are pairs of x,y (*2) where each coord is
		  * short(2bytes=4char)(*4) + 1 byte(2char) num of coords (+2)
		  **/
		res = OK;	/* set error code to OK */
	}


	count += scnprintf(buf + count,
			   size - count, "{ %08X", res);

	if (res >= OK) {
		count += scnprintf(buf + count,
				   size - count, "%02X",
				   gesture_coords_reported);

		for (i = 0; i < gesture_coords_reported; i++) {
			count += scnprintf(buf + count,
					   size - count,
					   "%04X",
					   gesture_coordinates_x[i]);
			count += scnprintf(buf + count,
					   size - count,
					   "%04X",
					   gesture_coordinates_y[i]);
		}
	}

	count += scnprintf(buf + count, size - count, " }\n");
	pr_info("%s: Getting gestures coordinates FINISHED!\n", __func__);

	return count;
}
#endif

/* Touch simulation hr timer expiry callback */
static enum hrtimer_restart touchsim_timer_cb(struct hrtimer *timer)
{
	struct fts_touchsim *touchsim = container_of(timer,
						struct fts_touchsim,
						hr_timer);
	enum hrtimer_restart retval = HRTIMER_NORESTART;

	if (touchsim->is_running) {
		hrtimer_forward_now(timer,
				ns_to_ktime(TOUCHSIM_TIMER_INTERVAL_NS));
		retval = HRTIMER_RESTART;
	}

	/* schedule the task to report touch coordinates to kernel
	 *  input subsystem
	 */
	queue_work(touchsim->wq, &touchsim->work);

	return retval;
}

/* Compute the next touch coordinate(x,y) */
static void touchsim_refresh_coordinates(struct fts_touchsim *touchsim)
{
	struct fts_ts_info *info  = container_of(touchsim,
						struct fts_ts_info,
						touchsim);

	const int x_start = info->board->x_axis_max / 10;
	const int x_max   = (info->board->x_axis_max * 9) / 10;
	const int y_start = info->board->y_axis_max / 4;
	const int y_max   = info->board->y_axis_max / 2;

	touchsim->x += touchsim->x_step;
	touchsim->y += touchsim->y_step;

	if (touchsim->x < x_start || touchsim->x > x_max)
		touchsim->x_step *= -1;

	if (touchsim->y < y_start || touchsim->y > y_max)
		touchsim->y_step *= -1;
}

/* Report touch contact */
static void touchsim_report_contact_event(struct input_dev *dev, int slot_id,
						int x, int y, int z)
{
	/* report the cordinates to the input subsystem */
	input_mt_slot(dev, slot_id);
	input_report_key(dev, BTN_TOUCH, true);
	input_mt_report_slot_state(dev, MT_TOOL_FINGER, true);
	input_report_abs(dev, ABS_MT_POSITION_X, x);
	input_report_abs(dev, ABS_MT_POSITION_Y, y);
	input_report_abs(dev, ABS_MT_PRESSURE, z);
}

/* Work callback to report the touch co-ordinates to input subsystem */
static void touchsim_work(struct work_struct *work)
{
	struct fts_touchsim *touchsim =	container_of(work,
						struct fts_touchsim,
						work);
	struct fts_ts_info *info  = container_of(touchsim,
						struct fts_ts_info,
						touchsim);
	ktime_t timestamp = ktime_get();

	/* prevent CPU from entering deep sleep */
	pm_qos_update_request(&info->pm_qos_req, 100);

	/* Notify the PM core that the wakeup event will take 1 sec */
	__pm_wakeup_event(&info->wakesrc, jiffies_to_msecs(HZ));

	/* get the next touch coordinates */
	touchsim_refresh_coordinates(touchsim);

	/* send the touch co-ordinates */
	touchsim_report_contact_event(info->input_dev, TOUCHSIM_SLOT_ID,
					touchsim->x, touchsim->y, 1);

	input_sync(info->input_dev);

	heatmap_read(&info->v4l2, ktime_to_ns(timestamp));

	pm_qos_update_request(&info->pm_qos_req, PM_QOS_DEFAULT_VALUE);
}

/* Start the touch simulation */
static int touchsim_start(struct fts_touchsim *touchsim)
{
	struct fts_ts_info *info  = container_of(touchsim,
						struct fts_ts_info,
						touchsim);
	if (!touchsim->wq) {
		pr_err("%s: touch simulation test wq is not available!\n",
			__func__);
		return -EFAULT;
	}

	if (touchsim->is_running) {
		pr_err("%s: test in progress!\n", __func__);
		return -EBUSY;
	}

	/* setup the initial touch coordinates*/
	touchsim->x = info->board->x_axis_max / 10;
	touchsim->y = info->board->y_axis_max / 4;

	touchsim->is_running = true;

	touchsim->x_step = 2;
	touchsim->y_step = 2;

	/* Disable touch interrupts from hw */
	fts_disableInterrupt();

	/* Release all touches in the linux input subsystem */
	release_all_touches(info);

	/* setup and start a hr timer to be fired every 120Hz(~8.333333ms) */
	hrtimer_init(&touchsim->hr_timer, CLOCK_MONOTONIC, HRTIMER_MODE_ABS);
	touchsim->hr_timer.function = touchsim_timer_cb;
	hrtimer_start(&touchsim->hr_timer,
			ns_to_ktime(TOUCHSIM_TIMER_INTERVAL_NS),
			HRTIMER_MODE_ABS);

	return OK;
}

/* Stop the touch simulation test */
static int touchsim_stop(struct fts_touchsim *touchsim)
{
	struct fts_ts_info *info  = container_of(touchsim,
						struct fts_ts_info,
						touchsim);
	if (!touchsim->is_running) {
		pr_err("%s: test is not in progress!\n", __func__);
		return -EINVAL;
	}

	/* Set the flag here to make sure flushed work doesn't
	 * re-start the timer
	 */
	touchsim->is_running = false;

	hrtimer_cancel(&touchsim->hr_timer);

	/* flush any pending work */
	flush_workqueue(touchsim->wq);

	/* Release all touches in the linux input subsystem */
	release_all_touches(info);

	/* re enable the hw touch interrupt */
	fts_enableInterrupt();

	return OK;
}

/** sysfs file node to handle the touch simulation test request.
  *  "cat touchsim" shows if the test is running
  *  Possible outputs:
  *  1 = test running.
  *  0 = test not running.
  */
static ssize_t fts_touch_simulation_show(struct device *dev,
					struct device_attribute *attr,
					char *buf)
{
	struct fts_ts_info *info = dev_get_drvdata(dev);

	return scnprintf(buf, PAGE_SIZE, "%u\n",
			info->touchsim.is_running ? 1 : 0);
}

/** sysfs file node to handle the touch simulation test request.
  * "echo <cmd> > touchsim"  to execute a command
  *  Possible commands (cmd):
  *  1 = start the test if not already running.
  *  0 = stop the test if its running.
  */
static ssize_t fts_touch_simulation_store(struct device *dev,
					  struct device_attribute *attr,
					  const char *buf,
					  size_t count)
{
	struct fts_ts_info *info = dev_get_drvdata(dev);
	ssize_t retval = count;
	u8 result;

	if (!mutex_trylock(&info->diag_cmd_lock)) {
		pr_err("%s: Blocking concurrent access\n", __func__);
		retval = -EBUSY;
		goto out;
	}

	if (kstrtou8(buf, 16, &result)) {
		pr_err("%s:bad input. valid inputs are either 0 or 1!\n",
			 __func__);
		retval = -EINVAL;
		goto unlock;
	}

	if (result == 1)
		touchsim_start(&info->touchsim);
	else if (result == 0)
		touchsim_stop(&info->touchsim);
	else
		pr_err("%s:Invalid cmd(%u). valid cmds are either 0 or 1!\n",
			__func__, result);
unlock:
	mutex_unlock(&info->diag_cmd_lock);
out:
	return retval;
}

/***************************************** PRODUCTION TEST
  ***************************************************/

/**
  * File node to execute the Mass Production Test or to get data from the IC
  * (raw or ms/ss init data)
  * echo cmd > stm_fts_cmd	to execute a command \n
  * cat stm_fts_cmd	to show the result of the command \n
  * echo cmd > stm_fts_cmd; cat stm_fts_cmd	to execute and show the result
  * in just one call \n
  * the string returned in the shell is made up as follow: \n
  * { = start byte \n
  * X1X2X3X4 = 4 bytes in HEX format which represent an error_code (00000000 =
  * OK)\n
  * (optional) data = data coming from the command executed represented as HEX
  * string \n
  *                   Not all the command return additional data \n
  * } = end byte \n
  * \n
  * Possible commands (cmd): \n
  * - 00 = MP Test -> return error_code \n
  * - 01 = ITO Test -> return error_code \n
  * - 03 = MS Raw Test -> return error_code \n
  * - 04 = MS Init Data Test -> return error_code \n
  * - 05 = SS Raw Test -> return error_code \n
  * - 06 = SS Init Data Test -> return error_code \n
  * - 13 = Read 1 MS Raw Frame -> return additional data: MS frame row after row
  * \n
  * - 14 = Read MS Init Data -> return additional data: MS init data row after
  * row \n
  * - 15 = Read 1 SS Raw Frame -> return additional data: SS frame,
  * force channels followed by sense channels \n
  * - 16 = Read SS Init Data -> return additional data: SS Init data,
  * first IX for force and sense channels and then CX for force and sense
  * channels \n
  * - F0 = Perform a system reset -> return error_code \n
  * - F1 = Perform a system reset and reenable the sensing and the interrupt
  */
static ssize_t stm_fts_cmd_store(struct device *dev,
				struct device_attribute *attr, const char *buf,
				size_t count)
{
	u8 result, n = 0;
	struct fts_ts_info *info = dev_get_drvdata(dev);
	char *p, *temp_buf, *token;
	ssize_t buf_len;
	ssize_t retval = count;

	if (!count) {
		pr_err("%s: Invalid input buffer length!\n", __func__);
		retval = -EINVAL;
		goto out;
	}

	if (!info) {
		pr_err("%s: Unable to access driver data\n", __func__);
		retval = -EINVAL;
		goto out;
	}

	if (!mutex_trylock(&info->diag_cmd_lock)) {
		pr_err("%s: Blocking concurrent access\n", __func__);
		retval = -EBUSY;
		goto out;
	}

	memset(typeOfCommand, 0, sizeof(typeOfCommand));

	buf_len = strlen(buf) + 1;
	temp_buf = kmalloc(buf_len, GFP_KERNEL);
	if (!temp_buf) {
		pr_err("%s: memory allocation failed for length(%zu)!",
			__func__, buf_len);
		retval = -ENOMEM;
		goto unlock;
	}

	strlcpy(temp_buf, buf, buf_len);
	p = temp_buf;

	/* Parse the input string to retrieve 2 hex-digit width cmds/args
	 * separated by one or more spaces.
	 * Any input not equal to 2 hex-digit width are ignored.
	 * A single 2 hex-digit width  command w/ or w/o space is allowed.
	 * Inputs not in the valid hex range are also ignored.
	 * In case of encountering any of the above failure, the entire input
	 * buffer is discarded.
	 */
	while (p && (n < CMD_STR_LEN)) {

		while (isspace(*p)) {
			p++;
		}

		token = strsep(&p, " ");

		if (!token || *token == '\0') {
			break;
		}

		if (strlen(token) != 2 ) {
			pr_debug("%s: bad len. len=%zu\n",
				 __func__, strlen(token));
			n = 0;
			break;
		}

		if (kstrtou8(token, 16, &result)) {
			/* Conversion failed due to bad input.
			* Discard the entire buffer.
			*/
			pr_debug("%s: bad input\n", __func__);
			n = 0;
			break;
		}

		/* found a valid cmd/args */
		typeOfCommand[n] = result;
		pr_debug("%s: typeOfCommand[%d]=%02X\n",
			__func__, n, typeOfCommand[n]);

		n++;
	}

	if (n == 0) {
		pr_err("%s: Found invalid cmd/arg\n", __func__);
		retval = -EINVAL;
	}

	numberParameters = n;
	pr_info("%s: Number of Parameters = %d\n", __func__, numberParameters);

	kfree(temp_buf);

unlock:
	mutex_unlock(&info->diag_cmd_lock);
out:
	return retval;
}

static ssize_t stm_fts_cmd_show(struct device *dev,
				struct device_attribute *attr, char *buf)
{
	int res, j, doClean = 0, index = 0;
	int size = (6 * 2) + 1;
	int nodes = 0;
	int init_type = SPECIAL_PANEL_INIT;
	u8 *all_strbuff = buf;
	struct fts_ts_info *info = dev_get_drvdata(dev);

	MutualSenseData compData;
	SelfSenseData comData;
	MutualSenseFrame frameMS;
	SelfSenseFrame frameSS;

	if (!info) {
		pr_err("%s: Unable to access driver data\n", __func__);
		return  -EINVAL;
	}

	if (!mutex_trylock(&info->diag_cmd_lock)) {
		pr_err("%s: Blocking concurrent access\n", __func__);
		return -EBUSY;
	}

	if (fts_set_bus_ref(info, FTS_BUS_REF_SYSFS, true) < 0) {
		res = ERROR_BUS_WR;
		pr_err("%s: bus is not accessible.\n", __func__);
		scnprintf(buf, PAGE_SIZE, "{ %08X }\n", res);
		fts_set_bus_ref(info, FTS_BUS_REF_SYSFS, false);
		mutex_unlock(&info->diag_cmd_lock);
		return 0;
	}

	if (numberParameters >= 1) {
		res = fts_disableInterrupt();
		if (res < 0) {
			pr_err("fts_disableInterrupt: ERROR %08X\n", res);
			res = (res | ERROR_DISABLE_INTER);
			goto END;
		}

		switch (typeOfCommand[0]) {
		/*ITO TEST*/
		case 0x01:
			res = production_test_ito(LIMITS_FILE, &tests);
			break;

		/*PRODUCTION TEST*/
		case 0x02:
			if (systemInfo.u8_cfgAfeVer != systemInfo.u8_cxAfeVer) {
				res = ERROR_OP_NOT_ALLOW;
				pr_err("Miss match in CX version! MP test not allowed with wrong CX memory! ERROR %08X\n",
					res);
				break;
			}
			res = production_test_initialization(init_type);
			break;

		case 0x00:
			if (systemInfo.u8_cfgAfeVer != systemInfo.u8_cxAfeVer) {
				res = ERROR_OP_NOT_ALLOW;
				pr_err("Miss match in CX version! MP test not allowed with wrong CX memory! ERROR %08X\n",
					res);
				break;
			}

			res = production_test_main(LIMITS_FILE, 1, init_type,
						   &tests);
			break;

		/*read mutual raw*/
		case 0x13:
			if (numberParameters > 1) {
				pr_info("Get 1 MS Frame\n");
				setScanMode(SCAN_MODE_LOCKED, typeOfCommand[1]);
				mdelay(WAIT_FOR_FRESH_FRAMES);
				setScanMode(SCAN_MODE_ACTIVE, 0x00);
				mdelay(WAIT_AFTER_SENSEOFF);
				/* Delete the events related to some touch
				  * (allow to call this function while touching
				  * the screen without having a flooding of the
				  * FIFO)
				  */
				flushFIFO();
				res = getMSFrame3(MS_RAW, &frameMS);
				if (res < 0) {
					pr_err("Error while taking the MS frame... ERROR %08X\n",
						res);
				} else {
					pr_info("The frame size is %d words\n",
						res);
#ifdef RAW_DATA_FORMAT_DEC
					size += 3 * 2 +
					    (7 * frameMS.header.sense_node + 1)
					    * frameMS.header.force_node;
#else
					size += (res * sizeof(short) + 2) * 2;
#endif
					/* set res to OK because if getMSFrame
					  * is successful res = number of words
					  * read
					  */
					res = OK;
					print_frame_short(
						"MS frame =",
						array1dTo2d_short(
							frameMS.node_data,
							frameMS.node_data_size,
							frameMS.header.
							sense_node),
						frameMS.header.force_node,
						frameMS.header.sense_node);
				}
			} else {
				pr_err("Wrong number of parameters!\n");
				res = ERROR_OP_NOT_ALLOW;
			}
			break;
		/*read self raw*/
		case 0x15:
			if (numberParameters > 1) {
				pr_info("Get 1 SS Frame\n");
				setScanMode(SCAN_MODE_LOCKED, typeOfCommand[1]);
				mdelay(WAIT_FOR_FRESH_FRAMES);
				setScanMode(SCAN_MODE_ACTIVE, 0x00);
				mdelay(WAIT_AFTER_SENSEOFF);
				flushFIFO();
				/* delete the events related to some touch
				  * (allow to call this function while touching
				  * the screen without having a flooding of the
				  * FIFO) */
				res = getSSFrame3(SS_RAW, &frameSS);

				if (res < OK) {
					pr_err("Error while taking the SS frame... ERROR %08X\n",
						res);
				} else {
					pr_info("The frame size is %d words\n",
						res);
#ifdef RAW_DATA_FORMAT_DEC
					size += 3 * 2 + 5 +
						(frameSS.header.sense_node +
						 frameSS.header.force_node) * 7;
#else
					size += (res * sizeof(short) + 2) * 2;
#endif
					/* set res to OK because if getMSFrame
					  * is successful res = number of words
					  * read
					  */
					res = OK;
					print_frame_short(
						"SS force frame =",
						array1dTo2d_short(
							frameSS.force_data,
							frameSS.header.
							force_node, 1),
						frameSS.header.force_node, 1);
					print_frame_short(
						"SS sense frame =",
						array1dTo2d_short(
							frameSS.sense_data,
							frameSS.header.
							sense_node,
							frameSS.header.
							sense_node),
						1, frameSS.header.sense_node);
				}
			} else {
				pr_err("Wrong number of parameters!\n");
				res = ERROR_OP_NOT_ALLOW;
			}

			break;

		case 0x14:	/* read mutual comp data */
			pr_info("Get MS Compensation Data\n");
			res = readMutualSenseCompensationData(LOAD_CX_MS_TOUCH,
							      &compData);

			if (res < 0)
				pr_err("Error reading MS compensation data ERROR %08X\n",
					res);
			else {
				pr_info("MS Compensation Data Reading Finished!\n");
				size += ((compData.node_data_size + 3) *
					 sizeof(u8)) * 2;
				print_frame_i8("MS Data (Cx2) =",
					       array1dTo2d_i8(
						       compData.node_data,
						       compData.
						       node_data_size,
						       compData.header.
						       sense_node),
					       compData.header.force_node,
					       compData.header.sense_node);
			}
			break;

		case 0x16:	/* read self comp data */
			pr_info("Get SS Compensation Data...\n");
			res = readSelfSenseCompensationData(LOAD_CX_SS_TOUCH,
							    &comData);
			if (res < 0)
				pr_err("Error reading SS compensation data ERROR %08X\n",
					res);
			else {
				pr_info("SS Compensation Data Reading Finished!\n");
				size += ((comData.header.force_node +
					  comData.header.sense_node) * 2 + 6) *
					sizeof(u8) * 2;
				print_frame_u8("SS Data Ix2_fm = ",
					       array1dTo2d_u8(comData.ix2_fm,
							      comData.header.
							      force_node, 1),
					       comData.header.force_node, 1);
				print_frame_i8("SS Data Cx2_fm = ",
					       array1dTo2d_i8(comData.cx2_fm,
							      comData.header.
							      force_node, 1),
					       comData.header.force_node, 1);
				print_frame_u8("SS Data Ix2_sn = ",
					       array1dTo2d_u8(comData.ix2_sn,
							      comData.header.
							      sense_node,
							      comData.header.
							      sense_node), 1,
					       comData.header.sense_node);
				print_frame_i8("SS Data Cx2_sn = ",
					       array1dTo2d_i8(comData.cx2_sn,
							      comData.header.
							      sense_node,
							      comData.header.
							      sense_node), 1,
					       comData.header.sense_node);
			}
			break;
		case 0x17:	/* Read mutual strength */
			pr_info("Get 1 MS Strength\n");
			setScanMode(SCAN_MODE_ACTIVE, 0xFF);
			msleep(WAIT_FOR_FRESH_FRAMES);
			setScanMode(SCAN_MODE_ACTIVE, 0x00);
			msleep(WAIT_AFTER_SENSEOFF);
			/* Flush outstanding touch events */
			flushFIFO();
			nodes = getMSFrame3(MS_STRENGTH, &frameMS);
			if (nodes < 0) {
				res = nodes;
				pr_err("Error while taking the MS strength... ERROR %08X\n",
					res);
			} else {
				pr_info("The frame size is %d words\n", nodes);
#ifdef RAW_DATA_FORMAT_DEC
				size += 3 * 2 +
				    (7 * frameMS.header.sense_node + 1)
				    * frameMS.header.force_node;
#else
				size += (nodes * sizeof(short) + 2) * 2;
#endif
				print_frame_short("MS strength =",
				    array1dTo2d_short(frameMS.node_data,
						frameMS.node_data_size,
						frameMS.header.sense_node),
				    frameMS.header.force_node,
				    frameMS.header.sense_node);
				res = OK;
			}
			break;
		case 0x03:	/* MS Raw DATA TEST */
			res = fts_system_reset();
			if (res >= OK)
				res = production_test_ms_raw(LIMITS_FILE, 1,
							     &tests);
			break;

		case 0x04:	/* MS CX DATA TEST */
			res = fts_system_reset();
			if (res >= OK)
				res = production_test_ms_cx(LIMITS_FILE, 1,
							    &tests);
			break;

		case 0x05:	/* SS RAW DATA TEST */
			res = fts_system_reset();
			if (res >= OK)
				res = production_test_ss_raw(LIMITS_FILE, 1,
							     &tests);
			break;

		case 0x06:	/* SS IX CX DATA TEST */
			res = fts_system_reset();
			if (res >= OK)
				res = production_test_ss_ix_cx(LIMITS_FILE, 1,
							       &tests);
			break;


		case 0xF0:
		case 0xF1:	/* TOUCH ENABLE/DISABLE */
			doClean = (int)(typeOfCommand[0] & 0x01);
			res = cleanUp(doClean);
			break;

		default:
			pr_err("CMD(%02X) NOT VALID!! Insert a proper value\n",
				typeOfCommand[0]);
			res = ERROR_OP_NOT_ALLOW;
			break;
		}

		doClean = fts_mode_handler(info, 1);
		if (typeOfCommand[0] != 0xF0)
			doClean |= fts_enableInterrupt();
		if (doClean < 0)
			pr_err("%s: ERROR %08X\n", __func__,
				 (doClean | ERROR_ENABLE_INTER));
	} else {
		pr_err("NO COMMAND SPECIFIED!!! do: 'echo [cmd_code] [args] > stm_fts_cmd' before looking for result!\n");
		res = ERROR_OP_NOT_ALLOW;
	}

END:
	/* here start the reporting phase, assembling the data
	  * to send in the file node */
	size = PAGE_SIZE;
	index = 0;
	index += scnprintf(all_strbuff + index, size - index, "{ %08X", res);

	if (res >= OK) {
		/*all the other cases are already fine printing only the res.*/
		switch (typeOfCommand[0]) {
		case 0x13:
		case 0x17:
#ifdef RAW_DATA_FORMAT_DEC
			index += scnprintf(all_strbuff + index, size - index,
					   "%3d",
					   (u8)frameMS.header.force_node);
			index += scnprintf(all_strbuff + index, size - index,
					   "%3d",
					   (u8)frameMS.header.sense_node);
#else
			index += scnprintf(all_strbuff + index,
					   size - index, "%02X",
					   (u8)frameMS.header.force_node);

			index += scnprintf(all_strbuff + index,
					   size - index, "%02X",
					   (u8)frameMS.header.sense_node);
#endif

			for (j = 0; j < frameMS.node_data_size; j++) {
#ifdef RAW_DATA_FORMAT_DEC
				if (j % frameMS.header.sense_node == 0)
					index += scnprintf(all_strbuff + index,
							   size - index, "\n");
				index += scnprintf(all_strbuff + index,
						   size - index, "%7d",
						   frameMS.node_data[j]);
#else
				index += scnprintf(all_strbuff + index,
					   size - index,
					   "%02X%02X",
					   (frameMS.node_data[j] & 0xFF00) >> 8,
					   frameMS.node_data[j] & 0xFF);
#endif
			}

			kfree(frameMS.node_data);
			break;

		case 0x15:
#ifdef RAW_DATA_FORMAT_DEC
			index += scnprintf(all_strbuff + index, size - index,
					   "%3d",
					   (u8)frameSS.header.force_node);
			index += scnprintf(all_strbuff + index, size - index,
					   "%3d",
					   (u8)frameSS.header.sense_node);
			index += scnprintf(all_strbuff + index, size - index,
					   "\n");
#else
			index += scnprintf(all_strbuff + index,
					   size - index, "%02X",
					   (u8)frameSS.header.force_node);

			index += scnprintf(all_strbuff + index,
					   size - index, "%02X",
					   (u8)frameSS.header.sense_node);
#endif

			/* Copying self raw data Force */
			for (j = 0; j < frameSS.header.force_node; j++) {
#ifdef RAW_DATA_FORMAT_DEC
				index += scnprintf(all_strbuff + index,
						   size - index,
						   "%7d",
						   frameSS.force_data[j]);
#else
				index += scnprintf(all_strbuff + index,
					  size - index,
					  "%02X%02X",
					  (frameSS.force_data[j] & 0xFF00) >> 8,
					  frameSS.force_data[j] & 0xFF);
#endif
			}



#ifdef RAW_DATA_FORMAT_DEC
			index += scnprintf(all_strbuff + index, size - index,
					   "\n");
#endif

			/* Copying self raw data Sense */
			for (j = 0; j < frameSS.header.sense_node; j++) {
#ifdef RAW_DATA_FORMAT_DEC
				index += scnprintf(all_strbuff + index,
						   size - index, "%7d",
						   frameSS.sense_data[j]);
#else
				index += scnprintf(all_strbuff + index,
					  size - index,
					  "%02X%02X",
					  (frameSS.sense_data[j] & 0xFF00) >> 8,
					  frameSS.sense_data[j] & 0xFF);
#endif
			}

			kfree(frameSS.force_data);
			kfree(frameSS.sense_data);
			break;

		case 0x14:
			index += scnprintf(all_strbuff + index,
					   size - index, "%02X",
					   (u8)compData.header.force_node);

			index += scnprintf(all_strbuff + index,
					   size - index, "%02X",
					   (u8)compData.header.sense_node);

			/* Cpying CX1 value */
			index += scnprintf(all_strbuff + index,
					   size - index, "%02X",
					   (compData.cx1) & 0xFF);

			/* Copying CX2 values */
			for (j = 0; j < compData.node_data_size; j++) {
				index += scnprintf(all_strbuff + index,
						size - index,
						"%02X",
						(compData.node_data[j]) & 0xFF);
			}

			kfree(compData.node_data);
			break;

		case 0x16:
			index += scnprintf(all_strbuff + index,
					   size - index, "%02X",
					   comData.header.force_node);

			index += scnprintf(all_strbuff + index,
					   size - index, "%02X",
					   comData.header.sense_node);

			index += scnprintf(all_strbuff + index,
					   size - index, "%02X",
					   (comData.f_ix1) & 0xFF);

			index += scnprintf(all_strbuff + index,
					   size - index, "%02X",
					   (comData.s_ix1) & 0xFF);

			index += scnprintf(all_strbuff + index,
					   size - index, "%02X",
					   (comData.f_cx1) & 0xFF);

			index += scnprintf(all_strbuff + index,
					   size - index, "%02X",
					   (comData.s_cx1) & 0xFF);

			/* Copying IX2 Force */
			for (j = 0; j < comData.header.force_node; j++) {
				index += scnprintf(all_strbuff + index,
						   size - index,
						   "%02X",
						   comData.ix2_fm[j] & 0xFF);
			}

			/* Copying IX2 Sense */
			for (j = 0; j < comData.header.sense_node; j++) {
				index += scnprintf(all_strbuff + index,
						   size - index,
						   "%02X",
						   comData.ix2_sn[j] & 0xFF);
			}

			/* Copying CX2 Force */
			for (j = 0; j < comData.header.force_node; j++) {
				index += scnprintf(all_strbuff + index,
						   size - index,
						   "%02X",
						   comData.cx2_fm[j] & 0xFF);
			}

			/* Copying CX2 Sense */
			for (j = 0; j < comData.header.sense_node; j++) {
				index += scnprintf(all_strbuff + index,
						   size - index,
						   "%02X",
						   comData.cx2_sn[j] & 0xFF);
			}

			kfree(comData.ix2_fm);
			kfree(comData.ix2_sn);
			kfree(comData.cx2_fm);
			kfree(comData.cx2_sn);
			break;

		default:
			break;
		}
	}

	index += scnprintf(all_strbuff + index, size - index, " }\n");
	numberParameters = 0;
	/* need to reset the number of parameters in order to wait the
	  * next command, comment if you want to repeat the last command sent
	  * just doing a cat */
	/* pr_err("numberParameters = %d\n", numberParameters); */

	fts_set_bus_ref(info, FTS_BUS_REF_SYSFS, false);
	mutex_unlock(&info->diag_cmd_lock);

	return index;
}

static DEVICE_ATTR(fwupdate, 0664, fts_fwupdate_show,
		   fts_fwupdate_store);
static DEVICE_ATTR(appid, 0444, fts_appid_show, NULL);
static DEVICE_ATTR(mode_active, 0444, fts_mode_active_show, NULL);
static DEVICE_ATTR(fw_file_test, 0444, fts_fw_test_show, NULL);
static DEVICE_ATTR(status, 0444, fts_status_show, NULL);
static DEVICE_ATTR(stm_fts_cmd, 0664, stm_fts_cmd_show,
		   stm_fts_cmd_store);
#ifdef USE_ONE_FILE_NODE
static DEVICE_ATTR(feature_enable, 0664,
		   fts_feature_enable_show, fts_feature_enable_store);
#else


#ifdef GRIP_MODE
static DEVICE_ATTR(grip_mode, 0664, fts_grip_mode_show,
		   fts_grip_mode_store);
#endif

#ifdef CHARGER_MODE
static DEVICE_ATTR(charger_mode, 0664,
		   fts_charger_mode_show, fts_charger_mode_store);
#endif

#ifdef GLOVE_MODE
static DEVICE_ATTR(glove_mode, 0664,
		   fts_glove_mode_show, fts_glove_mode_store);
#endif

#ifdef COVER_MODE
static DEVICE_ATTR(cover_mode, 0664,
		   fts_cover_mode_show, fts_cover_mode_store);
#endif

#ifdef STYLUS_MODE
static DEVICE_ATTR(stylus_mode, 0664,
		   fts_stylus_mode_show, fts_stylus_mode_store);
#endif

#endif

#ifdef GESTURE_MODE
static DEVICE_ATTR(gesture_mask, 0664,
		   fts_gesture_mask_show, fts_gesture_mask_store);
static DEVICE_ATTR(gesture_coordinates, 0664,
		   fts_gesture_coordinates_show, NULL);
#endif

static DEVICE_ATTR(touchsim, 0664,
		   fts_touch_simulation_show,
		   fts_touch_simulation_store);

/*  /sys/devices/soc.0/f9928000.i2c/i2c-6/6-0049 */
static struct attribute *fts_attr_group[] = {
	&dev_attr_fwupdate.attr,
	&dev_attr_appid.attr,
	&dev_attr_mode_active.attr,
	&dev_attr_fw_file_test.attr,
	&dev_attr_status.attr,
	&dev_attr_stm_fts_cmd.attr,
#ifdef USE_ONE_FILE_NODE
	&dev_attr_feature_enable.attr,
#else

#ifdef GRIP_MODE
	&dev_attr_grip_mode.attr,
#endif
#ifdef CHARGER_MODE
	&dev_attr_charger_mode.attr,
#endif
#ifdef GLOVE_MODE
	&dev_attr_glove_mode.attr,
#endif
#ifdef COVER_MODE
	&dev_attr_cover_mode.attr,
#endif
#ifdef STYLUS_MODE
	&dev_attr_stylus_mode.attr,
#endif

#endif

#ifdef GESTURE_MODE
	&dev_attr_gesture_mask.attr,
	&dev_attr_gesture_coordinates.attr,
#endif
	&dev_attr_touchsim.attr,
	NULL,
};

/** @}*/
/** @}*/


/**
  * @defgroup isr Interrupt Service Routine (Event Handler)
  * The most important part of the driver is the ISR (Interrupt Service Routine)
  * called also as Event Handler \n
  * As soon as the interrupt pin goes low, fts_interrupt_handler() is called and
  * the chain to read and parse the event read from the FIFO start.\n
  * For any different kind of EVT_ID there is a specific event handler
  * which will take the correct action to report the proper info to the host. \n
  * The most important events are the one related to touch information, status
  * update or user report.
  * @{
  */

/**
  * Report to the linux input system the pressure and release of a button
  * handling concurrency
  * @param info pointer to fts_ts_info which contains info about the device
  * and its hw setup
  * @param key_code	button value
  */
void fts_input_report_key(struct fts_ts_info *info, int key_code)
{
	mutex_lock(&info->input_report_mutex);
	input_report_key(info->input_dev, key_code, 1);
	input_sync(info->input_dev);
	input_report_key(info->input_dev, key_code, 0);
	input_sync(info->input_dev);
	mutex_unlock(&info->input_report_mutex);
}



/**
  * Event Handler for no events (EVT_ID_NOEVENT)
  */
static bool fts_nop_event_handler(struct fts_ts_info *info, unsigned
				  char *event)
{
	pr_info("%s: Doing nothing for event = %02X %02X %02X %02X %02X %02X %02X %02X\n",
		__func__, event[0], event[1], event[2], event[3],
		event[4],
		event[5], event[6], event[7]);
	return false;
}

/**
  * Event handler for enter and motion events (EVT_ID_ENTER_POINT,
  * EVT_ID_MOTION_POINT )
  * report touch coordinates and additional information
  * to the linux input system
  */
static bool fts_enter_pointer_event_handler(struct fts_ts_info *info, unsigned
					    char *event)
{
	unsigned char touchId;
	unsigned int touch_condition = 1, tool = MT_TOOL_FINGER;
	int x, y, z, major, minor, distance;
	u8 touchType;

	if (!info->resume_bit)
		goto no_report;

	touchType = event[1] & 0x0F;
	touchId = (event[1] & 0xF0) >> 4;

	x = (((int)event[3] & 0x0F) << 8) | (event[2]);
	y = ((int)event[4] << 4) | ((event[3] & 0xF0) >> 4);
	z = (int)event[5];
	if (z <= 0) {
		/* Should not happen, because zero pressure implies contact has
		 * left, so this function should not be invoked. For safety, to
		 * prevent this touch from being dropped, set to smallest
		 * pressure value instead
		 */
		pr_err("%s: Pressure is %i, but pointer is not leaving\n",
		       __func__, z);
		z = 1; /* smallest non-zero pressure value */
	}
	major = (int)(((event[0] & 0x0C) << 2) | ((event[6] & 0xF0) >> 4));
	minor = (int)(((event[7] & 0xC0) >> 2) | (event[6] & 0x0F));
	/* TODO: check with fw how they will report distance */
	distance = 0;	/* if the tool is touching the display
			  * the distance should be 0 */

	if (x == info->board->x_axis_max)
		x--;

	if (y == info->board->y_axis_max)
		y--;

	input_mt_slot(info->input_dev, touchId);
	switch (touchType) {
#ifdef STYLUS_MODE
	case TOUCH_TYPE_STYLUS:
		pr_info("%s : It is a stylus!\n", __func__);
		if (info->stylus_enabled == 1) {
			/* if stylus_enabled is not ==1
			  * it will be reported as normal touch */
			tool = MT_TOOL_PEN;
			touch_condition = 1;
			__set_bit(touchId, &info->stylus_id);
			break;
		}
#endif
	/* TODO: customer can implement a different strategy for each kind of
	 * touch */
	case TOUCH_TYPE_FINGER:
	case TOUCH_TYPE_GLOVE:
	case TOUCH_TYPE_PALM:
		pr_debug("%s : It is a touch type %d!\n", __func__, touchType);
		tool = MT_TOOL_FINGER;
		touch_condition = 1;
		__set_bit(touchId, &info->touch_id);
		break;


	case TOUCH_TYPE_HOVER:
		tool = MT_TOOL_FINGER;
		touch_condition = 0;	/* need to hover */
		z = 0;	/* no pressure */
		__set_bit(touchId, &info->touch_id);
		distance = DISTANCE_MAX;/* check with fw report the hovering
					  * distance */
		break;

	case TOUCH_TYPE_INVALID:
	default:
		pr_err("%s : Invalid touch type = %d ! No Report...\n",
			__func__, touchType);
		goto no_report;
	}

	input_report_key(info->input_dev, BTN_TOUCH, touch_condition);
	input_mt_report_slot_state(info->input_dev, tool, 1);

	/* pr_info("%s : TouchID = %d,Touchcount = %d\n", __func__,
	  *	touchId,touchcount); */

	input_report_abs(info->input_dev, ABS_MT_POSITION_X, x);
	input_report_abs(info->input_dev, ABS_MT_POSITION_Y, y);
	input_report_abs(info->input_dev, ABS_MT_TOUCH_MAJOR, major);
	input_report_abs(info->input_dev, ABS_MT_TOUCH_MINOR, minor);
	input_report_abs(info->input_dev, ABS_MT_PRESSURE, z);

#ifndef SKIP_DISTANCE
	input_report_abs(info->input_dev, ABS_MT_DISTANCE, distance);
#endif
	/* pr_info("%s :  Event 0x%02x - ID[%d], (x, y) = (%3d, %3d)
	 * Size = %d\n",
	  *	__func__, *event, touchId, x, y, touchType); */

	return true;
no_report:
	return false;
}

/**
  * Event handler for leave event (EVT_ID_LEAVE_POINT )
  * Report to the linux input system that one touch left the display
  */
static bool fts_leave_pointer_event_handler(struct fts_ts_info *info, unsigned
					    char *event)
{
	unsigned char touchId;
	unsigned int tool = MT_TOOL_FINGER;
	u8 touchType;

	touchType = event[1] & 0x0F;
	touchId = (event[1] & 0xF0) >> 4;

	input_mt_slot(info->input_dev, touchId);

	input_report_abs(info->input_dev, ABS_MT_PRESSURE, 0);
	switch (touchType) {
#ifdef STYLUS_MODE
	case TOUCH_TYPE_STYLUS:
		pr_info("%s : It is a stylus!\n", __func__);
		if (info->stylus_enabled == 1) {
			/* if stylus_enabled is not ==1 it will be reported as
			 * normal touch */
			tool = MT_TOOL_PEN;
			__clear_bit(touchId, &info->stylus_id);
			break;
		}
#endif

	case TOUCH_TYPE_FINGER:
	/* pr_info("%s : It is a finger!\n", __func__); */
	case TOUCH_TYPE_GLOVE:
	/* pr_info("%s : It is a glove!\n", __func__); */
	case TOUCH_TYPE_PALM:
	/* pr_info("%s : It is a palm!\n", __func__); */
	case TOUCH_TYPE_HOVER:
		tool = MT_TOOL_FINGER;
		__clear_bit(touchId, &info->touch_id);
		break;

	case TOUCH_TYPE_INVALID:
	default:
		pr_err("%s : Invalid touch type = %d ! No Report...\n",
			__func__, touchType);
		return false;
	}

	input_mt_report_slot_state(info->input_dev, tool, 0);

	/* pr_info("%s : TouchID = %d, Touchcount = %d\n", __func__,
	 *	touchId,touchcount); */


	input_report_abs(info->input_dev, ABS_MT_TRACKING_ID, -1);
	/* pr_info("%s : Event 0x%02x - release ID[%d]\n", __func__,
	 *	event[0], touchId); */
	return true;
}

/* EventId : EVT_ID_MOTION_POINT */
#define fts_motion_pointer_event_handler fts_enter_pointer_event_handler
/* remap the motion event handler to the same function which handle the enter
 * event */

/**
  * Event handler for error events (EVT_ID_ERROR)
  * Handle unexpected error events implementing recovery strategy and
  * restoring the sensing status that the IC had before the error occurred
  */
static bool fts_error_event_handler(struct fts_ts_info *info, unsigned
				    char *event)
{
	int error = 0;

	pr_info("%s: Received event %02X %02X %02X %02X %02X %02X %02X %02X\n",
		 __func__, event[0], event[1], event[2], event[3], event[4],
		 event[5],
		 event[6], event[7]);

	switch (event[1]) {
	case EVT_TYPE_ERROR_ESD:/* esd */
	{/* before reset clear all slot */
		release_all_touches(info);

		fts_chip_powercycle(info);

		error = fts_system_reset();
		error |= fts_mode_handler(info, 0);
		error |= fts_enableInterrupt();
		if (error < OK)
			pr_err("%s Cannot restore the device ERROR %08X\n",
				__func__, error);
	}
	break;
	case EVT_TYPE_ERROR_WATCHDOG:	/* watch dog timer */
	{
		dumpErrorInfo(NULL, 0);
		/* before reset clear all slots */
		release_all_touches(info);
		error = fts_system_reset();
		error |= fts_mode_handler(info, 0);
		error |= fts_enableInterrupt();
		if (error < OK)
			pr_err("%s Cannot reset the device ERROR %08X\n",
				__func__, error);
	}
	break;
	}
	return false;
}

/**
  * Event handler for controller ready event (EVT_ID_CONTROLLER_READY)
  * Handle controller events received after unexpected reset of the IC updating
  * the resets flag and restoring the proper sensing status
  */
static bool fts_controller_ready_event_handler(struct fts_ts_info *info,
					       unsigned char *event)
{
	int error;

	pr_info("%s: Received event %02X %02X %02X %02X %02X %02X %02X %02X\n",
		__func__, event[0], event[1], event[2], event[3], event[4],
		event[5], event[6], event[7]);
	release_all_touches(info);
	setSystemResetedUp(1);
	setSystemResetedDown(1);
	error = fts_mode_handler(info, 0);
	if (error < OK)
		pr_err("%s Cannot restore the device status ERROR %08X\n",
			__func__, error);
	return false;
}

/**
  * Event handler for status events (EVT_ID_STATUS_UPDATE)
  * Handle status update events
  */
static bool fts_status_event_handler(struct fts_ts_info *info, unsigned
				     char *event)
{
	switch (event[1]) {
	case EVT_TYPE_STATUS_ECHO:
		pr_debug("%s: Echo event of command = %02X %02X %02X %02X %02X %02X\n",
			__func__, event[2], event[3], event[4], event[5],
			event[6], event[7]);
		break;

	case EVT_TYPE_STATUS_FORCE_CAL:
		switch (event[2]) {
		case 0x00:
			pr_info("%s: Continuous frame drop Force cal = %02X %02X %02X %02X %02X %02X\n",
				__func__, event[2], event[3], event[4],
				event[5], event[6], event[7]);
			break;

		case 0x01:
			pr_info("%s: Mutual negative detect Force cal = %02X %02X %02X %02X %02X %02X\n",
				__func__, event[2], event[3], event[4],
				event[5], event[6], event[7]);
			break;

		case 0x02:
			pr_info("%s: Mutual calib deviation Force cal = %02X %02X %02X %02X %02X %02X\n",
				__func__, event[2], event[3], event[4],
				event[5], event[6], event[7]);
			break;

		case 0x11:
			pr_info("%s: SS negative detect Force cal = %02X %02X %02X %02X %02X %02X\n",
				__func__, event[2], event[3], event[4],
				event[5], event[6], event[7]);
			break;

		case 0x12:
			pr_info("%s: SS negative detect Force cal in Low Power mode = %02X %02X %02X %02X %02X %02X\n",
				__func__, event[2], event[3], event[4],
				event[5], event[6], event[7]);
			break;

		case 0x13:
			pr_info("%s: SS negative detect Force cal in Idle mode = %02X %02X %02X %02X %02X %02X\n",
				__func__, event[2], event[3], event[4],
				event[5], event[6], event[7]);
			break;

		case 0x20:
			pr_info("%s: SS invalid Mutual Strength soft Force cal = %02X %02X %02X %02X %02X %02X\n",
				__func__, event[2], event[3], event[4],
				event[5], event[6], event[7]);
			break;

		case 0x21:
			pr_info("%s: SS invalid Self Strength soft Force cal = %02X %02X %02X %02X %02X %02X\n",
				__func__, event[2], event[3], event[4],
				event[5], event[6], event[7]);
			break;

		case 0x22:
			pr_info("%s: SS invalid Self Island soft Force cal = %02X %02X %02X %02X %02X %02X\n",
				__func__, event[2], event[3], event[4],
				event[5], event[6], event[7]);
			break;

		case 0x30:
			pr_info("%s: MS invalid Mutual Strength soft Force cal = %02X %02X %02X %02X %02X %02X\n",
				__func__, event[2], event[3], event[4],
				event[5], event[6], event[7]);
			break;

		case 0x31:
			pr_info("%s: MS invalid Self Strength soft Force cal = %02X %02X %02X %02X %02X %02X\n",
				__func__, event[2], event[3], event[4],
				event[5], event[6], event[7]);
			break;

		default:
			pr_info("%s: Force cal = %02X %02X %02X %02X %02X %02X\n",
				__func__, event[2], event[3], event[4],
				event[5], event[6], event[7]);
		}
		break;

	case EVT_TYPE_STATUS_FRAME_DROP:
		switch (event[2]) {
		case 0x01:
			pr_info("%s: Frame drop noisy frame = %02X %02X %02X %02X %02X %02X\n",
				__func__, event[2], event[3], event[4],
				event[5], event[6], event[7]);
			break;

		case 0x02:
			pr_info("%s: Frame drop bad R = %02X %02X %02X %02X %02X %02X\n",
				__func__, event[2], event[3], event[4],
				event[5], event[6], event[7]);
			break;

		case 0x03:
			pr_info("%s: Frame drop invalid processing state = %02X %02X %02X %02X %02X %02X\n",
				__func__, event[2], event[3], event[4],
				event[5], event[6], event[7]);
			break;

		default:
			pr_info("%s: Frame drop = %02X %02X %02X %02X %02X %02X\n",
				__func__, event[2], event[3], event[4],
				event[5], event[6], event[7]);
		}
		break;

	case EVT_TYPE_STATUS_SS_RAW_SAT:
		if (event[2] == 1)
			pr_info("%s: SS Raw Saturated = %02X %02X %02X %02X %02X %02X\n",
				__func__, event[2], event[3], event[4],
				event[5], event[6], event[7]);
		else
			pr_info("%s: SS Raw No more Saturated = %02X %02X %02X %02X %02X %02X\n",
				__func__, event[2], event[3], event[4],
				event[5], event[6], event[7]);
		break;

	case EVT_TYPE_STATUS_WATER:
		if (event[2] == 1)
			pr_info("%s: Enter Water mode = %02X %02X %02X %02X %02X %02X\n",
				__func__, event[2], event[3], event[4],
				event[5], event[6], event[7]);
		else
			pr_info("%s: Exit Water mode = %02X %02X %02X %02X %02X %02X\n",
				__func__, event[2], event[3], event[4],
				event[5], event[6], event[7]);
		break;

	default:
		pr_err("%s: Received unhandled status event = %02X %02X %02X %02X %02X %02X %02X %02X\n",
			__func__, event[0], event[1], event[2], event[3],
			event[4], event[5], event[6], event[7]);
		break;
	}
	return false;
}


/* key events reported in the user report */
#ifdef PHONE_KEY
/* TODO: the customer should handle the events coming from the keys according
 * his needs
  * (this is just an sample code that report the click of a button after a
  * press->release action) */
/**
  * Event handler for status events (EVT_TYPE_USER_KEY)
  * Handle keys update events, the third byte of the event is a bitmask,
  * if the bit set means that the corresponding key is pressed.
  */
static void fts_key_event_handler(struct fts_ts_info *info,
				  unsigned char *event)
{
	/* int value; */
	pr_info("%s: Received event %02X %02X %02X %02X %02X %02X %02X %02X\n",
		__func__, event[0], event[1], event[2], event[3], event[4],
		event[5], event[6], event[7]);

	if (event[0] == EVT_ID_USER_REPORT && event[1] == EVT_TYPE_USER_KEY) {
		/* event[2] contain the bitmask of the keys that are actually
		 * pressed */

		if ((event[2] & FTS_KEY_0) == 0 && (key_mask & FTS_KEY_0) > 0) {
			pr_info("%s: Button HOME pressed and released!\n",
				__func__);
			fts_input_report_key(info, KEY_HOMEPAGE);
		}

		if ((event[2] & FTS_KEY_1) == 0 && (key_mask & FTS_KEY_1) > 0) {
			pr_info("%s: Button Back pressed and released!\n",
				__func__);
			fts_input_report_key(info, KEY_BACK);
		}

		if ((event[2] & FTS_KEY_2) == 0 && (key_mask & FTS_KEY_2) > 0) {
			pr_info("%s: Button Menu pressed!\n", __func__);
			fts_input_report_key(info, KEY_MENU);
		}

		key_mask = event[2];
	} else
		pr_err("%s: Invalid event passed as argument!\n", __func__);
}
#endif

/* gesture event must be handled in the user event handler */
#ifdef GESTURE_MODE
/* TODO: Customer should implement their own actions in respond of a gesture
 * event.
  * This is an example that simply print the gesture received and simulate
  * the click on a different button for each gesture. */
/**
  * Event handler for gesture events (EVT_TYPE_USER_GESTURE)
  * Handle gesture events and simulate the click on a different button
  * for any gesture detected (@link gesture_opt Gesture IDs @endlink)
  */
static void fts_gesture_event_handler(struct fts_ts_info *info, unsigned
				      char *event)
{
	int value;
	int needCoords = 0;

	pr_info("gesture event data: %02X %02X %02X %02X %02X %02X %02X %02X\n",
		event[0], event[1], event[2], event[3], event[4],
		event[5], event[6], event[7]);

	if (event[0] == EVT_ID_USER_REPORT && event[1] ==
	    EVT_TYPE_USER_GESTURE) {
		needCoords = 1;
		/* default read the coordinates for all gestures excluding
		 * double tap */

		switch (event[2]) {
		case GEST_ID_DBLTAP:
			value = KEY_WAKEUP;
			pr_info("%s: double tap !\n", __func__);
			needCoords = 0;
			break;

		case GEST_ID_AT:
			value = KEY_WWW;
			pr_info("%s: @ !\n", __func__);
			break;

		case GEST_ID_C:
			value = KEY_C;
			pr_info("%s: C !\n", __func__);
			break;

		case GEST_ID_E:
			value = KEY_E;
			pr_info("%s: e !\n", __func__);
			break;

		case GEST_ID_F:
			value = KEY_F;
			pr_info("%s: F !\n", __func__);
			break;

		case GEST_ID_L:
			value = KEY_L;
			pr_info("%s: L !\n", __func__);
			break;

		case GEST_ID_M:
			value = KEY_M;
			pr_info("%s: M !\n", __func__);
			break;

		case GEST_ID_O:
			value = KEY_O;
			pr_info("%s: O !\n", __func__);
			break;

		case GEST_ID_S:
			value = KEY_S;
			pr_info("%s: S !\n", __func__);
			break;

		case GEST_ID_V:
			value = KEY_V;
			pr_info("%s:  V !\n", __func__);
			break;

		case GEST_ID_W:
			value = KEY_W;
			pr_info("%s:  W !\n", __func__);
			break;

		case GEST_ID_Z:
			value = KEY_Z;
			pr_info("%s:  Z !\n", __func__);
			break;

		case GEST_ID_RIGHT_1F:
			value = KEY_RIGHT;
			pr_info("%s:  -> !\n", __func__);
			break;

		case GEST_ID_LEFT_1F:
			value = KEY_LEFT;
			pr_info("%s:  <- !\n", __func__);
			break;

		case GEST_ID_UP_1F:
			value = KEY_UP;
			pr_info("%s:  UP !\n", __func__);
			break;

		case GEST_ID_DOWN_1F:
			value = KEY_DOWN;
			pr_info("%s:  DOWN !\n", __func__);
			break;

		case GEST_ID_CARET:
			value = KEY_APOSTROPHE;
			pr_info("%s:  ^ !\n", __func__);
			break;

		case GEST_ID_LEFTBRACE:
			value = KEY_LEFTBRACE;
			pr_info("%s:  < !\n", __func__);
			break;

		case GEST_ID_RIGHTBRACE:
			value = KEY_RIGHTBRACE;
			pr_info("%s:  > !\n", __func__);
			break;

		default:
			pr_err("%s:  No valid GestureID!\n", __func__);
			goto gesture_done;
		}

		if (needCoords == 1)
			readGestureCoords(event);

		fts_input_report_key(info, value);

gesture_done:
		return;
	} else
		pr_err("%s: Invalid event passed as argument!\n", __func__);
}
#endif


/**
  * Event handler for user report events (EVT_ID_USER_REPORT)
  * Handle user events reported by the FW due to some interaction triggered
  * by an external user (press keys, perform gestures, etc.)
  */
static bool fts_user_report_event_handler(struct fts_ts_info *info, unsigned
					  char *event)
{
	switch (event[1]) {
#ifdef PHONE_KEY
	case EVT_TYPE_USER_KEY:
		fts_key_event_handler(info, event);
		break;
#endif

	case EVT_TYPE_USER_PROXIMITY:
		if (event[2] == 0)
			pr_err("%s No proximity!\n", __func__);
		else
			pr_err("%s Proximity Detected!\n", __func__);
		break;

#ifdef GESTURE_MODE
	case EVT_TYPE_USER_GESTURE:
		fts_gesture_event_handler(info, event);
		break;
#endif
	default:
		pr_err("%s: Received unhandled user report event = %02X %02X %02X %02X %02X %02X %02X %02X\n",
			__func__, event[0], event[1], event[2], event[3],
			event[4], event[5], event[6], event[7]);
		break;
	}
	return false;
}

static void heatmap_enable(void)
{
	unsigned char command[] = {0xA4, 0x06, LOCAL_HEATMAP_MODE};
	fts_write(command, 3);
}

static bool read_heatmap_raw(struct v4l2_heatmap *v4l2, strength_t *data)
{
	unsigned char heatmap_read_command[] = {0xA6, 0x00, 0x00};

	unsigned int num_elements;
	/* index for looping through the heatmap buffer read over the bus */
	unsigned int local_i;

	int result;

	/* old value of the counter, for comparison */
	static uint16_t counter;

	strength_t heatmap_value;
	/* final position of the heatmap value in the full heatmap frame */
	unsigned int frame_i;

	int heatmap_x, heatmap_y;
	int max_x = v4l2->format.width;
	int max_y = v4l2->format.height;

	struct heatmap_report report = {0};

	result = fts_writeRead(heatmap_read_command, 3,
		(uint8_t *) &report, sizeof(report));
	if (result != OK) {
		pr_err("%s: i2c read failed, fts_writeRead returned %i",
			__func__, result);
		return false;
	}
	if (report.mode != LOCAL_HEATMAP_MODE) {
		pr_err("Touch IC not in local heatmap mode: %X %X %i",
			report.prefix, report.mode, report.counter);
		return false;
	}

	le16_to_cpus(&report.counter); /* enforce little-endian order */
	if (report.counter == counter && counter != 0) {
		/*
		 * We shouldn't make ordered comparisons because of
		 * potential overflow, but at least the value
		 * should have changed. If the value remains the same,
		 * but we are processing a new interrupt,
		 * this could indicate slowness in the interrupt handler.
		 */
		pr_warn("Heatmap frame has stale counter value %i",
			counter);
	}
	counter = report.counter;
	num_elements = report.size_x * report.size_y;
	if (num_elements > LOCAL_HEATMAP_WIDTH * LOCAL_HEATMAP_HEIGHT) {
		pr_err("Unexpected heatmap size: %i x %i",
				report.size_x, report.size_y);
		return false;
	}

	/* set all to zero, will only write to non-zero locations in the loop */
	memset(data, 0, max_x * max_y * sizeof(data[0]));
	/* populate the data buffer, rearranging into final locations */
	for (local_i = 0; local_i < num_elements; local_i++) {
		/* enforce little-endian order */
		le16_to_cpus(&report.data[local_i]);
		heatmap_value = report.data[local_i];

		if (heatmap_value == 0) {
			/* Already set to zero. Nothing to do */
			continue;
		}

		heatmap_x = report.offset_x + (local_i % report.size_x);
		heatmap_y = report.offset_y + (local_i / report.size_x);

		if (heatmap_x < 0 || heatmap_x >= max_x ||
			heatmap_y < 0 || heatmap_y >= max_y) {
				pr_err("Invalid x or y: (%i, %i), value=%i, ending loop\n",
					heatmap_x, heatmap_y, heatmap_value);
				return false;
		}
		frame_i = heatmap_y * max_x + heatmap_x;
		data[frame_i] = heatmap_value;
	}
	return true;
}

/**
  * Bottom Half Interrupt Handler function
  * This handler is called each time there is at least one new event in the FIFO
  * and the interrupt pin of the IC goes low. It will read all the events from
  * the FIFO and dispatch them to the proper event handler according the event
  * ID
  */
static irqreturn_t fts_interrupt_handler(int irq, void *handle)
{
	struct fts_ts_info *info = handle;
	int error = 0, count = 0;
	unsigned char regAdd = FIFO_CMD_READALL;
	unsigned char data[FIFO_EVENT_SIZE * FIFO_DEPTH];
	unsigned char eventId;
	const unsigned char EVENTS_REMAINING_POS = 7;
	const unsigned char EVENTS_REMAINING_MASK = 0x1F;
	unsigned char events_remaining = 0;
	unsigned char *evt_data;

	/* It is possible that interrupts were disabled while the handler is
	 * executing, before acquiring the mutex. If so, simply return.
	 */
	if (fts_set_bus_ref(info, FTS_BUS_REF_IRQ, true) < 0) {
		fts_set_bus_ref(info, FTS_BUS_REF_IRQ, false);
		return IRQ_HANDLED;
	}

	/* prevent CPU from entering deep sleep */
	pm_qos_update_request(&info->pm_qos_req, 100);

	__pm_wakeup_event(&info->wakesrc, jiffies_to_msecs(HZ));

	/* Read the first FIFO event and the number of events remaining */
	error = fts_writeReadU8UX(regAdd, 0, 0, data, FIFO_EVENT_SIZE,
				  DUMMY_FIFO);
	events_remaining = data[EVENTS_REMAINING_POS] & EVENTS_REMAINING_MASK;
	events_remaining = (events_remaining > FIFO_DEPTH - 1) ?
			   FIFO_DEPTH - 1 : events_remaining;

	/* Drain the rest of the FIFO, up to 31 events */
	if (error == OK && events_remaining > 0) {
		error = fts_writeReadU8UX(regAdd, 0, 0, &data[FIFO_EVENT_SIZE],
					  FIFO_EVENT_SIZE * events_remaining,
					  DUMMY_FIFO);
	}
	if (error != OK) {
		pr_err("Error (%08X) while reading from FIFO in fts_event_handler\n",
			error);
	} else {
		for (count = 0; count < events_remaining + 1; count++) {
			evt_data = &data[count * FIFO_EVENT_SIZE];

			if (evt_data[0] == EVT_ID_NOEVENT)
				break;

			eventId = evt_data[0] >> 4;

			/* Ensure event ID is within bounds */
<<<<<<< HEAD
			if (eventId < NUM_EVT_ID) {
				info->event_dispatch_table[eventId](info,
					evt_data);
			}
=======
			if (eventId < NUM_EVT_ID)
				info->event_dispatch_table[eventId](info,
					evt_data);
>>>>>>> 7a87157d
		}
	}

	if (info->touch_id == 0)
		input_report_key(info->input_dev, BTN_TOUCH, 0);

	input_sync(info->input_dev);

	heatmap_read(&info->v4l2, ktime_to_ns(info->timestamp));

	pm_qos_update_request(&info->pm_qos_req, PM_QOS_DEFAULT_VALUE);
	fts_set_bus_ref(info, FTS_BUS_REF_IRQ, false);
	return IRQ_HANDLED;
}
/** @}*/



/**
  *	Implement the fw update and initialization flow of the IC that should
  *	be executed at every boot up. The function perform a fw update of the
  *	IC in case of crc error or a new fw version and then understand if the
  *	IC need to be re-initialized again.
  *
  *	@return  OK if success or an error code which specify the type of error
  *	encountered
  */
static int fts_fw_update(struct fts_ts_info *info)
{
	u8 error_to_search[4] = { EVT_TYPE_ERROR_CRC_CX_HEAD,
				  EVT_TYPE_ERROR_CRC_CX,
				  EVT_TYPE_ERROR_CRC_CX_SUB_HEAD,
				  EVT_TYPE_ERROR_CRC_CX_SUB };
	int ret = 0;
	int init_type = NO_INIT;

#ifdef PRE_SAVED_METHOD
	int keep_cx = 1;
#else
	int keep_cx = 0;
#endif


	pr_info("Fw Auto Update is starting...\n");

	/* Check CRC status */
	ret = fts_crc_check();
	if (ret > OK) {
		pr_err("%s: CRC Error or NO FW!\n", __func__);
		info->reflash_fw = 1;
	} else {
		pr_info("%s: NO CRC Error or Impossible to read CRC register!\n",
			__func__);
	}
	ret = flashProcedure(info->board->fw_name, info->reflash_fw, keep_cx);
	if ((ret & 0xF000000F) == ERROR_FILE_NOT_FOUND) {
		pr_err("%s: firmware file not found. Bypassing update.\n",
			__func__);
		ret = 0;
		goto out;
	} else if ((ret & 0xFF000000) == ERROR_FLASH_PROCEDURE) {
		pr_err("%s: firmware update failed; retrying. ERROR %08X\n",
			__func__, ret);
		/* Power cycle the touch IC */
		fts_chip_powercycle(info);
		ret = flashProcedure(info->board->fw_name, info->reflash_fw,
				     keep_cx);
		if ((ret & 0xFF000000) == ERROR_FLASH_PROCEDURE) {
			pr_err("%s: firmware update failed again! ERROR %08X\n",
				__func__, ret);
			pr_err("Fw Auto Update Failed!\n");
			return ret;
		}
	}
	info->reflash_fw = 0;

	pr_info("%s: Verifying if CX CRC Error...\n", __func__);
	ret = fts_system_reset();
	if (ret >= OK) {
		ret = pollForErrorType(error_to_search, 4);
		if (ret < OK) {
			pr_info("%s: No Cx CRC Error Found!\n", __func__);
			pr_info("%s: Verifying if Panel CRC Error...\n",
				__func__);
			error_to_search[0] = EVT_TYPE_ERROR_CRC_PANEL_HEAD;
			error_to_search[1] = EVT_TYPE_ERROR_CRC_PANEL;
			ret = pollForErrorType(error_to_search, 2);
			if (ret < OK) {
				pr_info("%s: No Panel CRC Error Found!\n",
					__func__);
				init_type = NO_INIT;
			} else {
				pr_err("%s: Panel CRC Error FOUND! CRC ERROR = %02X\n",
					__func__, ret);
				init_type = SPECIAL_PANEL_INIT;
			}
		} else {
			pr_err("%s: Cx CRC Error FOUND! CRC ERROR = %02X\n",
				__func__, ret);

			/** This path of the code is used only in case there is
			  * a CRC error in code or config which not allow the fw
			  * to compute the CRC in the CX before
			  */
			pr_info("%s: Try to recovery with CX in fw file...\n",
				__func__);
			ret = flashProcedure(info->board->fw_name, CRC_CX, 0);
			pr_info("%s: Refresh panel init data", __func__);
		}
	} else {
		/* Skip initialization because the real state is unknown */
		pr_err("%s: Error while executing system reset! ERROR %08X\n",
			__func__, ret);
	}

	if (init_type == NO_INIT) {
#ifdef PRE_SAVED_METHOD
		if (systemInfo.u8_cfgAfeVer != systemInfo.u8_cxAfeVer) {
			init_type = SPECIAL_FULL_PANEL_INIT;
			pr_err("%s: Different CX AFE Ver: %02X != %02X... Execute FULL Panel Init!\n",
				__func__, systemInfo.u8_cfgAfeVer,
				systemInfo.u8_cxAfeVer);
		} else
#endif
		if (systemInfo.u8_cfgAfeVer != systemInfo.u8_panelCfgAfeVer) {
			init_type = SPECIAL_PANEL_INIT;
			pr_err("%s: Different Panel AFE Ver: %02X != %02X... Execute Panel Init!\n",
				__func__, systemInfo.u8_cfgAfeVer,
				systemInfo.u8_panelCfgAfeVer);
		} else
			init_type = NO_INIT;
	}

out:
	/** Reinitialize after a complete FW update or if the initialization
	  * status is not correct.
	  */
	if (init_type != NO_INIT) {
		ret = fts_chip_initialization(info, init_type);
		if (ret < OK) {
			pr_err("%s: Cannot initialize the chip ERROR %08X\n",
				__func__, ret);
		}

		/* Reset after initialization */
		ret = fts_system_reset();
		if (ret < OK) {
			pr_err("%s: Reset failed, ERROR %08X\n", __func__,
			       ret);
		}
	}

	ret = fts_init_sensing(info);
	if (ret < OK) {
		pr_err("Cannot initialize the hardware device ERROR %08X\n",
			ret);
	}

	pr_err("Fw Update Finished! error = %08X\n", ret);
	return ret;
}

#ifndef FW_UPDATE_ON_PROBE
/**
  *	Function called by the delayed workthread executed after the probe in
  * order to perform the fw update flow
  *	@see  fts_fw_update()
  */
static void fts_fw_update_auto(struct work_struct *work)
{
	struct delayed_work *fwu_work = container_of(work, struct delayed_work,
						     work);
	struct fts_ts_info *info = container_of(fwu_work, struct fts_ts_info,
						fwu_work);

	fts_set_bus_ref(info, FTS_BUS_REF_FW_UPDATE, true);
	fts_fw_update(info);
	fts_set_bus_ref(info, FTS_BUS_REF_FW_UPDATE, false);
}
#endif

/* TODO: define if need to do the full mp at the boot */
/**
  *	Execute the initialization of the IC (supporting a retry mechanism),
  * checking also the resulting data
  *	@see  production_test_main()
  */
static int fts_chip_initialization(struct fts_ts_info *info, int init_type)
{
	int ret2 = 0;
	int retry;
	int initretrycnt = 0;

	/* initialization error, retry initialization */
	for (retry = 0; retry <= RETRY_INIT_BOOT; retry++) {
		ret2 = production_test_initialization(init_type);
		if (ret2 == OK)
			break;
		initretrycnt++;
		pr_err("initialization cycle count = %04d - ERROR %08X\n",
			initretrycnt, ret2);
		fts_chip_powercycle(info);
	}

	if (ret2 < OK)	/* initialization error */
		pr_err("fts initialization failed 3 times\n");


	return ret2;
}


static irqreturn_t fts_isr(int irq, void *handle)
{
	struct fts_ts_info *info = handle;

	info->timestamp = ktime_get();

	return IRQ_WAKE_THREAD;
}

/**
  * Initialize the dispatch table with the event handlers for any possible event
  * ID
  * Set IRQ pin behavior (level triggered low)
  * Register top half interrupt handler function.
  * @see fts_interrupt_handler()
  */
static int fts_interrupt_install(struct fts_ts_info *info)
{
	int i, error = 0;

	info->event_dispatch_table = kzalloc(sizeof(event_dispatch_handler_t) *
					     NUM_EVT_ID, GFP_KERNEL);

	if (!info->event_dispatch_table) {
		pr_err("OOM allocating event dispatch table\n");
		return -ENOMEM;
	}

	for (i = 0; i < NUM_EVT_ID; i++)
		info->event_dispatch_table[i] = fts_nop_event_handler;

	install_handler(info, ENTER_POINT, enter_pointer);
	install_handler(info, LEAVE_POINT, leave_pointer);
	install_handler(info, MOTION_POINT, motion_pointer);
	install_handler(info, ERROR, error);
	install_handler(info, CONTROLLER_READY, controller_ready);
	install_handler(info, STATUS_UPDATE, status);
	install_handler(info, USER_REPORT, user_report);

	/* disable interrupts in any case */
	error = fts_disableInterrupt();
	if (error) {
		return error;
	}

	error = request_threaded_irq(info->client->irq, fts_isr,
			fts_interrupt_handler, IRQF_ONESHOT | IRQF_TRIGGER_LOW,
			FTS_TS_DRV_NAME, info);

	if (error) {
		pr_err("Request irq failed\n");
		kfree(info->event_dispatch_table);
	}

	return error;
}

/**
  *	Clean the dispatch table and the free the IRQ.
  *	This function is called when the driver need to be removed
  */
static void fts_interrupt_uninstall(struct fts_ts_info *info)
{
	fts_disableInterrupt();

	kfree(info->event_dispatch_table);

	free_irq(info->client->irq, info);
}

/**@}*/

/**
  * This function try to attempt to communicate with the IC for the first time
  * during the boot up process in order to read the necessary info for the
  * following stages.
  * The function execute a system reset, read fundamental info (system info)
  * @return OK if success or an error code which specify the type of error
  */
static int fts_init(struct fts_ts_info *info)
{
	int error;


	error = fts_system_reset();
	if (error < OK && isI2cError(error)) {
		pr_err("Cannot reset the device! ERROR %08X\n", error);
		return error;
	} else {
		if (error == (ERROR_TIMEOUT | ERROR_SYSTEM_RESET_FAIL)) {
			pr_err("Setting default Sys INFO!\n");
			error = defaultSysInfo(0);
		} else {
			error = readSysInfo(0);	/* system reset OK */
			if (error < OK) {
				if (!isI2cError(error))
					error = OK;
				pr_err("Cannot read Sys Info! ERROR %08X\n",
					error);
			}
		}
	}

	return error;
}

/**
  * Execute a power cycle in the IC, toggling the power lines (AVDD and DVDD)
  * @param info pointer to fts_ts_info struct which contain information of the
  * regulators
  * @return 0 if success or another value if fail
  */
int fts_chip_powercycle(struct fts_ts_info *info)
{
	int error = 0;

	pr_info("%s: Power Cycle Starting...\n", __func__);
	pr_info("%s: Disabling IRQ...\n", __func__);
	/** if IRQ pin is short with DVDD a call to the ISR will triggered when
	  * the regulator is turned off if IRQ not disabled */
	fts_disableInterrupt();

	if (info->vdd_reg) {
		error = regulator_disable(info->vdd_reg);
		if (error < 0)
			pr_err("%s: Failed to disable DVDD regulator\n",
				__func__);
	}

	if (info->avdd_reg) {
		error = regulator_disable(info->avdd_reg);
		if (error < 0)
			pr_err("%s: Failed to disable AVDD regulator\n",
				__func__);
	}

	if (info->board->reset_gpio != GPIO_NOT_DEFINED)
		gpio_set_value(info->board->reset_gpio, 0);
	else
		mdelay(300);

	/* in FTI power up first the digital and then the analog */
	if (info->vdd_reg) {
		error = regulator_enable(info->vdd_reg);
		if (error < 0)
			pr_err("%s: Failed to enable DVDD regulator\n",
				__func__);
	}

	mdelay(1);

	if (info->avdd_reg) {
		error = regulator_enable(info->avdd_reg);
		if (error < 0)
			pr_err("%s: Failed to enable AVDD regulator\n",
				__func__);
	}

	mdelay(5);	/* time needed by the regulators for reaching the regime
			 * values */


	if (info->board->reset_gpio != GPIO_NOT_DEFINED) {
		mdelay(10);	/* time to wait before bring up the reset
				  * gpio after the power up of the regulators */
		gpio_set_value(info->board->reset_gpio, 1);
	}

	release_all_touches(info);

	pr_info("%s: Power Cycle Finished! ERROR CODE = %08x\n",
		__func__, error);
	setSystemResetedUp(1);
	setSystemResetedDown(1);
	return error;
}


/**
  * Complete the boot up process, initializing the sensing of the IC according
  * to the current setting chosen by the host
  * Register the notifier for the suspend/resume actions and the event handler
  * @return OK if success or an error code which specify the type of error
  */
static int fts_init_sensing(struct fts_ts_info *info)
{
	int error = 0;

	error |= msm_drm_register_client(&info->notifier);/* register the
							   * suspend/resume
							   * function */
	error |= fts_interrupt_install(info);	/* register event handler */
	error |= fts_mode_handler(info, 0);	/* enable the features and
						 * sensing */
	/* error |= fts_enableInterrupt(); */	/* enable the interrupt */
	error |= fts_resetDisableIrqCount();

	if (error < OK)
		pr_err("%s Init after Probe error (ERROR = %08X)\n",
			__func__, error);

	heatmap_enable();

	return error;
}

/* TODO: change this function according with the needs of customer in terms
  * of feature to enable/disable */

/**
  * @ingroup mode_section
  * @{
  */
/**
  * The function handle the switching of the mode in the IC enabling/disabling
  * the sensing and the features set from the host
  * @param info pointer to fts_ts_info which contains info about the device and
  * its hw setup
  * @param force if 1, the enabling/disabling command will be send even
  * if the feature was already enabled/disabled otherwise it will judge if
  * the feature changed status or the IC had a system reset
  * @return OK if success or an error code which specify the type of error
  */
static int fts_mode_handler(struct fts_ts_info *info, int force)
{
	int res = OK;
	int ret = OK;
	u8 settings[4] = { 0 };

	/* disable irq wake because resuming from gesture mode */
	if (IS_POWER_MODE(info->mode, SCAN_MODE_LOW_POWER) &&
	    (info->resume_bit == 1))
		disable_irq_wake(info->client->irq);

	info->mode = MODE_NOTHING;	/* initialize the mode to nothing
					  * in order to be updated depending
					  * on the features enabled */

	pr_debug("%s: Mode Handler starting...\n", __func__);
	switch (info->resume_bit) {
	case 0:	/* screen down */
		pr_debug("%s: Screen OFF...\n", __func__);
		/* do sense off in order to avoid the flooding of the fifo with
		  * touch events if someone is touching the panel during suspend
		  **/
		pr_info("%s: Sense OFF!\n", __func__);
		/* for speed reason (no need to check echo in this case and
		  * interrupt can be enabled) */
		ret = setScanMode(SCAN_MODE_ACTIVE, 0x00);
		res |= ret;	/* to avoid warning unsused ret variable when a
				  * ll the features are disabled */

#ifdef GESTURE_MODE
		if (info->gesture_enabled == 1) {
			pr_info("%s: enter in gesture mode !\n",
				 __func__);
			res = enterGestureMode(isSystemResettedDown());
			if (res >= OK) {
				enable_irq_wake(info->client->irq);
				fromIDtoMask(FEAT_SEL_GESTURE,
					     (u8 *)&info->mode,
					     sizeof(info->mode));
				MODE_LOW_POWER(info->mode, 0);
			} else
				pr_err("%s: enterGestureMode failed! ERROR %08X recovery in senseOff...\n",
					__func__, res);
		}
#endif

		setSystemResetedDown(0);
		break;

	case 1:	/* screen up */
		pr_debug("%s: Screen ON...\n", __func__);

#ifdef GLOVE_MODE
		if ((info->glove_enabled == FEAT_ENABLE &&
		     isSystemResettedUp()) || force == 1) {
			pr_info("%s: Glove Mode setting...\n", __func__);
			settings[0] = info->glove_enabled;
			/* required to satisfy also the disable case */
			ret = setFeatures(FEAT_SEL_GLOVE, settings, 1);
			if (ret < OK)
				pr_err("%s: error during setting GLOVE_MODE! ERROR %08X\n",
					__func__, ret);
			res |= ret;

			if (ret >= OK && info->glove_enabled == FEAT_ENABLE) {
				fromIDtoMask(FEAT_SEL_GLOVE, (u8 *)&info->mode,
					     sizeof(info->mode));
				pr_info("%s: GLOVE_MODE Enabled!\n", __func__);
			} else
				pr_info("%s: GLOVE_MODE Disabled!\n", __func__);
		}

#endif

#ifdef COVER_MODE
		if ((info->cover_enabled == FEAT_ENABLE &&
		     isSystemResettedUp()) || force == 1) {
			pr_info("%s: Cover Mode setting...\n", __func__);
			settings[0] = info->cover_enabled;
			ret = setFeatures(FEAT_SEL_COVER, settings, 1);
			if (ret < OK)
				pr_err("%s: error during setting COVER_MODE! ERROR %08X\n",
					__func__, ret);
			res |= ret;

			if (ret >= OK && info->cover_enabled == FEAT_ENABLE) {
				fromIDtoMask(FEAT_SEL_COVER, (u8 *)&info->mode,
					     sizeof(info->mode));
				pr_info("%s: COVER_MODE Enabled!\n", __func__);
			} else
				pr_info("%s: COVER_MODE Disabled!\n", __func__);
		}
#endif
#ifdef CHARGER_MODE
		if ((info->charger_enabled > 0 && isSystemResettedUp()) ||
		    force == 1) {
			pr_info("%s: Charger Mode setting...\n", __func__);

			settings[0] = info->charger_enabled;
			ret = setFeatures(FEAT_SEL_CHARGER, settings, 1);
			if (ret < OK)
				pr_err("%s: error during setting CHARGER_MODE! ERROR %08X\n",
					__func__, ret);
			res |= ret;

			if (ret >= OK && info->charger_enabled == FEAT_ENABLE) {
				fromIDtoMask(FEAT_SEL_CHARGER,
					     (u8 *)&info->mode,
					     sizeof(info->mode));
				pr_info("%s: CHARGER_MODE Enabled!\n",
					__func__);
			} else
				pr_info("%s: CHARGER_MODE Disabled!\n",
					__func__);
		}
#endif


#ifdef GRIP_MODE
		if ((info->grip_enabled == FEAT_ENABLE &&
		     isSystemResettedUp()) || force == 1) {
			pr_info("%s: Grip Mode setting...\n", __func__);
			settings[0] = info->grip_enabled;
			ret = setFeatures(FEAT_SEL_GRIP, settings, 1);
			if (ret < OK)
				pr_err("%s: error during setting GRIP_MODE! ERROR %08X\n",
					__func__, ret);
			res |= ret;

			if (ret >= OK && info->grip_enabled == FEAT_ENABLE) {
				fromIDtoMask(FEAT_SEL_GRIP, (u8 *)&info->mode,
					     sizeof(info->mode));
				pr_info("%s: GRIP_MODE Enabled!\n", __func__);
			} else
				pr_info("%s: GRIP_MODE Disabled!\n", __func__);
		}
#endif
		/* If some selective scan want to be enabled can be done
		  * an or of the following options
		  */
		/* settings[0] = ACTIVE_MULTI_TOUCH | ACTIVE_KEY | */
		/*		ACTIVE_HOVER | ACTIVE_PROXIMITY | */
		/*		ACTIVE_FORCE; */
		settings[0] = 0xFF;	/* enable all the possible scans mode
					  * supported by the config */
		pr_info("%s: Sense ON!\n", __func__);
		res |= setScanMode(SCAN_MODE_ACTIVE, settings[0]);
		info->mode |= (SCAN_MODE_ACTIVE << 24);
		MODE_ACTIVE(info->mode, settings[0]);


		setSystemResetedUp(0);
		break;

	default:
		pr_err("%s: invalid resume_bit value = %d! ERROR %08X\n",
			__func__, info->resume_bit, ERROR_OP_NOT_ALLOW);
		res = ERROR_OP_NOT_ALLOW;
	}


	pr_debug("%s: Mode Handler finished! res = %08X mode = %08X\n",
		__func__, res, info->mode);
	return res;
}

/**
  * Configure the switch GPIO to toggle bus master between AP and SLPI.
  * gpio_value takes one of
  * { FTS_SWITCH_GPIO_VALUE_SLPI_MASTER, FTS_SWITCH_GPIO_VALUE_AP_MASTER }
  */
static void fts_set_switch_gpio(struct fts_ts_info *info, int gpio_value)
{
	int retval;
	unsigned int gpio = info->board->switch_gpio;

	if (!gpio_is_valid(gpio))
		return;

	pr_debug("%s: toggling i2c switch to %s\n", __func__,
		 gpio_value == FTS_SWITCH_GPIO_VALUE_AP_MASTER ? "AP" : "SLPI");

	retval = gpio_direction_output(gpio, gpio_value);
	if (retval < 0)
		pr_err("%s: Failed to toggle switch_gpio, err = %d\n",
			__func__, retval);
}

/**
  * Resume work function which perform a system reset, clean all the touches
  * from the linux input system and prepare the ground for enabling the sensing
  */
static void fts_resume_work(struct work_struct *work)
{
	struct fts_ts_info *info;

	info = container_of(work, struct fts_ts_info, resume_work);

	if (!info->sensor_sleep)
		return;

#ifdef CONFIG_TOUCHSCREEN_TBN
	if (info->tbn)
		tbn_request_bus(info->tbn);
#endif

	fts_set_switch_gpio(info, FTS_SWITCH_GPIO_VALUE_AP_MASTER);

	__pm_wakeup_event(&info->wakesrc, jiffies_to_msecs(HZ));

	info->resume_bit = 1;

	fts_system_reset();

	release_all_touches(info);

	fts_mode_handler(info, 0);

	info->sensor_sleep = false;

	/* heatmap must be enabled after every chip reset (fts_system_reset) */
	heatmap_enable();

	fts_enableInterrupt();

	complete_all(&info->bus_resumed);
}

/**
  * Suspend work function which clean all the touches from Linux input system
  * and prepare the ground to disabling the sensing or enter in gesture mode
  */
static void fts_suspend_work(struct work_struct *work)
{
	struct fts_ts_info *info;

	info = container_of(work, struct fts_ts_info, suspend_work);

	if (info->sensor_sleep)
		return;

	reinit_completion(&info->bus_resumed);

	__pm_wakeup_event(&info->wakesrc, jiffies_to_msecs(HZ));

	info->resume_bit = 0;

	fts_mode_handler(info, 0);

	release_all_touches(info);

	info->sensor_sleep = true;

	fts_disableInterrupt();

	fts_set_switch_gpio(info, FTS_SWITCH_GPIO_VALUE_SLPI_MASTER);

#ifdef CONFIG_TOUCHSCREEN_TBN
	if (info->tbn)
		tbn_release_bus(info->tbn);
#endif
}
/** @}*/


static void fts_aggregate_bus_state(struct fts_ts_info *info)
{
	pr_debug("%s: bus_refmask = 0x%02X.\n", __func__,
		 info->bus_refmask);

	/* Complete or cancel any outstanding transitions */
	cancel_work_sync(&info->suspend_work);
	cancel_work_sync(&info->resume_work);

	if ((info->bus_refmask == 0 && info->sensor_sleep) ||
	    (info->bus_refmask != 0 && !info->sensor_sleep))
		return;

	if (info->bus_refmask == 0)
		queue_work(info->event_wq, &info->suspend_work);
	else
		queue_work(info->event_wq, &info->resume_work);
}

int fts_set_bus_ref(struct fts_ts_info *info, u16 ref, bool enable)
{
	int result = OK;

	mutex_lock(&info->bus_mutex);

	if ((enable && (info->bus_refmask & ref)) ||
	    (!enable && !(info->bus_refmask & ref))) {
		pr_err("%s: reference is unexpectedly set: mask=0x%04X, ref=0x%04X, enable=%d.\n",
			__func__, info->bus_refmask, ref, enable);
		mutex_unlock(&info->bus_mutex);
		return ERROR_OP_NOT_ALLOW;
	}

	if (enable) {
		/* IRQs can only keep the bus active. IRQs received while the
		 * bus is transferred to SLPI should be ignored.
		 */
		if (ref == FTS_BUS_REF_IRQ && info->bus_refmask == 0)
			result = ERROR_OP_NOT_ALLOW;
		else
			info->bus_refmask |= ref;
	} else
		info->bus_refmask &= ~ref;
	fts_aggregate_bus_state(info);

	mutex_unlock(&info->bus_mutex);

	/* When triggering a wake, wait up to one second to resume. SCREEN_ON
	 * and IRQ references do not need to wait.
	 */
	if (enable && ref != FTS_BUS_REF_SCREEN_ON && ref != FTS_BUS_REF_IRQ) {
		wait_for_completion_timeout(&info->bus_resumed, HZ);
		if (info->sensor_sleep) {
			pr_err("%s: Failed to wake the touch bus: mask=0x%04X, ref=0x%04X, enable=%d.\n",
			       __func__, info->bus_refmask, ref, enable);
			result = ERROR_TIMEOUT;
		}
	}

	return result;
}

/**
  * Callback function used to detect the suspend/resume events generated by
  * clicking the power button.
  * This function schedule a suspend or resume work according to the event
  * received.
  */
static int fts_screen_state_chg_callback(struct notifier_block *nb,
					 unsigned long val, void *data)
{
	struct fts_ts_info *info = container_of(nb, struct fts_ts_info,
						notifier);
	struct msm_drm_notifier *evdata = data;
	unsigned int blank;

	if (val != MSM_DRM_EVENT_BLANK && val != MSM_DRM_EARLY_EVENT_BLANK)
		return NOTIFY_DONE;

	if (!info || !evdata || !evdata->data) {
		pr_info("%s: Bad fts notifier call!\n", __func__);
		return NOTIFY_DONE;
	}

	pr_debug("%s: fts notifier begin!\n", __func__);

	/* finish processing any events on queue */
	flush_workqueue(info->event_wq);

	blank = *(int *) (evdata->data);
	switch (blank) {
	case MSM_DRM_BLANK_POWERDOWN:
	case MSM_DRM_BLANK_LP:
		if (val == MSM_DRM_EARLY_EVENT_BLANK) {
			pr_info("%s: BLANK\n", __func__);
			fts_set_bus_ref(info, FTS_BUS_REF_SCREEN_ON, false);
		}
		break;
	case MSM_DRM_BLANK_UNBLANK:
		if (val == MSM_DRM_EVENT_BLANK) {
			pr_info("%s: UNBLANK\n", __func__);
			fts_set_bus_ref(info, FTS_BUS_REF_SCREEN_ON, true);
		}
		break;
	}
	return NOTIFY_OK;
}

static struct notifier_block fts_noti_block = {
	.notifier_call = fts_screen_state_chg_callback,
};

/**
  * From the name of the power regulator get/put the actual regulator structs
  * (copying their references into fts_ts_info variable)
  * @param info pointer to fts_ts_info which contains info about the device and
  * its hw setup
  * @param get if 1, the regulators are get otherwise they are put (released)
  * back to the system
  * @return OK if success or an error code which specify the type of error
  */
static int fts_get_reg(struct fts_ts_info *info, bool get)
{
	int retval;
	const struct fts_hw_platform_data *bdata = info->board;

	if (!get) {
		retval = 0;
		goto regulator_put;
	}

	if ((bdata->vdd_reg_name != NULL) && (*bdata->vdd_reg_name != 0)) {
		info->vdd_reg = regulator_get(info->dev, bdata->vdd_reg_name);
		if (IS_ERR(info->vdd_reg)) {
			pr_err("%s: Failed to get power regulator\n", __func__);
			retval = PTR_ERR(info->vdd_reg);
			goto regulator_put;
		}
	}

	if ((bdata->avdd_reg_name != NULL) && (*bdata->avdd_reg_name != 0)) {
		info->avdd_reg = regulator_get(info->dev, bdata->avdd_reg_name);
		if (IS_ERR(info->avdd_reg)) {
			pr_err("%s: Failed to get bus pullup regulator\n",
				__func__);
			retval = PTR_ERR(info->avdd_reg);
			goto regulator_put;
		}
	}

	return OK;

regulator_put:
	if (info->vdd_reg) {
		regulator_put(info->vdd_reg);
		info->vdd_reg = NULL;
	}

	if (info->avdd_reg) {
		regulator_put(info->avdd_reg);
		info->avdd_reg = NULL;
	}

	return retval;
}


/**
  * Enable or disable the power regulators
  * @param info pointer to fts_ts_info which contains info about the device and
  * its hw setup
  * @param enable if 1, the power regulators are turned on otherwise they are
  * turned off
  * @return OK if success or an error code which specify the type of error
  */
static int fts_enable_reg(struct fts_ts_info *info, bool enable)
{
	int retval;

	if (!enable) {
		retval = 0;
		goto disable_pwr_reg;
	}

	if (info->vdd_reg) {
		retval = regulator_enable(info->vdd_reg);
		if (retval < 0) {
			pr_err("%s: Failed to enable bus regulator\n",
				__func__);
			goto exit;
		}
	}

	if (info->avdd_reg) {
		retval = regulator_enable(info->avdd_reg);
		if (retval < 0) {
			pr_err("%s: Failed to enable power regulator\n",
				__func__);
			goto disable_bus_reg;
		}
	}

	return OK;

disable_pwr_reg:
	if (info->avdd_reg)
		regulator_disable(info->avdd_reg);

disable_bus_reg:
	if (info->vdd_reg)
		regulator_disable(info->vdd_reg);

exit:
	return retval;
}

/**
  * Configure a GPIO according to the parameters
  * @param gpio gpio number
  * @param config if true, the gpio is set up otherwise it is free
  * @param dir direction of the gpio, 0 = in, 1 = out
  * @param state initial value (if the direction is in, this parameter is
  * ignored)
  * return error code
  */
static int fts_gpio_setup(int gpio, bool config, int dir, int state)
{
	int retval = 0;
	unsigned char buf[16];

	if (config) {
		scnprintf(buf, sizeof(buf), "fts_gpio_%u\n", gpio);

		retval = gpio_request(gpio, buf);
		if (retval) {
			pr_err("%s: Failed to get gpio %d (code: %d)",
				__func__, gpio, retval);
			return retval;
		}

		if (dir == 0)
			retval = gpio_direction_input(gpio);
		else
			retval = gpio_direction_output(gpio, state);
		if (retval) {
			pr_err("%s: Failed to set gpio %d direction",
				__func__, gpio);
			return retval;
		}
	} else
		gpio_free(gpio);

	return retval;
}

/**
  * Setup the IRQ and RESET (if present) gpios.
  * If the Reset Gpio is present it will perform a cycle HIGH-LOW-HIGH in order
  * to assure that the IC has been reset properly
  */
static int fts_set_gpio(struct fts_ts_info *info)
{
	int retval;
	struct fts_hw_platform_data *bdata =
		info->board;

	retval = fts_gpio_setup(bdata->irq_gpio, true, 0, 0);
	if (retval < 0) {
		pr_err("%s: Failed to configure irq GPIO\n", __func__);
		goto err_gpio_irq;
	}

	if (gpio_is_valid(bdata->switch_gpio)) {
		retval = fts_gpio_setup(bdata->switch_gpio, true, 1, 1);
		if (retval < 0)
			pr_err("%s: Failed to configure I2C switch\n",
				__func__);
	}

	if (bdata->reset_gpio >= 0) {
		retval = fts_gpio_setup(bdata->reset_gpio, true, 1, 0);
		if (retval < 0) {
			pr_err("%s: Failed to configure reset GPIO\n",
				__func__);
			goto err_gpio_reset;
		}
	}
	if (bdata->reset_gpio >= 0) {
		gpio_set_value(bdata->reset_gpio, 0);
		mdelay(10);
		gpio_set_value(bdata->reset_gpio, 1);
	}

	return OK;

err_gpio_reset:
	fts_gpio_setup(bdata->irq_gpio, false, 0, 0);
	bdata->reset_gpio = GPIO_NOT_DEFINED;
err_gpio_irq:
	return retval;
}

/**
  * Retrieve and parse the hw information from the device tree node defined in
  * the system.
  * the most important information to obtain are: IRQ and RESET gpio numbers,
  * power regulator names
  * In the device file node is possible to define additional optional
  * information
  * that can be parsed here.
  */
static int parse_dt(struct device *dev, struct fts_hw_platform_data *bdata)
{
	int retval;
	const char *name;
	struct device_node *np = dev->of_node;
	u32 coords[2];

	bdata->switch_gpio = of_get_named_gpio(np, "st,switch_gpio", 0);
	pr_info("switch_gpio = %d\n", bdata->switch_gpio);

	bdata->irq_gpio = of_get_named_gpio_flags(np, "st,irq-gpio", 0, NULL);

	pr_info("irq_gpio = %d\n", bdata->irq_gpio);


	retval = of_property_read_string(np, "st,regulator_dvdd", &name);
	if (retval == -EINVAL)
		bdata->vdd_reg_name = NULL;
	else if (retval < 0)
		return retval;
	else {
		bdata->vdd_reg_name = name;
		pr_info("pwr_reg_name = %s\n", name);
	}

	retval = of_property_read_string(np, "st,regulator_avdd", &name);
	if (retval == -EINVAL)
		bdata->avdd_reg_name = NULL;
	else if (retval < 0)
		return retval;
	else {
		bdata->avdd_reg_name = name;
		pr_info("bus_reg_name = %s\n", name);
	}

	if (of_property_read_bool(np, "st,reset-gpio")) {
		bdata->reset_gpio = of_get_named_gpio_flags(np,
							    "st,reset-gpio", 0,
							    NULL);
		pr_info("reset_gpio =%d\n", bdata->reset_gpio);
	} else
		bdata->reset_gpio = GPIO_NOT_DEFINED;

	retval = of_property_read_string(np, "st,firmware_name", &name);
	if (retval == -EINVAL)
		bdata->fw_name = PATH_FILE_FW;
	else if (retval >= 0)
		bdata->fw_name = name;
	pr_info("firmware name = %s\n", bdata->fw_name);

	if (of_property_read_u32_array(np, "st,max-coords", coords, 2)) {
		pr_err("st,max-coords not found, using 1440x2560\n");
		coords[0] = 1440;
		coords[1] = 2560;
	}
	bdata->x_axis_max = coords[0];
	bdata->y_axis_max = coords[1];

	return OK;
}

/**
  * Probe function, called when the driver it is matched with a device
  * with the same name compatible name
  * This function allocate, initialize all the most important functions and flow
  * those are used by the driver to operate with the IC.
  * It allocates device variables, initialize queues and schedule works,
  * registers the IRQ handler, suspend/resume callbacks, registers the device
  * to the linux input subsystem etc.
  */
#ifdef I2C_INTERFACE
static int fts_probe(struct i2c_client *client, const struct i2c_device_id *idp)
{
#else
static int fts_probe(struct spi_device *client)
{
#endif

	struct fts_ts_info *info = NULL;
	int error = 0;
	struct device_node *dp = client->dev.of_node;
	int retval;
	int skip_5_1 = 0;
	u16 bus_type;

	pr_info("%s: driver probe begin!\n", __func__);
	pr_info("driver ver. %s\n", FTS_TS_DRV_VERSION);

	pr_info("SET Bus Functionality :\n");
#ifdef I2C_INTERFACE
	pr_info("I2C interface...\n");
	if (!i2c_check_functionality(client->adapter, I2C_FUNC_I2C)) {
		pr_err("Unsupported I2C functionality\n");
		error = -EIO;
		goto ProbeErrorExit_0;
	}

	pr_info("i2c address: %x\n", client->addr);
	bus_type = BUS_I2C;
#else
	pr_info("SPI interface...\n");
	client->mode = SPI_MODE_0;
#ifndef SPI4_WIRE
	client->mode |= SPI_3WIRE;
#endif

	client->max_speed_hz = SPI_CLOCK_FREQ;
	client->bits_per_word = 8;
	if (spi_setup(client) < 0) {
		pr_err("Unsupported SPI functionality\n");
		error = -EIO;
		goto ProbeErrorExit_0;
	}
	bus_type = BUS_SPI;
#endif


	pr_info("SET Device driver INFO:\n");


	info = kzalloc(sizeof(struct fts_ts_info), GFP_KERNEL);
	if (!info) {
		pr_err("Out of memory... Impossible to allocate struct info!\n");
		error = -ENOMEM;
		goto ProbeErrorExit_0;
	}

	info->client = client;
	info->dev = &info->client->dev;

	dev_set_drvdata(info->dev, info);

#ifdef CONFIG_TOUCHSCREEN_TBN
	info->tbn = tbn_init(info->dev);
	if (!info->tbn) {
		pr_err("ERROR: failed to init tbn context\n");
		error = -ENODEV;
		goto ProbeErrorExit_1;
	}
#endif

	if (dp) {
		info->board = devm_kzalloc(&client->dev,
					   sizeof(struct fts_hw_platform_data),
					   GFP_KERNEL);
		if (!info->board) {
			pr_err("ERROR:info.board kzalloc failed\n");
			goto ProbeErrorExit_1;
		}
		parse_dt(&client->dev, info->board);
	}

	pr_info("SET Regulators:\n");
	retval = fts_get_reg(info, true);
	if (retval < 0) {
		pr_err("ERROR: %s: Failed to get regulators\n", __func__);
		goto ProbeErrorExit_1;
	}

	retval = fts_enable_reg(info, true);
	if (retval < 0) {
		pr_err("%s: ERROR Failed to enable regulators\n", __func__);
		goto ProbeErrorExit_2;
	}

	pr_info("SET GPIOS:\n");
	retval = fts_set_gpio(info);
	if (retval < 0) {
		pr_err("%s: ERROR Failed to set up GPIO's\n", __func__);
		goto ProbeErrorExit_2;
	}
	info->client->irq = gpio_to_irq(info->board->irq_gpio);

	pr_info("SET Event Handler:\n");

	wakeup_source_init(&info->wakesrc, "fts_tp");
	info->event_wq = alloc_workqueue("fts-event-queue", WQ_UNBOUND |
					 WQ_HIGHPRI | WQ_CPU_INTENSIVE, 1);
	if (!info->event_wq) {
		pr_err("ERROR: Cannot create work thread\n");
		error = -ENOMEM;
		goto ProbeErrorExit_4;
	}

	INIT_WORK(&info->resume_work, fts_resume_work);
	INIT_WORK(&info->suspend_work, fts_suspend_work);

	init_completion(&info->bus_resumed);
	complete_all(&info->bus_resumed);

	pr_info("SET Input Device Property:\n");
	info->dev = &info->client->dev;
	info->input_dev = input_allocate_device();
	if (!info->input_dev) {
		pr_err("ERROR: No such input device defined!\n");
		error = -ENODEV;
		goto ProbeErrorExit_5;
	}
	info->input_dev->dev.parent = &client->dev;
	info->input_dev->name = FTS_TS_DRV_NAME;
	scnprintf(fts_ts_phys, sizeof(fts_ts_phys), "%s/input0",
		 info->input_dev->name);
	info->input_dev->phys = fts_ts_phys;
	info->input_dev->id.bustype = bus_type;
	info->input_dev->id.vendor = 0x0001;
	info->input_dev->id.product = 0x0002;
	info->input_dev->id.version = 0x0100;

	__set_bit(EV_SYN, info->input_dev->evbit);
	__set_bit(EV_KEY, info->input_dev->evbit);
	__set_bit(EV_ABS, info->input_dev->evbit);
	__set_bit(BTN_TOUCH, info->input_dev->keybit);
	/* __set_bit(BTN_TOOL_FINGER, info->input_dev->keybit); */
	/* __set_bit(BTN_TOOL_PEN, info->input_dev->keybit); */

	input_mt_init_slots(info->input_dev, TOUCH_ID_MAX, INPUT_MT_DIRECT);

	/* input_mt_init_slots(info->input_dev, TOUCH_ID_MAX); */

	input_set_abs_params(info->input_dev, ABS_MT_POSITION_X, X_AXIS_MIN,
			     info->board->x_axis_max, 0, 0);
	input_set_abs_params(info->input_dev, ABS_MT_POSITION_Y, Y_AXIS_MIN,
			     info->board->y_axis_max, 0, 0);
	input_set_abs_params(info->input_dev, ABS_MT_TOUCH_MAJOR, AREA_MIN,
			     AREA_MAX, 0, 0);
	input_set_abs_params(info->input_dev, ABS_MT_TOUCH_MINOR, AREA_MIN,
			     AREA_MAX, 0, 0);
	input_set_abs_params(info->input_dev, ABS_MT_PRESSURE, PRESSURE_MIN,
		PRESSURE_MAX, 0, 0);
#ifndef SKIP_DISTANCE
	input_set_abs_params(info->input_dev, ABS_MT_DISTANCE, DISTANCE_MIN,
			     DISTANCE_MAX, 0, 0);
#endif

#ifdef GESTURE_MODE
	input_set_capability(info->input_dev, EV_KEY, KEY_WAKEUP);

	input_set_capability(info->input_dev, EV_KEY, KEY_M);
	input_set_capability(info->input_dev, EV_KEY, KEY_O);
	input_set_capability(info->input_dev, EV_KEY, KEY_E);
	input_set_capability(info->input_dev, EV_KEY, KEY_W);
	input_set_capability(info->input_dev, EV_KEY, KEY_C);
	input_set_capability(info->input_dev, EV_KEY, KEY_L);
	input_set_capability(info->input_dev, EV_KEY, KEY_F);
	input_set_capability(info->input_dev, EV_KEY, KEY_V);
	input_set_capability(info->input_dev, EV_KEY, KEY_S);
	input_set_capability(info->input_dev, EV_KEY, KEY_Z);
	input_set_capability(info->input_dev, EV_KEY, KEY_WWW);

	input_set_capability(info->input_dev, EV_KEY, KEY_LEFT);
	input_set_capability(info->input_dev, EV_KEY, KEY_RIGHT);
	input_set_capability(info->input_dev, EV_KEY, KEY_UP);
	input_set_capability(info->input_dev, EV_KEY, KEY_DOWN);

	input_set_capability(info->input_dev, EV_KEY, KEY_F1);
	input_set_capability(info->input_dev, EV_KEY, KEY_F2);
	input_set_capability(info->input_dev, EV_KEY, KEY_F3);
	input_set_capability(info->input_dev, EV_KEY, KEY_F4);
	input_set_capability(info->input_dev, EV_KEY, KEY_F5);

	input_set_capability(info->input_dev, EV_KEY, KEY_LEFTBRACE);
	input_set_capability(info->input_dev, EV_KEY, KEY_RIGHTBRACE);
#endif

#ifdef PHONE_KEY
	/* KEY associated to the touch screen buttons */
	input_set_capability(info->input_dev, EV_KEY, KEY_HOMEPAGE);
	input_set_capability(info->input_dev, EV_KEY, KEY_BACK);
	input_set_capability(info->input_dev, EV_KEY, KEY_MENU);
#endif

	mutex_init(&info->diag_cmd_lock);

	mutex_init(&(info->input_report_mutex));
	mutex_init(&info->bus_mutex);

	/* Assume screen is on throughout probe */
	info->bus_refmask = FTS_BUS_REF_SCREEN_ON;

#ifdef GESTURE_MODE
	mutex_init(&gestureMask_mutex);
#endif

	spin_lock_init(&fts_int);

	/* register the multi-touch input device */
	error = input_register_device(info->input_dev);
	if (error) {
		pr_err("ERROR: No such input device\n");
		error = -ENODEV;
		goto ProbeErrorExit_5_1;
	}

	skip_5_1 = 1;
	/* track slots */
	info->touch_id = 0;
#ifdef STYLUS_MODE
	info->stylus_id = 0;
#endif


	/* init feature switches (by default all the features are disable,
	  * if one feature want to be enabled from the start,
	  * set the corresponding value to 1)*/
	info->gesture_enabled = 0;
	info->glove_enabled = 0;
	info->charger_enabled = 0;
	info->cover_enabled = 0;
	info->grip_enabled = 0;

	info->resume_bit = 1;
	info->notifier = fts_noti_block;

	/*
	 * This *must* be done before request_threaded_irq is called.
	 * Otherwise, if an interrupt is received before request is added,
	 * but after the interrupt has been subscribed to, pm_qos_req
	 * may be accessed before initialization in the interrupt handler.
	 */
	pm_qos_add_request(&info->pm_qos_req, PM_QOS_CPU_DMA_LATENCY,
			PM_QOS_DEFAULT_VALUE);

	pr_info("Init Core Lib:\n");
	initCore(info);
	/* init hardware device */
	pr_info("Device Initialization:\n");
	error = fts_init(info);
	if (error < OK) {
		pr_err("Cannot initialize the device ERROR %08X\n", error);
		error = -ENODEV;
		goto ProbeErrorExit_6;
	}

	/*
	 * Heatmap_probe must be called before irq routine is registered,
	 * because heatmap_read is called from interrupt context.
	 * This is done as part of fwu_work.
	 * At the same time, heatmap_probe must be done after fts_init(..) has
	 * completed, because getForceLen() and getSenseLen() require
	 * the chip to be initialized.
	 */
	info->v4l2.parent_dev = info->dev;
	info->v4l2.input_dev = info->input_dev;
	info->v4l2.read_frame = read_heatmap_raw;
	info->v4l2.width = getForceLen();
	info->v4l2.height = getSenseLen();
	/* 120 Hz operation */
	info->v4l2.timeperframe.numerator = 1;
	info->v4l2.timeperframe.denominator = 120;
	error = heatmap_probe(&info->v4l2);
	if (error < OK)
		goto ProbeErrorExit_6;

#if defined(FW_UPDATE_ON_PROBE) && defined(FW_H_FILE)
	pr_info("FW Update and Sensing Initialization:\n");
	error = fts_fw_update(info);
	if (error < OK) {
		pr_err("Cannot execute fw upgrade the device ERROR %08X\n",
			error);
		error = -ENODEV;
		goto ProbeErrorExit_7;
	}

#else
	pr_info("SET Auto Fw Update:\n");
	info->fwu_workqueue = alloc_workqueue("fts-fwu-queue", WQ_UNBOUND |
					      WQ_HIGHPRI | WQ_CPU_INTENSIVE, 1);
	if (!info->fwu_workqueue) {
		pr_err("ERROR: Cannot create fwu work thread\n");
		goto ProbeErrorExit_7;
	}
	INIT_DELAYED_WORK(&info->fwu_work, fts_fw_update_auto);
#endif

	pr_info("SET Device File Nodes:\n");
	/* sysfs stuff */
	info->attrs.attrs = fts_attr_group;
	error = sysfs_create_group(&client->dev.kobj, &info->attrs);
	if (error) {
		pr_err("ERROR: Cannot create sysfs structure!\n");
		error = -ENODEV;
		goto ProbeErrorExit_7;
	}

	error = fts_proc_init();
	if (error < OK)
		pr_err("Error: can not create /proc file!\n");

#ifndef FW_UPDATE_ON_PROBE
	queue_delayed_work(info->fwu_workqueue, &info->fwu_work,
			   msecs_to_jiffies(EXP_FN_WORK_DELAY_MS));
#endif

	info->touchsim.wq = alloc_workqueue("fts-heatmap_test-queue",
					WQ_UNBOUND | WQ_HIGHPRI |
					WQ_CPU_INTENSIVE, 1);

	if (info->touchsim.wq)
		INIT_WORK(&(info->touchsim.work), touchsim_work);
	else
		pr_err("ERROR: Cannot create touch sim. test work queue\n");

	pr_info("Probe Finished!\n");

	return OK;


ProbeErrorExit_7:
	if(info->touchsim.wq)
		destroy_workqueue(info->touchsim.wq);

#ifdef FW_UPDATE_ON_PROBE
	msm_drm_unregister_client(&info->notifier);
#endif

	heatmap_remove(&info->v4l2);

ProbeErrorExit_6:
	pm_qos_remove_request(&info->pm_qos_req);
	input_unregister_device(info->input_dev);

ProbeErrorExit_5_1:
	if (skip_5_1 != 1)
		input_free_device(info->input_dev);

ProbeErrorExit_5:
	destroy_workqueue(info->event_wq);

ProbeErrorExit_4:
	/* destroy_workqueue(info->fwu_workqueue); */
	wakeup_source_trash(&info->wakesrc);

	fts_enable_reg(info, false);

ProbeErrorExit_2:
	fts_get_reg(info, false);

ProbeErrorExit_1:
	kfree(info);

ProbeErrorExit_0:
	pr_err("Probe Failed!\n");

	return error;
}


/**
  * Clear and free all the resources associated to the driver.
  * This function is called when the driver need to be removed.
  */
#ifdef I2C_INTERFACE
static int fts_remove(struct i2c_client *client)
{
#else
static int fts_remove(struct spi_device *client)
{
#endif

	struct fts_ts_info *info = dev_get_drvdata(&(client->dev));

	/* Force the bus active throughout removal of the client */
	fts_set_bus_ref(info, FTS_BUS_REF_FORCE_ACTIVE, true);

	pr_info("%s\n", __func__);

#ifdef CONFIG_TOUCHSCREEN_TBN
	tbn_cleanup(info->tbn);
#endif

	fts_proc_remove();

	/* sysfs stuff */
	sysfs_remove_group(&client->dev.kobj, &info->attrs);

	/* remove interrupt and event handlers */
	fts_interrupt_uninstall(info);

	heatmap_remove(&info->v4l2);

	pm_qos_remove_request(&info->pm_qos_req);

	msm_drm_unregister_client(&info->notifier);

	/* unregister the device */
	input_unregister_device(info->input_dev);

	/* input_free_device(info->input_dev ); */

	/* Remove the work thread */
	destroy_workqueue(info->event_wq);
	wakeup_source_trash(&info->wakesrc);

	if(info->touchsim.wq)
		destroy_workqueue(info->touchsim.wq);

#ifndef FW_UPDATE_ON_PROBE
	destroy_workqueue(info->fwu_workqueue);
#endif

	fts_enable_reg(info, false);
	fts_get_reg(info, false);

	/* free gpio */
	if (gpio_is_valid(info->board->irq_gpio))
		gpio_free(info->board->irq_gpio);
	if (gpio_is_valid(info->board->switch_gpio))
		gpio_free(info->board->switch_gpio);
	if (gpio_is_valid(info->board->reset_gpio))
		gpio_free(info->board->reset_gpio);

	/* free all */
	kfree(info);

	return OK;
}

/**
  * Struct which contains the compatible names that need to match with
  * the definition of the device in the device tree node
  */
static struct of_device_id fts_of_match_table[] = {
	{
		.compatible = "st,fts",
	},
	{},
};

#ifdef I2C_INTERFACE
static const struct i2c_device_id fts_device_id[] = {
	{ FTS_TS_DRV_NAME, 0 },
	{}
};

static struct i2c_driver fts_i2c_driver = {
	.driver			= {
		.name		= FTS_TS_DRV_NAME,
		.of_match_table = fts_of_match_table,
	},
	.probe			= fts_probe,
	.remove			= fts_remove,
	.id_table		= fts_device_id,
};
#else
static struct spi_driver fts_spi_driver = {
	.driver			= {
		.name		= FTS_TS_DRV_NAME,
		.of_match_table = fts_of_match_table,
		.owner		= THIS_MODULE,
	},
	.probe			= fts_probe,
	.remove			= fts_remove,
};
#endif




static int __init fts_driver_init(void)
{
#ifdef I2C_INTERFACE
	return i2c_add_driver(&fts_i2c_driver);
#else
	return spi_register_driver(&fts_spi_driver);
#endif
}

static void __exit fts_driver_exit(void)
{
	pr_info("%s\n", __func__);
#ifdef I2C_INTERFACE
	i2c_del_driver(&fts_i2c_driver);
#else
	spi_unregister_driver(&fts_spi_driver);
#endif
}


MODULE_DESCRIPTION("STMicroelectronics MultiTouch IC Driver");
MODULE_AUTHOR("STMicroelectronics");
MODULE_LICENSE("GPL");

late_initcall(fts_driver_init);
module_exit(fts_driver_exit);<|MERGE_RESOLUTION|>--- conflicted
+++ resolved
@@ -3228,16 +3228,9 @@
 			eventId = evt_data[0] >> 4;
 
 			/* Ensure event ID is within bounds */
-<<<<<<< HEAD
-			if (eventId < NUM_EVT_ID) {
-				info->event_dispatch_table[eventId](info,
-					evt_data);
-			}
-=======
 			if (eventId < NUM_EVT_ID)
 				info->event_dispatch_table[eventId](info,
 					evt_data);
->>>>>>> 7a87157d
 		}
 	}
 
