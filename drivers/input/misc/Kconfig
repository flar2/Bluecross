#
# Input misc drivers configuration
#
menuconfig INPUT_MISC
	bool "Miscellaneous devices"
	help
	  Say Y here, and a list of miscellaneous input drivers will be displayed.
	  Everything that didn't fit into the other categories is here. This option
	  doesn't affect the kernel.

	  If unsure, say Y.

if INPUT_MISC

config INPUT_88PM860X_ONKEY
	tristate "88PM860x ONKEY support"
	depends on MFD_88PM860X
	help
	  Support the ONKEY of Marvell 88PM860x PMICs as an input device
	  reporting power button status.

	  To compile this driver as a module, choose M here: the module
	  will be called 88pm860x_onkey.

config INPUT_88PM80X_ONKEY
	tristate "88PM80x ONKEY support"
	depends on MFD_88PM800
	help
	  Support the ONKEY of Marvell 88PM80x PMICs as an input device
	  reporting power button status.

	  To compile this driver as a module, choose M here: the module
	  will be called 88pm80x_onkey.

config INPUT_AB8500_PONKEY
	tristate "AB8500 Pon (PowerOn) Key"
	depends on AB8500_CORE
	help
	  Say Y here to use the PowerOn Key for ST-Ericsson's AB8500
	  Mix-Sig PMIC.

	  To compile this driver as a module, choose M here: the module
	  will be called ab8500-ponkey.

config INPUT_AD714X
	tristate "Analog Devices AD714x Capacitance Touch Sensor"
	help
	  Say Y here if you want to support an AD7142/3/7/8/7A touch sensor.

	  You should select a bus connection too.

	  To compile this driver as a module, choose M here: the
	  module will be called ad714x.

config INPUT_AD714X_I2C
	tristate "support I2C bus connection"
	depends on INPUT_AD714X && I2C
	default y
	help
	  Say Y here if you have AD7142/AD7147 hooked to an I2C bus.

	  To compile this driver as a module, choose M here: the
	  module will be called ad714x-i2c.

config INPUT_AD714X_SPI
	tristate "support SPI bus connection"
	depends on INPUT_AD714X && SPI
	default y
	help
	  Say Y here if you have AD7142/AD7147 hooked to a SPI bus.

	  To compile this driver as a module, choose M here: the
	  module will be called ad714x-spi.

config INPUT_ARIZONA_HAPTICS
	tristate "Arizona haptics support"
	depends on MFD_ARIZONA && SND_SOC
	select INPUT_FF_MEMLESS
	help
	  Say Y to enable support for the haptics module in Arizona CODECs.

	  To compile this driver as a module, choose M here: the
	  module will be called arizona-haptics.

config INPUT_ATMEL_CAPTOUCH
	tristate "Atmel Capacitive Touch Button Driver"
	depends on OF || COMPILE_TEST
	depends on I2C
	help
	  Say Y here if an Atmel Capacitive Touch Button device which
	  implements "captouch" protocol is connected to I2C bus. Typically
	  this device consists of Atmel Touch sensor controlled by AtMegaXX
	  MCU running firmware based on Qtouch library.
	  One should find "atmel,captouch" node in the board specific DTS.

	  To compile this driver as a module, choose M here: the
	  module will be called atmel_captouch.

config INPUT_BMA150
	tristate "BMA150/SMB380 acceleration sensor support"
	depends on I2C
	select INPUT_POLLDEV
	help
	  Say Y here if you have Bosch Sensortec's BMA150 or SMB380
	  acceleration sensor hooked to an I2C bus.

	  To compile this driver as a module, choose M here: the
	  module will be called bma150.

config INPUT_E3X0_BUTTON
	tristate "NI Ettus Research USRP E3xx Button support."
	default n
	help
	  Say Y here to enable support for the NI Ettus Research
	  USRP E3xx Button.

	  To compile this driver as a module, choose M here: the
	  module will be called e3x0_button.

config INPUT_HBTP_INPUT
	tristate "HBTP input driver support"
	help
	  This option enables an input driver for the host based touch
	  processing.

	  Say Y to enable HBTP input driver.

	  To compile this driver as a module, choose M here: the
	  module will be called hbtp_input.

config INPUT_PCSPKR
	tristate "PC Speaker support"
	depends on PCSPKR_PLATFORM
	help
	  Say Y here if you want the standard PC Speaker to be used for
	  bells and whistles.

	  If unsure, say Y.

	  To compile this driver as a module, choose M here: the
	  module will be called pcspkr.

config INPUT_PM8941_PWRKEY
	tristate "Qualcomm PM8941 power key support"
	depends on MFD_SPMI_PMIC
	help
	  Say Y here if you want support for the power key usually found
	  on boards using a Qualcomm PM8941 compatible PMIC.

	  If unsure, say Y.

	  To compile this driver as a module, choose M here: the module
	  will be called pm8941-pwrkey.

config INPUT_PM8XXX_VIBRATOR
	tristate "Qualcomm PM8XXX vibrator support"
	depends on MFD_PM8XXX
	select INPUT_FF_MEMLESS
	help
	  This option enables device driver support for the vibrator
	  on Qualcomm PM8xxx chip. This driver supports ff-memless interface
	  from input framework.

	  To compile this driver as module, choose M here: the
	  module will be called pm8xxx-vibrator.

config INPUT_PMIC8XXX_PWRKEY
	tristate "PMIC8XXX power key support"
	depends on MFD_PM8XXX
	help
	  Say Y here if you want support for the PMIC8XXX power key.

	  If unsure, say N.

	  To compile this driver as a module, choose M here: the
	  module will be called pmic8xxx-pwrkey.

config INPUT_QPNP_POWER_ON
	tristate "QPNP PMIC Power-on support"
	depends on SPMI
	help
	  This option enables device driver support for the power-on
	  functionality of Qualcomm Technologies, Inc. PNP PMICs.  It supports
	  reporting the change in status of the KPDPWR_N line (connected to the
	  power-key) as well as reset features.

config INPUT_SPARCSPKR
	tristate "SPARC Speaker support"
	depends on PCI && SPARC64
	help
	  Say Y here if you want the standard Speaker on Sparc PCI systems
	  to be used for bells and whistles.

	  If unsure, say Y.

	  To compile this driver as a module, choose M here: the
	  module will be called sparcspkr.

config INPUT_M68K_BEEP
	tristate "M68k Beeper support"
	depends on M68K

config INPUT_MAX77693_HAPTIC
	tristate "MAXIM MAX77693/MAX77843 haptic controller support"
	depends on (MFD_MAX77693 || MFD_MAX77843) && PWM
	select INPUT_FF_MEMLESS
	help
	  This option enables support for the haptic controller on
	  MAXIM MAX77693 and MAX77843 chips.

	  To compile this driver as module, choose M here: the
	  module will be called max77693-haptic.

config INPUT_MAX8925_ONKEY
	tristate "MAX8925 ONKEY support"
	depends on MFD_MAX8925
	help
	  Support the ONKEY of MAX8925 PMICs as an input device
	  reporting power button status.

	  To compile this driver as a module, choose M here: the module
	  will be called max8925_onkey.

config INPUT_MAX8997_HAPTIC
	tristate "MAXIM MAX8997 haptic controller support"
	depends on PWM && MFD_MAX8997
	select INPUT_FF_MEMLESS
	help
	  This option enables device driver support for the haptic controller
	  on MAXIM MAX8997 chip. This driver supports ff-memless interface
	  from input framework.

	  To compile this driver as module, choose M here: the
	  module will be called max8997-haptic.

config INPUT_MC13783_PWRBUTTON
	tristate "MC13783 ON buttons"
	depends on MFD_MC13XXX
	help
	  Support the ON buttons of MC13783 PMIC as an input device
	  reporting power button status.

	  To compile this driver as a module, choose M here: the module
	  will be called mc13783-pwrbutton.

config INPUT_MMA8450
	tristate "MMA8450 - Freescale's 3-Axis, 8/12-bit Digital Accelerometer"
	depends on I2C
	select INPUT_POLLDEV
	help
	  Say Y here if you want to support Freescale's MMA8450 Accelerometer
	  through I2C interface.

	  To compile this driver as a module, choose M here: the
	  module will be called mma8450.

config INPUT_MPU3050
	tristate "MPU3050 Triaxial gyroscope sensor"
	depends on I2C
	help
	  Say Y here if you want to support InvenSense MPU3050
	  connected via an I2C bus.

	  To compile this driver as a module, choose M here: the
	  module will be called mpu3050.

config INPUT_APANEL
	tristate "Fujitsu Lifebook Application Panel buttons"
	depends on X86 && I2C && LEDS_CLASS
	select INPUT_POLLDEV
	select CHECK_SIGNATURE
	help
	 Say Y here for support of the Application Panel buttons, used on
	 Fujitsu Lifebook. These are attached to the mainboard through
	 an SMBus interface managed by the I2C Intel ICH (i801) driver,
	 which you should also build for this kernel.

	 To compile this driver as a module, choose M here: the module will
	 be called apanel.

config INPUT_GP2A
	tristate "Sharp GP2AP002A00F I2C Proximity/Opto sensor driver"
	depends on I2C
	depends on GPIOLIB || COMPILE_TEST
	help
	  Say Y here if you have a Sharp GP2AP002A00F proximity/als combo-chip
	  hooked to an I2C bus.

	  To compile this driver as a module, choose M here: the
	  module will be called gp2ap002a00f.

config INPUT_GPIO_BEEPER
	tristate "Generic GPIO Beeper support"
	depends on GPIOLIB || COMPILE_TEST
	help
	  Say Y here if you have a beeper connected to a GPIO pin.

	  To compile this driver as a module, choose M here: the
	  module will be called gpio-beeper.

config INPUT_GPIO_TILT_POLLED
	tristate "Polled GPIO tilt switch"
	depends on GPIOLIB || COMPILE_TEST
	select INPUT_POLLDEV
	help
	  This driver implements support for tilt switches connected
	  to GPIO pins that are not capable of generating interrupts.

	  The list of gpios to use and the mapping of their states
	  to specific angles is done via platform data.

	  To compile this driver as a module, choose M here: the
	  module will be called gpio_tilt_polled.

config INPUT_GPIO_DECODER
	tristate "Polled GPIO Decoder Input driver"
	depends on GPIOLIB || COMPILE_TEST
	select INPUT_POLLDEV
	help
	 Say Y here if you want driver to read status of multiple GPIO
	 lines and report the encoded value as an absolute integer to
	 input subsystem.

	 To compile this driver as a module, choose M here: the module
	 will be called gpio_decoder.

config INPUT_IXP4XX_BEEPER
	tristate "IXP4XX Beeper support"
	depends on ARCH_IXP4XX
	help
	  If you say yes here, you can connect a beeper to the
	  ixp4xx gpio pins. This is used by the LinkSys NSLU2.

	  If unsure, say Y.

	  To compile this driver as a module, choose M here: the
	  module will be called ixp4xx-beeper.

config INPUT_COBALT_BTNS
	tristate "Cobalt button interface"
	depends on MIPS_COBALT
	select INPUT_POLLDEV
	help
	  Say Y here if you want to support MIPS Cobalt button interface.

	  To compile this driver as a module, choose M here: the
	  module will be called cobalt_btns.

config INPUT_WISTRON_BTNS
	tristate "x86 Wistron laptop button interface"
	depends on X86_32
	select INPUT_POLLDEV
	select INPUT_SPARSEKMAP
	select NEW_LEDS
	select LEDS_CLASS
	select CHECK_SIGNATURE
	help
	  Say Y here for support of Wistron laptop button interfaces, used on
	  laptops of various brands, including Acer and Fujitsu-Siemens. If
	  available, mail and wifi LEDs will be controllable via /sys/class/leds.

	  To compile this driver as a module, choose M here: the module will
	  be called wistron_btns.

config INPUT_ATLAS_BTNS
	tristate "x86 Atlas button interface"
	depends on X86 && ACPI
	help
	  Say Y here for support of Atlas wallmount touchscreen buttons.
	  The events will show up as scancodes F1 through F9 via evdev.

	  To compile this driver as a module, choose M here: the module will
	  be called atlas_btns.

config INPUT_ATI_REMOTE2
	tristate "ATI / Philips USB RF remote control"
	depends on USB_ARCH_HAS_HCD
	select USB
	help
	  Say Y here if you want to use an ATI or Philips USB RF remote control.
	  These are RF remotes with USB receivers.
	  ATI Remote Wonder II comes with some ATI's All-In-Wonder video cards
	  and is also available as a separate product.
	  This driver provides mouse pointer, left and right mouse buttons,
	  and maps all the other remote buttons to keypress events.

	  To compile this driver as a module, choose M here: the module will be
	  called ati_remote2.

<<<<<<< HEAD
config INPUT_KEYCHORD
	tristate "Key chord input driver support"
	help
	  Say Y here if you want to enable the key chord driver
	  accessible at /dev/keychord.  This driver can be used
	  for receiving notifications when client specified key
	  combinations are pressed.

	  To compile this driver as a module, choose M here: the
	  module will be called keychord.


config STMVL53L0X
        tristate "STM VL53L0X Ranging Sensor"
        depends on I2C
        help
	  Say Y here if you want to enable the key chord driver
          This is a Time-of-Flight (ToF) laser-ranging sensor, provide
	  the distance from obstacle.

	  To compile this driver as a module, choose M here: the module will
	  be called vl5310x.

=======
>>>>>>> 86a136d9
config INPUT_KEYSPAN_REMOTE
	tristate "Keyspan DMR USB remote control"
	depends on USB_ARCH_HAS_HCD
	select USB
	help
	  Say Y here if you want to use a Keyspan DMR USB remote control.
	  Currently only the UIA-11 type of receiver has been tested.  The tag
	  on the receiver that connects to the USB port should have a P/N that
	  will tell you what type of DMR you have.  The UIA-10 type is not
	  supported at this time.  This driver maps all buttons to keypress
	  events.

	  To compile this driver as a module, choose M here: the module will
	  be called keyspan_remote.

config INPUT_KXTJ9
	tristate "Kionix KXTJ9 tri-axis digital accelerometer"
	depends on I2C
	help
	  Say Y here to enable support for the Kionix KXTJ9 digital tri-axis
	  accelerometer.

	  To compile this driver as a module, choose M here: the module will
	  be called kxtj9.

config INPUT_KXTJ9_POLLED_MODE
	bool "Enable polling mode support"
	depends on INPUT_KXTJ9
	select INPUT_POLLDEV
	help
	  Say Y here if you need accelerometer to work in polling mode.

config INPUT_POWERMATE
	tristate "Griffin PowerMate and Contour Jog support"
	depends on USB_ARCH_HAS_HCD
	select USB
	help
	  Say Y here if you want to use Griffin PowerMate or Contour Jog devices.
	  These are aluminum dials which can measure clockwise and anticlockwise
	  rotation.  The dial also acts as a pushbutton.  The base contains an LED
	  which can be instructed to pulse or to switch to a particular intensity.

	  You can download userspace tools from
	  <http://sowerbutts.com/powermate/>.

	  To compile this driver as a module, choose M here: the
	  module will be called powermate.

config INPUT_YEALINK
	tristate "Yealink usb-p1k voip phone"
	depends on USB_ARCH_HAS_HCD
	select USB
	help
	  Say Y here if you want to enable keyboard and LCD functions of the
	  Yealink usb-p1k usb phones. The audio part is enabled by the generic
	  usb sound driver, so you might want to enable that as well.

	  For information about how to use these additional functions, see
	  <file:Documentation/input/yealink.txt>.

	  To compile this driver as a module, choose M here: the module will be
	  called yealink.

config INPUT_CM109
	tristate "C-Media CM109 USB I/O Controller"
	depends on USB_ARCH_HAS_HCD
	select USB
	help
	  Say Y here if you want to enable keyboard and buzzer functions of the
	  C-Media CM109 usb phones. The audio part is enabled by the generic
	  usb sound driver, so you might want to enable that as well.

	  To compile this driver as a module, choose M here: the module will be
	  called cm109.

config INPUT_REGULATOR_HAPTIC
	tristate "Regulator haptics support"
	depends on REGULATOR
	select INPUT_FF_MEMLESS
	help
	  This option enables device driver support for the haptic controlled
	  by a regulator. This driver supports ff-memless interface
	  from input framework.

	  To compile this driver as a module, choose M here: the
	  module will be called regulator-haptic.

config INPUT_RETU_PWRBUTTON
	tristate "Retu Power button Driver"
	depends on MFD_RETU
	help
	  Say Y here if you want to enable power key reporting via the
	  Retu chips found in Nokia Internet Tablets (770, N800, N810).

	  To compile this driver as a module, choose M here. The module will
	  be called retu-pwrbutton.

config INPUT_TPS65218_PWRBUTTON
	tristate "TPS65218 Power button driver"
	depends on (MFD_TPS65217 || MFD_TPS65218)
	help
	  Say Y here if you want to enable power buttong reporting for
	  TPS65217 and TPS65218 Power Management IC devices.

	  To compile this driver as a module, choose M here. The module will
	  be called tps65218-pwrbutton.

config INPUT_AXP20X_PEK
	tristate "X-Powers AXP20X power button driver"
	depends on MFD_AXP20X
	help
	  Say Y here if you want to enable power key reporting via the
	  AXP20X PMIC.

	  To compile this driver as a module, choose M here. The module will
	  be called axp20x-pek.


config INPUT_TWL4030_PWRBUTTON
	tristate "TWL4030 Power button Driver"
	depends on TWL4030_CORE
	help
	  Say Y here if you want to enable power key reporting via the
	  TWL4030 family of chips.

	  To compile this driver as a module, choose M here. The module will
	  be called twl4030_pwrbutton.

config INPUT_TWL4030_VIBRA
	tristate "Support for TWL4030 Vibrator"
	depends on TWL4030_CORE
	select MFD_TWL4030_AUDIO
	select INPUT_FF_MEMLESS
	help
	  This option enables support for TWL4030 Vibrator Driver.

	  To compile this driver as a module, choose M here. The module will
	  be called twl4030_vibra.

config INPUT_TWL6040_VIBRA
	tristate "Support for TWL6040 Vibrator"
	depends on TWL6040_CORE
	select INPUT_FF_MEMLESS
	help
	  This option enables support for TWL6040 Vibrator Driver.

	  To compile this driver as a module, choose M here. The module will
	  be called twl6040_vibra.

config INPUT_UINPUT
	tristate "User level driver support"
	help
	  Say Y here if you want to support user level drivers for input
	  subsystem accessible under char device 10:223 - /dev/input/uinput.

	  To compile this driver as a module, choose M here: the
	  module will be called uinput.

config INPUT_SGI_BTNS
	tristate "SGI Indy/O2 volume button interface"
	depends on SGI_IP22 || SGI_IP32
	select INPUT_POLLDEV
	help
	  Say Y here if you want to support SGI Indy/O2 volume button interface.

	  To compile this driver as a module, choose M here: the
	  module will be called sgi_btns.

config INPUT_GPIO
	tristate "GPIO driver support"
	help
	  Say Y here if you want to support gpio based keys, wheels etc...

config HP_SDC_RTC
	tristate "HP SDC Real Time Clock"
	depends on (GSC || HP300) && SERIO
	select HP_SDC
	help
	  Say Y here if you want to support the built-in real time clock
	  of the HP SDC controller.

config INPUT_PALMAS_PWRBUTTON
	tristate "Palmas Power button Driver"
	depends on MFD_PALMAS
	help
	  Say Y here if you want to enable power key reporting via the
	  Palmas family of PMICs.

	  To compile this driver as a module, choose M here. The module will
	  be called palmas_pwrbutton.

config INPUT_PCF50633_PMU
	tristate "PCF50633 PMU events"
	depends on MFD_PCF50633
	help
	 Say Y to include support for delivering  PMU events via  input
	 layer on NXP PCF50633.

config INPUT_PCF8574
	tristate "PCF8574 Keypad input device"
	depends on I2C
	help
	  Say Y here if you want to support a keypad connected via I2C
	  with a PCF8574.

	  To compile this driver as a module, choose M here: the
	  module will be called pcf8574_keypad.

config INPUT_PWM_BEEPER
	tristate "PWM beeper support"
	depends on PWM
	help
	  Say Y here to get support for PWM based beeper devices.

	  If unsure, say N.

	  To compile this driver as a module, choose M here: the module will be
	  called pwm-beeper.

config INPUT_GPIO_ROTARY_ENCODER
	tristate "Rotary encoders connected to GPIO pins"
	depends on GPIOLIB || COMPILE_TEST
	help
	  Say Y here to add support for rotary encoders connected to GPIO lines.
	  Check file:Documentation/input/rotary-encoder.txt for more
	  information.

	  To compile this driver as a module, choose M here: the
	  module will be called rotary_encoder.

config INPUT_RB532_BUTTON
	tristate "Mikrotik Routerboard 532 button interface"
	depends on MIKROTIK_RB532
	depends on GPIOLIB
	select INPUT_POLLDEV
	help
	  Say Y here if you want support for the S1 button built into
	  Mikrotik's Routerboard 532.

	  To compile this driver as a module, choose M here: the
	  module will be called rb532_button.

config INPUT_DA9052_ONKEY
	tristate "Dialog DA9052/DA9053 Onkey"
	depends on PMIC_DA9052
	help
	  Support the ONKEY of Dialog DA9052 PMICs as an input device
	  reporting power button status.

	  To compile this driver as a module, choose M here: the
	  module will be called da9052_onkey.

config INPUT_DA9055_ONKEY
	tristate "Dialog Semiconductor DA9055 ONKEY"
	depends on MFD_DA9055
	help
	  Support the ONKEY of DA9055 PMICs as an input device
	  reporting power button status.

	  To compile this driver as a module, choose M here: the module
	  will be called da9055_onkey.

config INPUT_DA9063_ONKEY
	tristate "Dialog DA9062/63 OnKey"
	depends on MFD_DA9063 || MFD_DA9062
	help
	  Support the ONKEY of Dialog DA9063 and DA9062 Power Management ICs
	  as an input device capable of reporting the power button status.

	  To compile this driver as a module, choose M here: the module
	  will be called da9063_onkey.

config INPUT_DM355EVM
	tristate "TI DaVinci DM355 EVM Keypad and IR Remote"
	depends on MFD_DM355EVM_MSP
	select INPUT_SPARSEKMAP
	help
	  Supports the pushbuttons and IR remote used with
	  the DM355 EVM board.

	  To compile this driver as a module, choose M here: the
	  module will be called dm355evm_keys.

config INPUT_BFIN_ROTARY
	tristate "Blackfin Rotary support"
	depends on BF54x || BF52x
	help
	  Say Y here if you want to use the Blackfin Rotary.

	  To compile this driver as a module, choose M here: the
	  module will be called bfin-rotary.

config INPUT_WM831X_ON
	tristate "WM831X ON pin"
	depends on MFD_WM831X
	help
	  Support the ON pin of WM831X PMICs as an input device
	  reporting power button status.

	  To compile this driver as a module, choose M here: the module
	  will be called wm831x_on.

config INPUT_PCAP
	tristate "Motorola EZX PCAP misc input events"
	depends on EZX_PCAP
	help
	  Say Y here if you want to use Power key and Headphone button
	  on Motorola EZX phones.

	  To compile this driver as a module, choose M here: the
	  module will be called pcap_keys.

config INPUT_ADXL34X
	tristate "Analog Devices ADXL34x Three-Axis Digital Accelerometer"
	default n
	help
	  Say Y here if you have a Accelerometer interface using the
	  ADXL345/6 controller, and your board-specific initialization
	  code includes that in its table of devices.

	  This driver can use either I2C or SPI communication to the
	  ADXL345/6 controller.  Select the appropriate method for
	  your system.

	  If unsure, say N (but it's safe to say "Y").

	  To compile this driver as a module, choose M here: the
	  module will be called adxl34x.

config INPUT_ADXL34X_I2C
	tristate "support I2C bus connection"
	depends on INPUT_ADXL34X && I2C
	default y
	help
	  Say Y here if you have ADXL345/6 hooked to an I2C bus.

	  To compile this driver as a module, choose M here: the
	  module will be called adxl34x-i2c.

config INPUT_ADXL34X_SPI
	tristate "support SPI bus connection"
	depends on INPUT_ADXL34X && SPI
	default y
	help
	  Say Y here if you have ADXL345/6 hooked to a SPI bus.

	  To compile this driver as a module, choose M here: the
	  module will be called adxl34x-spi.

config INPUT_IMS_PCU
	tristate "IMS Passenger Control Unit driver"
	depends on USB
	depends on LEDS_CLASS
	help
	  Say Y here if you have system with IMS Rave Passenger Control Unit.

	  To compile this driver as a module, choose M here: the module will be
	  called ims_pcu.

config INPUT_CMA3000
	tristate "VTI CMA3000 Tri-axis accelerometer"
	help
	  Say Y here if you want to use VTI CMA3000_D0x Accelerometer
	  driver

	  This driver currently only supports I2C interface to the
	  controller. Also select the I2C method.

	  If unsure, say N

	  To compile this driver as a module, choose M here: the
	  module will be called cma3000_d0x.

config INPUT_CMA3000_I2C
	tristate "Support I2C bus connection"
	depends on INPUT_CMA3000 && I2C
	help
	  Say Y here if you want to use VTI CMA3000_D0x Accelerometer
	  through I2C interface.

	  To compile this driver as a module, choose M here: the
	  module will be called cma3000_d0x_i2c.

config INPUT_XEN_KBDDEV_FRONTEND
	tristate "Xen virtual keyboard and mouse support"
	depends on XEN
	default y
	select XEN_XENBUS_FRONTEND
	help
	  This driver implements the front-end of the Xen virtual
	  keyboard and mouse device driver.  It communicates with a back-end
	  in another domain.

	  To compile this driver as a module, choose M here: the
	  module will be called xen-kbdfront.

config INPUT_SIRFSOC_ONKEY
	tristate "CSR SiRFSoC power on/off/suspend key support"
	depends on ARCH_SIRF && OF
	default y
	help
	  Say Y here if you want to support for the SiRFSoC power on/off/suspend key
	  in Linux, after you press the onkey, system will suspend.

	  If unsure, say N.

config INPUT_IDEAPAD_SLIDEBAR
	tristate "IdeaPad Laptop Slidebar"
	depends on INPUT
	depends on SERIO_I8042
	help
	  Say Y here if you have an IdeaPad laptop with a slidebar.

	  To compile this driver as a module, choose M here: the
	  module will be called ideapad_slidebar.

config INPUT_SOC_BUTTON_ARRAY
	tristate "Windows-compatible SoC Button Array"
	depends on KEYBOARD_GPIO
	help
	  Say Y here if you have a SoC-based tablet that originally
	  runs Windows 8.

	  To compile this driver as a module, choose M here: the
	  module will be called soc_button_array.

config INPUT_DRV260X_HAPTICS
	tristate "TI DRV260X haptics support"
	depends on INPUT && I2C
	depends on GPIOLIB || COMPILE_TEST
	select INPUT_FF_MEMLESS
	select REGMAP_I2C
	help
	  Say Y to enable support for the TI DRV260X haptics driver.

	  To compile this driver as a module, choose M here: the
	  module will be called drv260x-haptics.

config INPUT_DRV2624_HAPTICS
	tristate "TI DRV2624 haptics support"
	depends on INPUT && I2C
	select INPUT_FF_MEMLESS
	select REGMAP_I2C
	help
	  Say Y to enable support for the TI DRV2624 haptics driver.

	  To compile this driver as a module, choose M here: the
	  module will be called drv2624-haptics.

config INPUT_DRV2665_HAPTICS
	tristate "TI DRV2665 haptics support"
	depends on INPUT && I2C
	select INPUT_FF_MEMLESS
	select REGMAP_I2C
	help
	  Say Y to enable support for the TI DRV2665 haptics driver.

	  To compile this driver as a module, choose M here: the
	  module will be called drv2665-haptics.

config INPUT_DRV2667_HAPTICS
	tristate "TI DRV2667 haptics support"
	depends on INPUT && I2C
	select INPUT_FF_MEMLESS
	select REGMAP_I2C
	help
	  Say Y to enable support for the TI DRV2667 haptics driver.

	  To compile this driver as a module, choose M here: the
	  module will be called drv2667-haptics.

config INPUT_HISI_POWERKEY
	tristate "Hisilicon PMIC ONKEY support"
	depends on ARCH_HISI || COMPILE_TEST
	help
	  Say Y to enable support for PMIC ONKEY.

	  To compile this driver as a module, choose M here: the
	  module will be called hisi_powerkey.

endif

source "drivers/input/misc/vd6281/Kconfig"
source "drivers/input/misc/fpr_FingerprintCard/Kconfig"<|MERGE_RESOLUTION|>--- conflicted
+++ resolved
@@ -386,19 +386,6 @@
 
 	  To compile this driver as a module, choose M here: the module will be
 	  called ati_remote2.
-
-<<<<<<< HEAD
-config INPUT_KEYCHORD
-	tristate "Key chord input driver support"
-	help
-	  Say Y here if you want to enable the key chord driver
-	  accessible at /dev/keychord.  This driver can be used
-	  for receiving notifications when client specified key
-	  combinations are pressed.
-
-	  To compile this driver as a module, choose M here: the
-	  module will be called keychord.
-
 
 config STMVL53L0X
         tristate "STM VL53L0X Ranging Sensor"
@@ -411,8 +398,6 @@
 	  To compile this driver as a module, choose M here: the module will
 	  be called vl5310x.
 
-=======
->>>>>>> 86a136d9
 config INPUT_KEYSPAN_REMOTE
 	tristate "Keyspan DMR USB remote control"
 	depends on USB_ARCH_HAS_HCD
