--- conflicted
+++ resolved
@@ -62,14 +62,9 @@
 
 static bool etm4_arch_supported(u8 arch)
 {
-<<<<<<< HEAD
-	switch (arch) {
-	case ETM_ARCH_MAJOR_V4:
-=======
 	/* Mask out the minor version number */
 	switch (arch & 0xf0) {
 	case ETM_ARCH_V4:
->>>>>>> cfe25622
 		break;
 	default:
 		return false;
