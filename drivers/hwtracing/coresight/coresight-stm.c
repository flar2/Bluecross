--- conflicted
+++ resolved
@@ -89,59 +89,6 @@
 	boot_nr_channel, boot_nr_channel, int, S_IRUGO
 );
 
-<<<<<<< HEAD
-=======
-/**
- * struct channel_space - central management entity for extended ports
- * @base:		memory mapped base address where channels start.
- * @phys:		physical base address of channel region.
- * @guaraneed:		is the channel delivery guaranteed.
- */
-struct channel_space {
-	void __iomem		*base;
-	phys_addr_t		phys;
-	unsigned long		*guaranteed;
-};
-
-/**
- * struct stm_drvdata - specifics associated to an STM component
- * @base:		memory mapped base address for this component.
- * @dev:		the device entity associated to this component.
- * @atclk:		optional clock for the core parts of the STM.
- * @csdev:		component vitals needed by the framework.
- * @spinlock:		only one at a time pls.
- * @chs:		the channels accociated to this STM.
- * @stm:		structure associated to the generic STM interface.
- * @mode:		this tracer's mode, i.e sysFS, or disabled.
- * @traceid:		value of the current ID for this component.
- * @write_bytes:	Maximus bytes this STM can write at a time.
- * @stmsper:		settings for register STMSPER.
- * @stmspscr:		settings for register STMSPSCR.
- * @numsp:		the total number of stimulus port support by this STM.
- * @stmheer:		settings for register STMHEER.
- * @stmheter:		settings for register STMHETER.
- * @stmhebsr:		settings for register STMHEBSR.
- */
-struct stm_drvdata {
-	void __iomem		*base;
-	struct device		*dev;
-	struct clk		*atclk;
-	struct coresight_device	*csdev;
-	spinlock_t		spinlock;
-	struct channel_space	chs;
-	struct stm_data		stm;
-	local_t			mode;
-	u8			traceid;
-	u32			write_bytes;
-	u32			stmsper;
-	u32			stmspscr;
-	u32			numsp;
-	u32			stmheer;
-	u32			stmheter;
-	u32			stmhebsr;
-};
-
->>>>>>> 730d8a50
 static void stm_hwevent_enable_hw(struct stm_drvdata *drvdata)
 {
 	CS_UNLOCK(drvdata->base);
@@ -348,13 +295,10 @@
 	if (!drvdata || !drvdata->csdev)
 		return;
 
-<<<<<<< HEAD
 	/* If any OST entity is enabled do not disable the device */
 	if (drvdata->entities)
 		return;
 
-	stm_disable(drvdata->csdev);
-=======
 	stm_disable(drvdata->csdev, NULL);
 }
 
@@ -373,7 +317,6 @@
 		return 0;
 
 	return addr;
->>>>>>> 730d8a50
 }
 
 static long stm_generic_set_options(struct stm_data *stm_data,
@@ -824,12 +767,9 @@
 	drvdata->stm.sw_end = 1;
 	drvdata->stm.hw_override = true;
 	drvdata->stm.sw_nchannels = drvdata->numsp;
-<<<<<<< HEAD
 	drvdata->stm.ost_configured = stm_ost_configured;
 	drvdata->stm.ost_packet = stm_ost_packet;
-=======
 	drvdata->stm.sw_mmiosz = BYTES_PER_CHANNEL;
->>>>>>> 730d8a50
 	drvdata->stm.packet = stm_generic_packet;
 	drvdata->stm.mmio_addr = stm_mmio_addr;
 	drvdata->stm.link = stm_generic_link;
