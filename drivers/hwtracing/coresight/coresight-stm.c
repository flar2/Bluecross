--- conflicted
+++ resolved
@@ -295,15 +295,11 @@
 	if (!drvdata || !drvdata->csdev)
 		return;
 
-<<<<<<< HEAD
 	/* If any OST entity is enabled do not disable the device */
 	if (drvdata->entities)
 		return;
 
-	stm_disable(drvdata->csdev, NULL);
-=======
 	coresight_disable(drvdata->csdev);
->>>>>>> 053b6541
 }
 
 static phys_addr_t
