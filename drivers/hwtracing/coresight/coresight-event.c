--- conflicted
+++ resolved
@@ -25,12 +25,8 @@
 		  &event_abort_enable, 0644);
 
 static int event_abort_early_panic = 1;
-<<<<<<< HEAD
-static int event_abort_on_panic_set(const char *val, const struct kernel_param *kp);
-=======
 static int event_abort_on_panic_set(const char *val,
 				    const struct kernel_param *kp);
->>>>>>> 725034c1
 module_param_call(event_abort_early_panic, event_abort_on_panic_set,
 		  param_get_int, &event_abort_early_panic, 0644);
 
@@ -119,12 +115,8 @@
 	return ret;
 }
 
-<<<<<<< HEAD
-static int event_abort_on_panic_set(const char *val, const struct kernel_param *kp)
-=======
 static int event_abort_on_panic_set(const char *val,
 				    const struct kernel_param *kp)
->>>>>>> 725034c1
 {
 	int ret;
 
