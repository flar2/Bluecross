/* Copyright (c) 2017-2018, The Linux Foundation. All rights reserved.
 *
 * This program is free software; you can redistribute it and/or modify
 * it under the terms of the GNU General Public License version 2 and
 * only version 2 as published by the Free Software Foundation.
 *
 * This program is distributed in the hope that it will be useful,
 * but WITHOUT ANY WARRANTY; without even the implied warranty of
 * MERCHANTABILITY or FITNESS FOR A PARTICULAR PURPOSE.  See the
 * GNU General Public License for more details.
 */

#ifndef _CAM_CPAS_SOC_H_
#define _CAM_CPAS_SOC_H_

#include "cam_soc_util.h"
#include "cam_cpas_hw.h"

#define CAM_REGULATOR_LEVEL_MAX 16
/**
 * struct cam_cpas_vdd_ahb_mapping : Voltage to ahb level mapping
 *
 * @vdd_corner : Voltage corner value
 * @ahb_level : AHB vote level corresponds to this vdd_corner
 *
 */
struct cam_cpas_vdd_ahb_mapping {
	unsigned int vdd_corner;
	enum cam_vote_level ahb_level;
};

/**
 * struct cam_cpas_private_soc : CPAS private DT info
 *
 * @arch_compat: ARCH compatible string
 * @hw_version: Camera HW version
 * @client_id_based: Whether clients are id based
 * @num_clients: Number of clients supported
 * @client_name: Client names
 * @axi_camnoc_based: Whether AXi access is camnoc based
 * @client_axi_port_name: AXI Port name for each client
 * @axi_port_list_node : Node representing AXI Ports list
 * @num_vdd_ahb_mapping : Number of vdd to ahb level mapping supported
 * @vdd_ahb : AHB level mapping info for the supported vdd levels
<<<<<<< HEAD
 * @soc_id : SOC id
 * @hw_rev : Camera hw revision
=======
 * @control_camnoc_axi_clk : Whether CPAS driver need to set camnoc axi clk freq
 * @camnoc_bus_width : CAMNOC Bus width
 * @camnoc_axi_clk_bw_margin : BW Margin in percentage to add while calculating
 *      camnoc axi clock
 *
>>>>>>> 4097ccbb
 */
struct cam_cpas_private_soc {
	const char *arch_compat;
	uint32_t hw_version;
	bool client_id_based;
	uint32_t num_clients;
	const char *client_name[CAM_CPAS_MAX_CLIENTS];
	bool axi_camnoc_based;
	const char *client_axi_port_name[CAM_CPAS_MAX_CLIENTS];
	struct device_node *axi_port_list_node;
	uint32_t num_vdd_ahb_mapping;
	struct cam_cpas_vdd_ahb_mapping vdd_ahb[CAM_REGULATOR_LEVEL_MAX];
<<<<<<< HEAD
	uint32_t soc_id;
	uint32_t hw_rev;
=======
	bool control_camnoc_axi_clk;
	uint32_t camnoc_bus_width;
	uint32_t camnoc_axi_clk_bw_margin;
>>>>>>> 4097ccbb
};

int cam_cpas_soc_init_resources(struct cam_hw_soc_info *soc_info,
	irq_handler_t vfe_irq_handler, void *irq_data);
int cam_cpas_soc_deinit_resources(struct cam_hw_soc_info *soc_info);
int cam_cpas_soc_enable_resources(struct cam_hw_soc_info *soc_info,
	enum cam_vote_level default_level);
int cam_cpas_soc_disable_resources(struct cam_hw_soc_info *soc_info,
	bool disable_clocks, bool disble_irq);
int cam_cpas_soc_disable_irq(struct cam_hw_soc_info *soc_info);
#endif /* _CAM_CPAS_SOC_H_ */<|MERGE_RESOLUTION|>--- conflicted
+++ resolved
@@ -42,16 +42,13 @@
  * @axi_port_list_node : Node representing AXI Ports list
  * @num_vdd_ahb_mapping : Number of vdd to ahb level mapping supported
  * @vdd_ahb : AHB level mapping info for the supported vdd levels
-<<<<<<< HEAD
  * @soc_id : SOC id
  * @hw_rev : Camera hw revision
-=======
  * @control_camnoc_axi_clk : Whether CPAS driver need to set camnoc axi clk freq
  * @camnoc_bus_width : CAMNOC Bus width
  * @camnoc_axi_clk_bw_margin : BW Margin in percentage to add while calculating
  *      camnoc axi clock
  *
->>>>>>> 4097ccbb
  */
 struct cam_cpas_private_soc {
 	const char *arch_compat;
@@ -64,14 +61,11 @@
 	struct device_node *axi_port_list_node;
 	uint32_t num_vdd_ahb_mapping;
 	struct cam_cpas_vdd_ahb_mapping vdd_ahb[CAM_REGULATOR_LEVEL_MAX];
-<<<<<<< HEAD
 	uint32_t soc_id;
 	uint32_t hw_rev;
-=======
 	bool control_camnoc_axi_clk;
 	uint32_t camnoc_bus_width;
 	uint32_t camnoc_axi_clk_bw_margin;
->>>>>>> 4097ccbb
 };
 
 int cam_cpas_soc_init_resources(struct cam_hw_soc_info *soc_info,
