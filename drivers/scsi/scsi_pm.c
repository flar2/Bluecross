--- conflicted
+++ resolved
@@ -85,18 +85,6 @@
 		err = pm_runtime_set_active(dev);
 		pm_runtime_enable(dev);
 
-<<<<<<< HEAD
-		if (!err && scsi_is_sdev_device(dev)) {
-			struct scsi_device *sdev = to_scsi_device(dev);
-
-			/*
-			 * If scsi device runtime PM is managed by block layer
-			 * then we should update request queue's runtime status
-			 * as well.
-			 */
-			if (sdev->request_queue->dev)
-				blk_post_runtime_resume(sdev->request_queue, 0);
-=======
 		/*
 		 * Forcibly set runtime PM status of request queue to "active"
 		 * to make sure we can again get requests from the queue
@@ -109,7 +97,6 @@
 
 			if (sdev->request_queue->dev)
 				blk_set_runtime_active(sdev->request_queue);
->>>>>>> fe0eb27a
 		}
 	}
 
