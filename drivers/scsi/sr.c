--- conflicted
+++ resolved
@@ -217,11 +217,7 @@
 	else if (med->media_event_code == 2)
 		return DISK_EVENT_MEDIA_CHANGE;
 	else if (med->media_event_code == 3)
-<<<<<<< HEAD
-		return DISK_EVENT_EJECT_REQUEST;
-=======
 		return DISK_EVENT_MEDIA_CHANGE;
->>>>>>> 5f518a30
 	return 0;
 }
 
