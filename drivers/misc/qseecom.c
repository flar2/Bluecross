/*
 * QTI Secure Execution Environment Communicator (QSEECOM) driver
 *
 * Copyright (c) 2012-2019, The Linux Foundation. All rights reserved.
 *
 * This program is free software; you can redistribute it and/or modify
 * it under the terms of the GNU General Public License version 2 and
 * only version 2 as published by the Free Software Foundation.
 *
 * This program is distributed in the hope that it will be useful,
 * but WITHOUT ANY WARRANTY; without even the implied warranty of
 * MERCHANTABILITY or FITNESS FOR A PARTICULAR PURPOSE.  See the
 * GNU General Public License for more details.
 */

#define pr_fmt(fmt) "QSEECOM: %s: " fmt, __func__

#include <linux/kernel.h>
#include <linux/slab.h>
#include <linux/module.h>
#include <linux/fs.h>
#include <linux/platform_device.h>
#include <linux/debugfs.h>
#include <linux/cdev.h>
#include <linux/uaccess.h>
#include <linux/sched.h>
#include <linux/list.h>
#include <linux/mutex.h>
#include <linux/io.h>
#include <linux/msm_ion.h>
#include <linux/types.h>
#include <linux/clk.h>
#include <linux/qseecom.h>
#include <linux/elf.h>
#include <linux/firmware.h>
#include <linux/freezer.h>
#include <linux/scatterlist.h>
#include <linux/regulator/consumer.h>
#include <linux/dma-mapping.h>
#include <soc/qcom/subsystem_restart.h>
#include <soc/qcom/scm.h>
#include <soc/qcom/socinfo.h>
#include <linux/msm-bus.h>
#include <linux/msm-bus-board.h>
#include <soc/qcom/qseecomi.h>
#include <asm/cacheflush.h>
#include "qseecom_kernel.h"
#include <crypto/ice.h>
#include <linux/delay.h>

#include <linux/compat.h>
#include "compat_qseecom.h"
#include <linux/kthread.h>

#define QSEECOM_DEV			"qseecom"
#define QSEOS_VERSION_14		0x14
#define QSEEE_VERSION_00		0x400000
#define QSEE_VERSION_01			0x401000
#define QSEE_VERSION_02			0x402000
#define QSEE_VERSION_03			0x403000
#define QSEE_VERSION_04			0x404000
#define QSEE_VERSION_05			0x405000
#define QSEE_VERSION_20			0x800000
#define QSEE_VERSION_40			0x1000000  /* TZ.BF.4.0 */

#define QSEE_CE_CLK_100MHZ		100000000
#define CE_CLK_DIV			1000000

#define QSEECOM_MAX_SG_ENTRY			4096
#define QSEECOM_SG_ENTRY_MSG_BUF_SZ_64BIT	\
			(QSEECOM_MAX_SG_ENTRY * SG_ENTRY_SZ_64BIT)

#define QSEECOM_INVALID_KEY_ID  0xff

/* Save partition image hash for authentication check */
#define	SCM_SAVE_PARTITION_HASH_ID	0x01

/* Check if enterprise security is activate */
#define	SCM_IS_ACTIVATED_ID		0x02

/* Encrypt/Decrypt Data Integrity Partition (DIP) for MDTP */
#define SCM_MDTP_CIPHER_DIP		0x01

/* Maximum Allowed Size (128K) of Data Integrity Partition (DIP) for MDTP */
#define MAX_DIP			0x20000

#define RPMB_SERVICE			0x2000
#define SSD_SERVICE			0x3000

#define QSEECOM_SEND_CMD_CRYPTO_TIMEOUT	2000
#define QSEECOM_LOAD_APP_CRYPTO_TIMEOUT	2000
#define TWO 2
#define QSEECOM_UFS_ICE_CE_NUM 10
#define QSEECOM_SDCC_ICE_CE_NUM 20
#define QSEECOM_ICE_FDE_KEY_INDEX 0

#define PHY_ADDR_4G	(1ULL<<32)

#define QSEECOM_STATE_NOT_READY         0
#define QSEECOM_STATE_SUSPEND           1
#define QSEECOM_STATE_READY             2
#define QSEECOM_ICE_FDE_KEY_SIZE_MASK   2

/*
 * default ce info unit to 0 for
 * services which
 * support only single instance.
 * Most of services are in this category.
 */
#define DEFAULT_CE_INFO_UNIT 0
#define DEFAULT_NUM_CE_INFO_UNIT 1

enum qseecom_clk_definitions {
	CLK_DFAB = 0,
	CLK_SFPB,
};

enum qseecom_ice_key_size_type {
	QSEECOM_ICE_FDE_KEY_SIZE_16_BYTE =
		(0 << QSEECOM_ICE_FDE_KEY_SIZE_MASK),
	QSEECOM_ICE_FDE_KEY_SIZE_32_BYTE =
		(1 << QSEECOM_ICE_FDE_KEY_SIZE_MASK),
	QSEE_ICE_FDE_KEY_SIZE_UNDEFINED =
		(0xF << QSEECOM_ICE_FDE_KEY_SIZE_MASK),
};

enum qseecom_client_handle_type {
	QSEECOM_CLIENT_APP = 1,
	QSEECOM_LISTENER_SERVICE,
	QSEECOM_SECURE_SERVICE,
	QSEECOM_GENERIC,
	QSEECOM_UNAVAILABLE_CLIENT_APP,
};

enum qseecom_ce_hw_instance {
	CLK_QSEE = 0,
	CLK_CE_DRV,
	CLK_INVALID,
};

enum qseecom_listener_unregister_kthread_state {
	LSNR_UNREG_KT_SLEEP = 0,
	LSNR_UNREG_KT_WAKEUP,
};

static struct class *driver_class;
static dev_t qseecom_device_no;

static DEFINE_MUTEX(qsee_bw_mutex);
static DEFINE_MUTEX(app_access_lock);
static DEFINE_MUTEX(clk_access_lock);
static DEFINE_MUTEX(listener_access_lock);


struct sglist_info {
	uint32_t indexAndFlags;
	uint32_t sizeOrCount;
};

/*
 * The 31th bit indicates only one or multiple physical address inside
 * the request buffer. If it is set,  the index locates a single physical addr
 * inside the request buffer, and `sizeOrCount` is the size of the memory being
 * shared at that physical address.
 * Otherwise, the index locates an array of {start, len} pairs (a
 * "scatter/gather list"), and `sizeOrCount` gives the number of entries in
 * that array.
 *
 * The 30th bit indicates 64 or 32bit address; when it is set, physical addr
 * and scatter gather entry sizes are 64-bit values.  Otherwise, 32-bit values.
 *
 * The bits [0:29] of `indexAndFlags` hold an offset into the request buffer.
 */
#define SGLISTINFO_SET_INDEX_FLAG(c, s, i)	\
	((uint32_t)(((c & 1) << 31) | ((s & 1) << 30) | (i & 0x3fffffff)))

#define SGLISTINFO_TABLE_SIZE	(sizeof(struct sglist_info) * MAX_ION_FD)

#define FEATURE_ID_WHITELIST	15	/*whitelist feature id*/

#define MAKE_WHITELIST_VERSION(major, minor, patch) \
	(((major & 0x3FF) << 22) | ((minor & 0x3FF) << 12) | (patch & 0xFFF))

struct qseecom_registered_listener_list {
	struct list_head                 list;
	struct qseecom_register_listener_req svc;
	void  *user_virt_sb_base;
	u8 *sb_virt;
	phys_addr_t sb_phys;
	size_t sb_length;
	struct ion_handle *ihandle; /* Retrieve phy addr */
	wait_queue_head_t          rcv_req_wq;
	/* rcv_req_flag: 0: ready and empty; 1: received req */
	int                        rcv_req_flag;
	int                        send_resp_flag;
	bool                       listener_in_use;
	/* wq for thread blocked on this listener*/
	wait_queue_head_t          listener_block_app_wq;
	struct sglist_info         sglistinfo_ptr[MAX_ION_FD];
	uint32_t                   sglist_cnt;
	int                        abort;
	bool                       unregister_pending;
};

struct qseecom_unregister_pending_list {
	struct list_head		list;
	struct qseecom_dev_handle	*data;
};

struct qseecom_registered_app_list {
	struct list_head                 list;
	u32  app_id;
	u32  ref_cnt;
	char app_name[MAX_APP_NAME_SIZE];
	u32  app_arch;
	bool app_blocked;
	u32  check_block;
	u32  blocked_on_listener_id;
};

struct qseecom_registered_kclient_list {
	struct list_head list;
	struct qseecom_handle *handle;
};

struct qseecom_ce_info_use {
	unsigned char handle[MAX_CE_INFO_HANDLE_SIZE];
	unsigned int unit_num;
	unsigned int num_ce_pipe_entries;
	struct qseecom_ce_pipe_entry *ce_pipe_entry;
	bool alloc;
	uint32_t type;
};

struct ce_hw_usage_info {
	uint32_t qsee_ce_hw_instance;
	uint32_t num_fde;
	struct qseecom_ce_info_use *fde;
	uint32_t num_pfe;
	struct qseecom_ce_info_use *pfe;
};

struct qseecom_clk {
	enum qseecom_ce_hw_instance instance;
	struct clk *ce_core_clk;
	struct clk *ce_clk;
	struct clk *ce_core_src_clk;
	struct clk *ce_bus_clk;
	uint32_t clk_access_cnt;
};

struct qseecom_control {
	struct ion_client *ion_clnt;		/* Ion client */
	struct list_head  registered_listener_list_head;

	struct list_head  registered_app_list_head;
	spinlock_t        registered_app_list_lock;

	struct list_head   registered_kclient_list_head;
	spinlock_t        registered_kclient_list_lock;

	wait_queue_head_t send_resp_wq;
	int               send_resp_flag;

	uint32_t          qseos_version;
	uint32_t          qsee_version;
	struct device *pdev;
	bool  whitelist_support;
	bool  commonlib_loaded;
	bool  commonlib64_loaded;
	struct ce_hw_usage_info ce_info;

	int qsee_bw_count;
	int qsee_sfpb_bw_count;

	uint32_t qsee_perf_client;
	struct qseecom_clk qsee;
	struct qseecom_clk ce_drv;

	bool support_bus_scaling;
	bool support_fde;
	bool support_pfe;
	bool fde_key_size;
	uint32_t  cumulative_mode;
	enum qseecom_bandwidth_request_mode  current_mode;
	struct timer_list bw_scale_down_timer;
	struct work_struct bw_inactive_req_ws;
	struct cdev cdev;
	bool timer_running;
	bool no_clock_support;
	unsigned int ce_opp_freq_hz;
	bool appsbl_qseecom_support;
	uint32_t qsee_reentrancy_support;

	uint32_t app_block_ref_cnt;
	wait_queue_head_t app_block_wq;
	atomic_t qseecom_state;
	int is_apps_region_protected;
	bool smcinvoke_support;

	struct list_head  unregister_lsnr_pending_list_head;
	wait_queue_head_t register_lsnr_pending_wq;
	struct task_struct *unregister_lsnr_kthread_task;
	wait_queue_head_t unregister_lsnr_kthread_wq;
	atomic_t unregister_lsnr_kthread_state;
};

struct qseecom_sec_buf_fd_info {
	bool is_sec_buf_fd;
	size_t size;
	void *vbase;
	dma_addr_t pbase;
};

struct qseecom_param_memref {
	uint32_t buffer;
	uint32_t size;
};

struct qseecom_client_handle {
	u32  app_id;
	u8 *sb_virt;
	phys_addr_t sb_phys;
	unsigned long user_virt_sb_base;
	size_t sb_length;
	struct ion_handle *ihandle;		/* Retrieve phy addr */
	char app_name[MAX_APP_NAME_SIZE];
	u32  app_arch;
	struct qseecom_sec_buf_fd_info sec_buf_fd[MAX_ION_FD];
	bool from_smcinvoke;
};

struct qseecom_listener_handle {
	u32               id;
	bool              unregister_pending;
	bool              release_called;
};

static struct qseecom_control qseecom;

struct qseecom_dev_handle {
	enum qseecom_client_handle_type type;
	union {
		struct qseecom_client_handle client;
		struct qseecom_listener_handle listener;
	};
	bool released;
	int               abort;
	wait_queue_head_t abort_wq;
	atomic_t          ioctl_count;
	bool  perf_enabled;
	bool  fast_load_enabled;
	enum qseecom_bandwidth_request_mode mode;
	struct sglist_info sglistinfo_ptr[MAX_ION_FD];
	uint32_t sglist_cnt;
	bool use_legacy_cmd;
};

struct qseecom_key_id_usage_desc {
	uint8_t desc[QSEECOM_KEY_ID_SIZE];
};

struct qseecom_crypto_info {
	unsigned int unit_num;
	unsigned int ce;
	unsigned int pipe_pair;
};

static struct qseecom_key_id_usage_desc key_id_array[] = {
	{
		.desc = "Undefined Usage Index",
	},

	{
		.desc = "Full Disk Encryption",
	},

	{
		.desc = "Per File Encryption",
	},

	{
		.desc = "UFS ICE Full Disk Encryption",
	},

	{
		.desc = "SDCC ICE Full Disk Encryption",
	},
};

/* Function proto types */
static int qsee_vote_for_clock(struct qseecom_dev_handle *, int32_t);
static void qsee_disable_clock_vote(struct qseecom_dev_handle *, int32_t);
static int __qseecom_enable_clk(enum qseecom_ce_hw_instance ce);
static void __qseecom_disable_clk(enum qseecom_ce_hw_instance ce);
static int __qseecom_init_clk(enum qseecom_ce_hw_instance ce);
static int qseecom_load_commonlib_image(struct qseecom_dev_handle *data,
					char *cmnlib_name);
static int qseecom_enable_ice_setup(int usage);
static int qseecom_disable_ice_setup(int usage);
static void __qseecom_reentrancy_check_if_no_app_blocked(uint32_t smc_id);
static int qseecom_get_ce_info(struct qseecom_dev_handle *data,
						void __user *argp);
static int qseecom_free_ce_info(struct qseecom_dev_handle *data,
						void __user *argp);
static int qseecom_query_ce_info(struct qseecom_dev_handle *data,
						void __user *argp);

static int get_qseecom_keymaster_status(char *str)
{
	get_option(&str, &qseecom.is_apps_region_protected);
	return 1;
}
__setup("androidboot.keymaster=", get_qseecom_keymaster_status);


#define QSEECOM_SCM_EBUSY_WAIT_MS 30
#define QSEECOM_SCM_EBUSY_MAX_RETRY 67

static int __qseecom_scm_call2_locked(uint32_t smc_id, struct scm_desc *desc)
{
	int ret = 0;
	int retry_count = 0;

	do {
		ret = scm_call2_noretry(smc_id, desc);
		if (ret == -EBUSY) {
			mutex_unlock(&app_access_lock);
			msleep(QSEECOM_SCM_EBUSY_WAIT_MS);
			mutex_lock(&app_access_lock);
		}
		if (retry_count == 33)
			pr_warn("secure world has been busy for 1 second!\n");
	} while (ret == -EBUSY &&
			(retry_count++ < QSEECOM_SCM_EBUSY_MAX_RETRY));
	return ret;
}

static int qseecom_scm_call2(uint32_t svc_id, uint32_t tz_cmd_id,
			const void *req_buf, void *resp_buf)
{
	int      ret = 0;
	uint32_t smc_id = 0;
	uint32_t qseos_cmd_id = 0;
	struct scm_desc desc = {0};
	struct qseecom_command_scm_resp *scm_resp = NULL;

	if (!req_buf || !resp_buf) {
		pr_err("Invalid buffer pointer\n");
		return -EINVAL;
	}
	qseos_cmd_id = *(uint32_t *)req_buf;
	scm_resp = (struct qseecom_command_scm_resp *)resp_buf;

	switch (svc_id) {
	case 6: {
		if (tz_cmd_id == 3) {
			smc_id = TZ_INFO_GET_FEATURE_VERSION_ID;
			desc.arginfo = TZ_INFO_GET_FEATURE_VERSION_ID_PARAM_ID;
			desc.args[0] = *(uint32_t *)req_buf;
		} else {
			pr_err("Unsupported svc_id %d, tz_cmd_id %d\n",
				svc_id, tz_cmd_id);
			return -EINVAL;
		}
		ret = __qseecom_scm_call2_locked(smc_id, &desc);
		break;
	}
	case SCM_SVC_ES: {
		switch (tz_cmd_id) {
		case SCM_SAVE_PARTITION_HASH_ID: {
			u32 tzbuflen = PAGE_ALIGN(SHA256_DIGEST_LENGTH);
			struct qseecom_save_partition_hash_req *p_hash_req =
				(struct qseecom_save_partition_hash_req *)
				req_buf;
			char *tzbuf = kzalloc(tzbuflen, GFP_KERNEL);

			if (!tzbuf)
				return -ENOMEM;
			memset(tzbuf, 0, tzbuflen);
			memcpy(tzbuf, p_hash_req->digest,
				SHA256_DIGEST_LENGTH);
			dmac_flush_range(tzbuf, tzbuf + tzbuflen);
			smc_id = TZ_ES_SAVE_PARTITION_HASH_ID;
			desc.arginfo = TZ_ES_SAVE_PARTITION_HASH_ID_PARAM_ID;
			desc.args[0] = p_hash_req->partition_id;
			desc.args[1] = virt_to_phys(tzbuf);
			desc.args[2] = SHA256_DIGEST_LENGTH;
			ret = __qseecom_scm_call2_locked(smc_id, &desc);
			kzfree(tzbuf);
			break;
		}
		default: {
			pr_err("tz_cmd_id %d is not supported by scm_call2\n",
						tz_cmd_id);
			ret = -EINVAL;
			break;
		}
		} /* end of switch (tz_cmd_id) */
		break;
	} /* end of case SCM_SVC_ES */
	case SCM_SVC_TZSCHEDULER: {
		switch (qseos_cmd_id) {
		case QSEOS_APP_START_COMMAND: {
			struct qseecom_load_app_ireq *req;
			struct qseecom_load_app_64bit_ireq *req_64bit;

			smc_id = TZ_OS_APP_START_ID;
			desc.arginfo = TZ_OS_APP_START_ID_PARAM_ID;
			if (qseecom.qsee_version < QSEE_VERSION_40) {
				req = (struct qseecom_load_app_ireq *)req_buf;
				desc.args[0] = req->mdt_len;
				desc.args[1] = req->img_len;
				desc.args[2] = req->phy_addr;
			} else {
				req_64bit =
					(struct qseecom_load_app_64bit_ireq *)
					req_buf;
				desc.args[0] = req_64bit->mdt_len;
				desc.args[1] = req_64bit->img_len;
				desc.args[2] = req_64bit->phy_addr;
			}
			__qseecom_reentrancy_check_if_no_app_blocked(smc_id);
			ret = __qseecom_scm_call2_locked(smc_id, &desc);
			break;
		}
		case QSEOS_APP_SHUTDOWN_COMMAND: {
			struct qseecom_unload_app_ireq *req;

			req = (struct qseecom_unload_app_ireq *)req_buf;
			smc_id = TZ_OS_APP_SHUTDOWN_ID;
			desc.arginfo = TZ_OS_APP_SHUTDOWN_ID_PARAM_ID;
			desc.args[0] = req->app_id;
			ret = __qseecom_scm_call2_locked(smc_id, &desc);
			break;
		}
		case QSEOS_APP_LOOKUP_COMMAND: {
			struct qseecom_check_app_ireq *req;
			u32 tzbuflen = PAGE_ALIGN(sizeof(req->app_name));
			char *tzbuf = kzalloc(tzbuflen, GFP_KERNEL);

			if (!tzbuf)
				return -ENOMEM;
			req = (struct qseecom_check_app_ireq *)req_buf;
			pr_debug("Lookup app_name = %s\n", req->app_name);
			strlcpy(tzbuf, req->app_name, sizeof(req->app_name));
			dmac_flush_range(tzbuf, tzbuf + tzbuflen);
			smc_id = TZ_OS_APP_LOOKUP_ID;
			desc.arginfo = TZ_OS_APP_LOOKUP_ID_PARAM_ID;
			desc.args[0] = virt_to_phys(tzbuf);
			desc.args[1] = strlen(req->app_name);
			__qseecom_reentrancy_check_if_no_app_blocked(smc_id);
			ret = __qseecom_scm_call2_locked(smc_id, &desc);
			kzfree(tzbuf);
			break;
		}
		case QSEOS_APP_REGION_NOTIFICATION: {
			struct qsee_apps_region_info_ireq *req;
			struct qsee_apps_region_info_64bit_ireq *req_64bit;

			smc_id = TZ_OS_APP_REGION_NOTIFICATION_ID;
			desc.arginfo =
				TZ_OS_APP_REGION_NOTIFICATION_ID_PARAM_ID;
			if (qseecom.qsee_version < QSEE_VERSION_40) {
				req = (struct qsee_apps_region_info_ireq *)
					req_buf;
				desc.args[0] = req->addr;
				desc.args[1] = req->size;
			} else {
				req_64bit =
				(struct qsee_apps_region_info_64bit_ireq *)
					req_buf;
				desc.args[0] = req_64bit->addr;
				desc.args[1] = req_64bit->size;
			}
			__qseecom_reentrancy_check_if_no_app_blocked(smc_id);
			ret = __qseecom_scm_call2_locked(smc_id, &desc);
			break;
		}
		case QSEOS_LOAD_SERV_IMAGE_COMMAND: {
			struct qseecom_load_lib_image_ireq *req;
			struct qseecom_load_lib_image_64bit_ireq *req_64bit;

			smc_id = TZ_OS_LOAD_SERVICES_IMAGE_ID;
			desc.arginfo = TZ_OS_LOAD_SERVICES_IMAGE_ID_PARAM_ID;
			if (qseecom.qsee_version < QSEE_VERSION_40) {
				req = (struct qseecom_load_lib_image_ireq *)
					req_buf;
				desc.args[0] = req->mdt_len;
				desc.args[1] = req->img_len;
				desc.args[2] = req->phy_addr;
			} else {
				req_64bit =
				(struct qseecom_load_lib_image_64bit_ireq *)
					req_buf;
				desc.args[0] = req_64bit->mdt_len;
				desc.args[1] = req_64bit->img_len;
				desc.args[2] = req_64bit->phy_addr;
			}
			__qseecom_reentrancy_check_if_no_app_blocked(smc_id);
			ret = __qseecom_scm_call2_locked(smc_id, &desc);
			break;
		}
		case QSEOS_UNLOAD_SERV_IMAGE_COMMAND: {
			smc_id = TZ_OS_UNLOAD_SERVICES_IMAGE_ID;
			desc.arginfo = TZ_OS_UNLOAD_SERVICES_IMAGE_ID_PARAM_ID;
			__qseecom_reentrancy_check_if_no_app_blocked(smc_id);
			ret = __qseecom_scm_call2_locked(smc_id, &desc);
			break;
		}
		case QSEOS_REGISTER_LISTENER: {
			struct qseecom_register_listener_ireq *req;
			struct qseecom_register_listener_64bit_ireq *req_64bit;

			desc.arginfo =
				TZ_OS_REGISTER_LISTENER_ID_PARAM_ID;
			if (qseecom.qsee_version < QSEE_VERSION_40) {
				req = (struct qseecom_register_listener_ireq *)
					req_buf;
				desc.args[0] = req->listener_id;
				desc.args[1] = req->sb_ptr;
				desc.args[2] = req->sb_len;
			} else {
				req_64bit =
				(struct qseecom_register_listener_64bit_ireq *)
					req_buf;
				desc.args[0] = req_64bit->listener_id;
				desc.args[1] = req_64bit->sb_ptr;
				desc.args[2] = req_64bit->sb_len;
			}
			qseecom.smcinvoke_support = true;
			smc_id = TZ_OS_REGISTER_LISTENER_SMCINVOKE_ID;
			ret = __qseecom_scm_call2_locked(smc_id, &desc);
			if (ret == -EIO) {
				/* smcinvoke is not supported */
				qseecom.smcinvoke_support = false;
				smc_id = TZ_OS_REGISTER_LISTENER_ID;
				ret = __qseecom_scm_call2_locked(smc_id, &desc);
			}
			break;
		}
		case QSEOS_DEREGISTER_LISTENER: {
			struct qseecom_unregister_listener_ireq *req;

			req = (struct qseecom_unregister_listener_ireq *)
				req_buf;
			smc_id = TZ_OS_DEREGISTER_LISTENER_ID;
			desc.arginfo = TZ_OS_DEREGISTER_LISTENER_ID_PARAM_ID;
			desc.args[0] = req->listener_id;
			ret = __qseecom_scm_call2_locked(smc_id, &desc);
			break;
		}
		case QSEOS_LISTENER_DATA_RSP_COMMAND: {
			struct qseecom_client_listener_data_irsp *req;

			req = (struct qseecom_client_listener_data_irsp *)
				req_buf;
			smc_id = TZ_OS_LISTENER_RESPONSE_HANDLER_ID;
			desc.arginfo =
				TZ_OS_LISTENER_RESPONSE_HANDLER_ID_PARAM_ID;
			desc.args[0] = req->listener_id;
			desc.args[1] = req->status;
			ret = __qseecom_scm_call2_locked(smc_id, &desc);
			break;
		}
		case QSEOS_LISTENER_DATA_RSP_COMMAND_WHITELIST: {
			struct qseecom_client_listener_data_irsp *req;
			struct qseecom_client_listener_data_64bit_irsp *req_64;

			smc_id =
			TZ_OS_LISTENER_RESPONSE_HANDLER_WITH_WHITELIST_ID;
			desc.arginfo =
			TZ_OS_LISTENER_RESPONSE_HANDLER_WITH_WHITELIST_PARAM_ID;
			if (qseecom.qsee_version < QSEE_VERSION_40) {
				req =
				(struct qseecom_client_listener_data_irsp *)
				req_buf;
				desc.args[0] = req->listener_id;
				desc.args[1] = req->status;
				desc.args[2] = req->sglistinfo_ptr;
				desc.args[3] = req->sglistinfo_len;
			} else {
				req_64 =
			(struct qseecom_client_listener_data_64bit_irsp *)
				req_buf;
				desc.args[0] = req_64->listener_id;
				desc.args[1] = req_64->status;
				desc.args[2] = req_64->sglistinfo_ptr;
				desc.args[3] = req_64->sglistinfo_len;
			}
			ret = __qseecom_scm_call2_locked(smc_id, &desc);
			break;
		}
		case QSEOS_LOAD_EXTERNAL_ELF_COMMAND: {
			struct qseecom_load_app_ireq *req;
			struct qseecom_load_app_64bit_ireq *req_64bit;

			smc_id = TZ_OS_LOAD_EXTERNAL_IMAGE_ID;
			desc.arginfo = TZ_OS_LOAD_SERVICES_IMAGE_ID_PARAM_ID;
			if (qseecom.qsee_version < QSEE_VERSION_40) {
				req = (struct qseecom_load_app_ireq *)req_buf;
				desc.args[0] = req->mdt_len;
				desc.args[1] = req->img_len;
				desc.args[2] = req->phy_addr;
			} else {
				req_64bit =
				(struct qseecom_load_app_64bit_ireq *)req_buf;
				desc.args[0] = req_64bit->mdt_len;
				desc.args[1] = req_64bit->img_len;
				desc.args[2] = req_64bit->phy_addr;
			}
			__qseecom_reentrancy_check_if_no_app_blocked(smc_id);
			ret = __qseecom_scm_call2_locked(smc_id, &desc);
			break;
		}
		case QSEOS_UNLOAD_EXTERNAL_ELF_COMMAND: {
			smc_id = TZ_OS_UNLOAD_EXTERNAL_IMAGE_ID;
			desc.arginfo = TZ_OS_UNLOAD_SERVICES_IMAGE_ID_PARAM_ID;
			__qseecom_reentrancy_check_if_no_app_blocked(smc_id);
			ret = __qseecom_scm_call2_locked(smc_id, &desc);
			break;
			}

		case QSEOS_CLIENT_SEND_DATA_COMMAND: {
			struct qseecom_client_send_data_ireq *req;
			struct qseecom_client_send_data_64bit_ireq *req_64bit;

			smc_id = TZ_APP_QSAPP_SEND_DATA_ID;
			desc.arginfo = TZ_APP_QSAPP_SEND_DATA_ID_PARAM_ID;
			if (qseecom.qsee_version < QSEE_VERSION_40) {
				req = (struct qseecom_client_send_data_ireq *)
					req_buf;
				desc.args[0] = req->app_id;
				desc.args[1] = req->req_ptr;
				desc.args[2] = req->req_len;
				desc.args[3] = req->rsp_ptr;
				desc.args[4] = req->rsp_len;
			} else {
				req_64bit =
				(struct qseecom_client_send_data_64bit_ireq *)
					req_buf;
				desc.args[0] = req_64bit->app_id;
				desc.args[1] = req_64bit->req_ptr;
				desc.args[2] = req_64bit->req_len;
				desc.args[3] = req_64bit->rsp_ptr;
				desc.args[4] = req_64bit->rsp_len;
			}
			ret = __qseecom_scm_call2_locked(smc_id, &desc);
			break;
		}
		case QSEOS_CLIENT_SEND_DATA_COMMAND_WHITELIST: {
			struct qseecom_client_send_data_ireq *req;
			struct qseecom_client_send_data_64bit_ireq *req_64bit;

			smc_id = TZ_APP_QSAPP_SEND_DATA_WITH_WHITELIST_ID;
			desc.arginfo =
			TZ_APP_QSAPP_SEND_DATA_WITH_WHITELIST_ID_PARAM_ID;
			if (qseecom.qsee_version < QSEE_VERSION_40) {
				req = (struct qseecom_client_send_data_ireq *)
					req_buf;
				desc.args[0] = req->app_id;
				desc.args[1] = req->req_ptr;
				desc.args[2] = req->req_len;
				desc.args[3] = req->rsp_ptr;
				desc.args[4] = req->rsp_len;
				desc.args[5] = req->sglistinfo_ptr;
				desc.args[6] = req->sglistinfo_len;
			} else {
				req_64bit =
				(struct qseecom_client_send_data_64bit_ireq *)
					req_buf;
				desc.args[0] = req_64bit->app_id;
				desc.args[1] = req_64bit->req_ptr;
				desc.args[2] = req_64bit->req_len;
				desc.args[3] = req_64bit->rsp_ptr;
				desc.args[4] = req_64bit->rsp_len;
				desc.args[5] = req_64bit->sglistinfo_ptr;
				desc.args[6] = req_64bit->sglistinfo_len;
			}
			ret = __qseecom_scm_call2_locked(smc_id, &desc);
			break;
		}
		case QSEOS_RPMB_PROVISION_KEY_COMMAND: {
			struct qseecom_client_send_service_ireq *req;

			req = (struct qseecom_client_send_service_ireq *)
				req_buf;
			smc_id = TZ_OS_RPMB_PROVISION_KEY_ID;
			desc.arginfo = TZ_OS_RPMB_PROVISION_KEY_ID_PARAM_ID;
			desc.args[0] = req->key_type;
			__qseecom_reentrancy_check_if_no_app_blocked(smc_id);
			ret = __qseecom_scm_call2_locked(smc_id, &desc);
			break;
		}
		case QSEOS_RPMB_ERASE_COMMAND: {
			smc_id = TZ_OS_RPMB_ERASE_ID;
			desc.arginfo = TZ_OS_RPMB_ERASE_ID_PARAM_ID;
			__qseecom_reentrancy_check_if_no_app_blocked(smc_id);
			ret = __qseecom_scm_call2_locked(smc_id, &desc);
			break;
		}
		case QSEOS_RPMB_CHECK_PROV_STATUS_COMMAND: {
			smc_id = TZ_OS_RPMB_CHECK_PROV_STATUS_ID;
			desc.arginfo = TZ_OS_RPMB_CHECK_PROV_STATUS_ID_PARAM_ID;
			__qseecom_reentrancy_check_if_no_app_blocked(smc_id);
			ret = __qseecom_scm_call2_locked(smc_id, &desc);
			break;
		}
		case QSEOS_GENERATE_KEY: {
			u32 tzbuflen = PAGE_ALIGN(sizeof
				(struct qseecom_key_generate_ireq) -
				sizeof(uint32_t));
			char *tzbuf = kzalloc(tzbuflen, GFP_KERNEL);

			if (!tzbuf)
				return -ENOMEM;
			memset(tzbuf, 0, tzbuflen);
			memcpy(tzbuf, req_buf + sizeof(uint32_t),
				(sizeof(struct qseecom_key_generate_ireq) -
				sizeof(uint32_t)));
			dmac_flush_range(tzbuf, tzbuf + tzbuflen);
			smc_id = TZ_OS_KS_GEN_KEY_ID;
			desc.arginfo = TZ_OS_KS_GEN_KEY_ID_PARAM_ID;
			desc.args[0] = virt_to_phys(tzbuf);
			desc.args[1] = tzbuflen;
			__qseecom_reentrancy_check_if_no_app_blocked(smc_id);
			ret = __qseecom_scm_call2_locked(smc_id, &desc);
			kzfree(tzbuf);
			break;
		}
		case QSEOS_DELETE_KEY: {
			u32 tzbuflen = PAGE_ALIGN(sizeof
				(struct qseecom_key_delete_ireq) -
				sizeof(uint32_t));
			char *tzbuf = kzalloc(tzbuflen, GFP_KERNEL);

			if (!tzbuf)
				return -ENOMEM;
			memset(tzbuf, 0, tzbuflen);
			memcpy(tzbuf, req_buf + sizeof(uint32_t),
				(sizeof(struct qseecom_key_delete_ireq) -
				sizeof(uint32_t)));
			dmac_flush_range(tzbuf, tzbuf + tzbuflen);
			smc_id = TZ_OS_KS_DEL_KEY_ID;
			desc.arginfo = TZ_OS_KS_DEL_KEY_ID_PARAM_ID;
			desc.args[0] = virt_to_phys(tzbuf);
			desc.args[1] = tzbuflen;
			__qseecom_reentrancy_check_if_no_app_blocked(smc_id);
			ret = __qseecom_scm_call2_locked(smc_id, &desc);
			kzfree(tzbuf);
			break;
		}
		case QSEOS_SET_KEY: {
			u32 tzbuflen = PAGE_ALIGN(sizeof
				(struct qseecom_key_select_ireq) -
				sizeof(uint32_t));
			char *tzbuf = kzalloc(tzbuflen, GFP_KERNEL);

			if (!tzbuf)
				return -ENOMEM;
			memset(tzbuf, 0, tzbuflen);
			memcpy(tzbuf, req_buf + sizeof(uint32_t),
				(sizeof(struct qseecom_key_select_ireq) -
				sizeof(uint32_t)));
			dmac_flush_range(tzbuf, tzbuf + tzbuflen);
			smc_id = TZ_OS_KS_SET_PIPE_KEY_ID;
			desc.arginfo = TZ_OS_KS_SET_PIPE_KEY_ID_PARAM_ID;
			desc.args[0] = virt_to_phys(tzbuf);
			desc.args[1] = tzbuflen;
			__qseecom_reentrancy_check_if_no_app_blocked(smc_id);
			ret = __qseecom_scm_call2_locked(smc_id, &desc);
			kzfree(tzbuf);
			break;
		}
		case QSEOS_UPDATE_KEY_USERINFO: {
			u32 tzbuflen = PAGE_ALIGN(sizeof
				(struct qseecom_key_userinfo_update_ireq) -
				sizeof(uint32_t));
			char *tzbuf = kzalloc(tzbuflen, GFP_KERNEL);

			if (!tzbuf)
				return -ENOMEM;
			memset(tzbuf, 0, tzbuflen);
			memcpy(tzbuf, req_buf + sizeof(uint32_t), (sizeof
				(struct qseecom_key_userinfo_update_ireq) -
				sizeof(uint32_t)));
			dmac_flush_range(tzbuf, tzbuf + tzbuflen);
			smc_id = TZ_OS_KS_UPDATE_KEY_ID;
			desc.arginfo = TZ_OS_KS_UPDATE_KEY_ID_PARAM_ID;
			desc.args[0] = virt_to_phys(tzbuf);
			desc.args[1] = tzbuflen;
			__qseecom_reentrancy_check_if_no_app_blocked(smc_id);
			ret = __qseecom_scm_call2_locked(smc_id, &desc);
			kzfree(tzbuf);
			break;
		}
		case QSEOS_TEE_OPEN_SESSION: {
			struct qseecom_qteec_ireq *req;
			struct qseecom_qteec_64bit_ireq *req_64bit;

			smc_id = TZ_APP_GPAPP_OPEN_SESSION_ID;
			desc.arginfo = TZ_APP_GPAPP_OPEN_SESSION_ID_PARAM_ID;
			if (qseecom.qsee_version < QSEE_VERSION_40) {
				req = (struct qseecom_qteec_ireq *)req_buf;
				desc.args[0] = req->app_id;
				desc.args[1] = req->req_ptr;
				desc.args[2] = req->req_len;
				desc.args[3] = req->resp_ptr;
				desc.args[4] = req->resp_len;
			} else {
				req_64bit = (struct qseecom_qteec_64bit_ireq *)
						req_buf;
				desc.args[0] = req_64bit->app_id;
				desc.args[1] = req_64bit->req_ptr;
				desc.args[2] = req_64bit->req_len;
				desc.args[3] = req_64bit->resp_ptr;
				desc.args[4] = req_64bit->resp_len;
			}
			ret = __qseecom_scm_call2_locked(smc_id, &desc);
			break;
		}
		case QSEOS_TEE_OPEN_SESSION_WHITELIST: {
			struct qseecom_qteec_ireq *req;
			struct qseecom_qteec_64bit_ireq *req_64bit;

			smc_id = TZ_APP_GPAPP_OPEN_SESSION_WITH_WHITELIST_ID;
			desc.arginfo =
			TZ_APP_GPAPP_OPEN_SESSION_WITH_WHITELIST_ID_PARAM_ID;
			if (qseecom.qsee_version < QSEE_VERSION_40) {
				req = (struct qseecom_qteec_ireq *)req_buf;
				desc.args[0] = req->app_id;
				desc.args[1] = req->req_ptr;
				desc.args[2] = req->req_len;
				desc.args[3] = req->resp_ptr;
				desc.args[4] = req->resp_len;
				desc.args[5] = req->sglistinfo_ptr;
				desc.args[6] = req->sglistinfo_len;
			} else {
				req_64bit = (struct qseecom_qteec_64bit_ireq *)
						req_buf;
				desc.args[0] = req_64bit->app_id;
				desc.args[1] = req_64bit->req_ptr;
				desc.args[2] = req_64bit->req_len;
				desc.args[3] = req_64bit->resp_ptr;
				desc.args[4] = req_64bit->resp_len;
				desc.args[5] = req_64bit->sglistinfo_ptr;
				desc.args[6] = req_64bit->sglistinfo_len;
			}
			ret = __qseecom_scm_call2_locked(smc_id, &desc);
			break;
		}
		case QSEOS_TEE_INVOKE_COMMAND: {
			struct qseecom_qteec_ireq *req;
			struct qseecom_qteec_64bit_ireq *req_64bit;

			smc_id = TZ_APP_GPAPP_INVOKE_COMMAND_ID;
			desc.arginfo = TZ_APP_GPAPP_INVOKE_COMMAND_ID_PARAM_ID;
			if (qseecom.qsee_version < QSEE_VERSION_40) {
				req = (struct qseecom_qteec_ireq *)req_buf;
				desc.args[0] = req->app_id;
				desc.args[1] = req->req_ptr;
				desc.args[2] = req->req_len;
				desc.args[3] = req->resp_ptr;
				desc.args[4] = req->resp_len;
			} else {
				req_64bit = (struct qseecom_qteec_64bit_ireq *)
						req_buf;
				desc.args[0] = req_64bit->app_id;
				desc.args[1] = req_64bit->req_ptr;
				desc.args[2] = req_64bit->req_len;
				desc.args[3] = req_64bit->resp_ptr;
				desc.args[4] = req_64bit->resp_len;
			}
			ret = __qseecom_scm_call2_locked(smc_id, &desc);
			break;
		}
		case QSEOS_TEE_INVOKE_COMMAND_WHITELIST: {
			struct qseecom_qteec_ireq *req;
			struct qseecom_qteec_64bit_ireq *req_64bit;

			smc_id = TZ_APP_GPAPP_INVOKE_COMMAND_WITH_WHITELIST_ID;
			desc.arginfo =
			TZ_APP_GPAPP_INVOKE_COMMAND_WITH_WHITELIST_ID_PARAM_ID;
			if (qseecom.qsee_version < QSEE_VERSION_40) {
				req = (struct qseecom_qteec_ireq *)req_buf;
				desc.args[0] = req->app_id;
				desc.args[1] = req->req_ptr;
				desc.args[2] = req->req_len;
				desc.args[3] = req->resp_ptr;
				desc.args[4] = req->resp_len;
				desc.args[5] = req->sglistinfo_ptr;
				desc.args[6] = req->sglistinfo_len;
			} else {
				req_64bit = (struct qseecom_qteec_64bit_ireq *)
						req_buf;
				desc.args[0] = req_64bit->app_id;
				desc.args[1] = req_64bit->req_ptr;
				desc.args[2] = req_64bit->req_len;
				desc.args[3] = req_64bit->resp_ptr;
				desc.args[4] = req_64bit->resp_len;
				desc.args[5] = req_64bit->sglistinfo_ptr;
				desc.args[6] = req_64bit->sglistinfo_len;
			}
			ret = __qseecom_scm_call2_locked(smc_id, &desc);
			break;
		}
		case QSEOS_TEE_CLOSE_SESSION: {
			struct qseecom_qteec_ireq *req;
			struct qseecom_qteec_64bit_ireq *req_64bit;

			smc_id = TZ_APP_GPAPP_CLOSE_SESSION_ID;
			desc.arginfo = TZ_APP_GPAPP_CLOSE_SESSION_ID_PARAM_ID;
			if (qseecom.qsee_version < QSEE_VERSION_40) {
				req = (struct qseecom_qteec_ireq *)req_buf;
				desc.args[0] = req->app_id;
				desc.args[1] = req->req_ptr;
				desc.args[2] = req->req_len;
				desc.args[3] = req->resp_ptr;
				desc.args[4] = req->resp_len;
			} else {
				req_64bit = (struct qseecom_qteec_64bit_ireq *)
						req_buf;
				desc.args[0] = req_64bit->app_id;
				desc.args[1] = req_64bit->req_ptr;
				desc.args[2] = req_64bit->req_len;
				desc.args[3] = req_64bit->resp_ptr;
				desc.args[4] = req_64bit->resp_len;
			}
			ret = __qseecom_scm_call2_locked(smc_id, &desc);
			break;
		}
		case QSEOS_TEE_REQUEST_CANCELLATION: {
			struct qseecom_qteec_ireq *req;
			struct qseecom_qteec_64bit_ireq *req_64bit;

			smc_id = TZ_APP_GPAPP_REQUEST_CANCELLATION_ID;
			desc.arginfo =
				TZ_APP_GPAPP_REQUEST_CANCELLATION_ID_PARAM_ID;
			if (qseecom.qsee_version < QSEE_VERSION_40) {
				req = (struct qseecom_qteec_ireq *)req_buf;
				desc.args[0] = req->app_id;
				desc.args[1] = req->req_ptr;
				desc.args[2] = req->req_len;
				desc.args[3] = req->resp_ptr;
				desc.args[4] = req->resp_len;
			} else {
				req_64bit = (struct qseecom_qteec_64bit_ireq *)
						req_buf;
				desc.args[0] = req_64bit->app_id;
				desc.args[1] = req_64bit->req_ptr;
				desc.args[2] = req_64bit->req_len;
				desc.args[3] = req_64bit->resp_ptr;
				desc.args[4] = req_64bit->resp_len;
			}
			ret = __qseecom_scm_call2_locked(smc_id, &desc);
			break;
		}
		case QSEOS_CONTINUE_BLOCKED_REQ_COMMAND: {
			struct qseecom_continue_blocked_request_ireq *req =
				(struct qseecom_continue_blocked_request_ireq *)
				req_buf;
			if (qseecom.smcinvoke_support)
				smc_id =
				TZ_OS_CONTINUE_BLOCKED_REQUEST_SMCINVOKE_ID;
			else
				smc_id = TZ_OS_CONTINUE_BLOCKED_REQUEST_ID;
			desc.arginfo =
				TZ_OS_CONTINUE_BLOCKED_REQUEST_ID_PARAM_ID;
			desc.args[0] = req->app_or_session_id;
			ret = __qseecom_scm_call2_locked(smc_id, &desc);
			break;
		}
		default: {
			pr_err("qseos_cmd_id %d is not supported by armv8 scm_call2.\n",
						qseos_cmd_id);
			ret = -EINVAL;
			break;
		}
		} /*end of switch (qsee_cmd_id)  */
	break;
	} /*end of case SCM_SVC_TZSCHEDULER*/
	default: {
		pr_err("svc_id 0x%x is not supported by armv8 scm_call2.\n",
					svc_id);
		ret = -EINVAL;
		break;
	}
	} /*end of switch svc_id */
	scm_resp->result = desc.ret[0];
	scm_resp->resp_type = desc.ret[1];
	scm_resp->data = desc.ret[2];
	pr_debug("svc_id = 0x%x, tz_cmd_id = 0x%x, qseos_cmd_id = 0x%x, smc_id = 0x%x, param_id = 0x%x\n",
		svc_id, tz_cmd_id, qseos_cmd_id, smc_id, desc.arginfo);
	pr_debug("scm_resp->result = 0x%x, scm_resp->resp_type = 0x%x, scm_resp->data = 0x%x\n",
		scm_resp->result, scm_resp->resp_type, scm_resp->data);
	return ret;
}


static int qseecom_scm_call(u32 svc_id, u32 tz_cmd_id, const void *cmd_buf,
		size_t cmd_len, void *resp_buf, size_t resp_len)
{
	if (!is_scm_armv8())
		return scm_call(svc_id, tz_cmd_id, cmd_buf, cmd_len,
				resp_buf, resp_len);
	else
		return qseecom_scm_call2(svc_id, tz_cmd_id, cmd_buf, resp_buf);
}

static struct qseecom_registered_listener_list *__qseecom_find_svc(
						int32_t listener_id)
{
	struct qseecom_registered_listener_list *entry = NULL;

	list_for_each_entry(entry,
			&qseecom.registered_listener_list_head, list) {
		if (entry->svc.listener_id == listener_id)
			break;
	}
	if ((entry != NULL) && (entry->svc.listener_id != listener_id)) {
		pr_debug("Service id: %u is not found\n", listener_id);
		return NULL;
	}

	return entry;
}

static int __qseecom_set_sb_memory(struct qseecom_registered_listener_list *svc,
				struct qseecom_dev_handle *handle,
				struct qseecom_register_listener_req *listener)
{
	int ret = 0;
	struct qseecom_register_listener_ireq req;
	struct qseecom_register_listener_64bit_ireq req_64bit;
	struct qseecom_command_scm_resp resp;
	ion_phys_addr_t pa;
	void *cmd_buf = NULL;
	size_t cmd_len;

	/* Get the handle of the shared fd */
	svc->ihandle = ion_import_dma_buf_fd(qseecom.ion_clnt,
					listener->ifd_data_fd);
	if (IS_ERR_OR_NULL(svc->ihandle)) {
		pr_err("Ion client could not retrieve the handle\n");
		return -ENOMEM;
	}

	/* Get the physical address of the ION BUF */
	ret = ion_phys(qseecom.ion_clnt, svc->ihandle, &pa, &svc->sb_length);
	if (ret) {
		pr_err("Cannot get phys_addr for the Ion Client, ret = %d\n",
			ret);
		return ret;
	}
	/* Populate the structure for sending scm call to load image */
	svc->sb_virt = (char *) ion_map_kernel(qseecom.ion_clnt, svc->ihandle);
	if (IS_ERR_OR_NULL(svc->sb_virt)) {
		pr_err("ION memory mapping for listener shared buffer failed\n");
		return -ENOMEM;
	}
	svc->sb_phys = (phys_addr_t)pa;

	if (qseecom.qsee_version < QSEE_VERSION_40) {
		req.qsee_cmd_id = QSEOS_REGISTER_LISTENER;
		req.listener_id = svc->svc.listener_id;
		req.sb_len = svc->sb_length;
		req.sb_ptr = (uint32_t)svc->sb_phys;
		cmd_buf = (void *)&req;
		cmd_len = sizeof(struct qseecom_register_listener_ireq);
	} else {
		req_64bit.qsee_cmd_id = QSEOS_REGISTER_LISTENER;
		req_64bit.listener_id = svc->svc.listener_id;
		req_64bit.sb_len = svc->sb_length;
		req_64bit.sb_ptr = (uint64_t)svc->sb_phys;
		cmd_buf = (void *)&req_64bit;
		cmd_len = sizeof(struct qseecom_register_listener_64bit_ireq);
	}

	resp.result = QSEOS_RESULT_INCOMPLETE;

	mutex_unlock(&listener_access_lock);
	mutex_lock(&app_access_lock);
	__qseecom_reentrancy_check_if_no_app_blocked(
				TZ_OS_REGISTER_LISTENER_SMCINVOKE_ID);
	ret = qseecom_scm_call(SCM_SVC_TZSCHEDULER, 1, cmd_buf, cmd_len,
					 &resp, sizeof(resp));
	mutex_unlock(&app_access_lock);
	mutex_lock(&listener_access_lock);
	if (ret) {
		pr_err("qseecom_scm_call failed with err: %d\n", ret);
		return -EINVAL;
	}

	if (resp.result != QSEOS_RESULT_SUCCESS) {
		pr_err("Error SB registration req: resp.result = %d\n",
			resp.result);
		return -EPERM;
	}
	return 0;
}

static int qseecom_register_listener(struct qseecom_dev_handle *data,
					void __user *argp)
{
	int ret = 0;
	struct qseecom_register_listener_req rcvd_lstnr;
	struct qseecom_registered_listener_list *new_entry;
	struct qseecom_registered_listener_list *ptr_svc;

	ret = copy_from_user(&rcvd_lstnr, argp, sizeof(rcvd_lstnr));
	if (ret) {
		pr_err("copy_from_user failed\n");
		return ret;
	}
	if (!access_ok(VERIFY_WRITE, (void __user *)rcvd_lstnr.virt_sb_base,
			rcvd_lstnr.sb_size))
		return -EFAULT;

	data->listener.id = rcvd_lstnr.listener_id;

	ptr_svc = __qseecom_find_svc(rcvd_lstnr.listener_id);
	if (ptr_svc) {
		if (ptr_svc->unregister_pending == false) {
			pr_err("Service %d is not unique\n",
				rcvd_lstnr.listener_id);
		data->released = true;
		return -EBUSY;
		} else {
			/*wait until listener is unregistered*/
			pr_debug("register %d has to wait\n",
				rcvd_lstnr.listener_id);
			mutex_unlock(&listener_access_lock);
			ret = wait_event_interruptible(
				qseecom.register_lsnr_pending_wq,
				list_empty(
				&qseecom.unregister_lsnr_pending_list_head));
			if (ret) {
				pr_err("interrupted register_pending_wq %d\n",
						rcvd_lstnr.listener_id);
				mutex_lock(&listener_access_lock);
				return -ERESTARTSYS;
			}
			mutex_lock(&listener_access_lock);
		}
	}
	new_entry = kzalloc(sizeof(*new_entry), GFP_KERNEL);
	if (!new_entry)
		return -ENOMEM;
	memcpy(&new_entry->svc, &rcvd_lstnr, sizeof(rcvd_lstnr));
	new_entry->rcv_req_flag = 0;

	new_entry->svc.listener_id = rcvd_lstnr.listener_id;
	new_entry->sb_length = rcvd_lstnr.sb_size;
	new_entry->user_virt_sb_base = rcvd_lstnr.virt_sb_base;
	if (__qseecom_set_sb_memory(new_entry, data, &rcvd_lstnr)) {
		pr_err("qseecom_set_sb_memory failed for listener %d, size %d\n",
				rcvd_lstnr.listener_id, rcvd_lstnr.sb_size);
		kzfree(new_entry);
		return -ENOMEM;
	}

	init_waitqueue_head(&new_entry->rcv_req_wq);
	init_waitqueue_head(&new_entry->listener_block_app_wq);
	new_entry->send_resp_flag = 0;
	new_entry->listener_in_use = false;
	list_add_tail(&new_entry->list, &qseecom.registered_listener_list_head);

	pr_warn("Service %d is registered\n", rcvd_lstnr.listener_id);
	return ret;
}

static int __qseecom_unregister_listener(struct qseecom_dev_handle *data,
			struct qseecom_registered_listener_list *ptr_svc)
{
	int ret = 0;
	struct qseecom_register_listener_ireq req;
	struct qseecom_command_scm_resp resp;
	struct ion_handle *ihandle = NULL;		/* Retrieve phy addr */

	req.qsee_cmd_id = QSEOS_DEREGISTER_LISTENER;
	req.listener_id = data->listener.id;
	resp.result = QSEOS_RESULT_INCOMPLETE;

	mutex_unlock(&listener_access_lock);
	mutex_lock(&app_access_lock);
	__qseecom_reentrancy_check_if_no_app_blocked(
				TZ_OS_DEREGISTER_LISTENER_ID);
	ret = qseecom_scm_call(SCM_SVC_TZSCHEDULER, 1, &req,
					sizeof(req), &resp, sizeof(resp));
	mutex_unlock(&app_access_lock);
	mutex_lock(&listener_access_lock);
	if (ret) {
		pr_err("scm_call() failed with err: %d (lstnr id=%d)\n",
				ret, data->listener.id);
		if (ret == -EBUSY)
			return ret;
		goto exit;
	}

	if (resp.result != QSEOS_RESULT_SUCCESS) {
		pr_err("Failed resp.result=%d,(lstnr id=%d)\n",
				resp.result, data->listener.id);
		ret = -EPERM;
		goto exit;
	}

	while (atomic_read(&data->ioctl_count) > 1) {
		if (wait_event_interruptible(data->abort_wq,
				atomic_read(&data->ioctl_count) <= 1)) {
			pr_err("Interrupted from abort\n");
			ret = -ERESTARTSYS;
		}
	}

exit:
	if (ptr_svc->sb_virt) {
		ihandle = ptr_svc->ihandle;
		if (!IS_ERR_OR_NULL(ihandle)) {
			ion_unmap_kernel(qseecom.ion_clnt, ihandle);
			ion_free(qseecom.ion_clnt, ihandle);
		}
	}
	list_del(&ptr_svc->list);
	kzfree(ptr_svc);

	data->released = true;
	pr_warn("Service %d is unregistered\n", data->listener.id);
	return ret;
}

static int qseecom_unregister_listener(struct qseecom_dev_handle *data)
{
	struct qseecom_registered_listener_list *ptr_svc = NULL;
	struct qseecom_unregister_pending_list *entry = NULL;

	ptr_svc = __qseecom_find_svc(data->listener.id);
	if (!ptr_svc) {
		pr_err("Unregiser invalid listener ID %d\n", data->listener.id);
		return -ENODATA;
	}
	/* stop CA thread waiting for listener response */
	ptr_svc->abort = 1;
	wake_up_interruptible_all(&qseecom.send_resp_wq);

	/* stop listener thread waiting for listener request */
	data->abort = 1;
	wake_up_all(&ptr_svc->rcv_req_wq);

	/* return directly if pending*/
	if (ptr_svc->unregister_pending)
		return 0;

	/*add unregistration into pending list*/
	entry = kzalloc(sizeof(*entry), GFP_KERNEL);
	if (!entry)
		return -ENOMEM;
	entry->data = data;
	list_add_tail(&entry->list,
		&qseecom.unregister_lsnr_pending_list_head);
	ptr_svc->unregister_pending = true;
	pr_debug("unregister %d pending\n", data->listener.id);
	return 0;
}

static void __qseecom_processing_pending_lsnr_unregister(void)
{
	struct qseecom_unregister_pending_list *entry = NULL;
	struct qseecom_registered_listener_list *ptr_svc = NULL;
	struct list_head *pos;
	int ret = 0;

	mutex_lock(&listener_access_lock);
	while (!list_empty(&qseecom.unregister_lsnr_pending_list_head)) {
		pos = qseecom.unregister_lsnr_pending_list_head.next;
		entry = list_entry(pos,
				struct qseecom_unregister_pending_list, list);
		if (entry && entry->data) {
			pr_debug("process pending unregister %d\n",
					entry->data->listener.id);
			/* don't process if qseecom_release is not called*/
			if (!entry->data->listener.release_called)
				break;
			ptr_svc = __qseecom_find_svc(
						entry->data->listener.id);
			if (ptr_svc) {
				ret = __qseecom_unregister_listener(
						entry->data, ptr_svc);
				if (ret == -EBUSY) {
					pr_debug("unregister %d pending again\n",
						entry->data->listener.id);
					mutex_unlock(&listener_access_lock);
					return;
				}
			} else
				pr_err("invalid listener %d\n",
					entry->data->listener.id);
			kzfree(entry->data);
		}
		list_del(pos);
		kzfree(entry);
	}
	mutex_unlock(&listener_access_lock);
	wake_up_interruptible(&qseecom.register_lsnr_pending_wq);
}

static void __wakeup_unregister_listener_kthread(void)
{
	atomic_set(&qseecom.unregister_lsnr_kthread_state,
				LSNR_UNREG_KT_WAKEUP);
	wake_up_interruptible(&qseecom.unregister_lsnr_kthread_wq);
}

static int __qseecom_unregister_listener_kthread_func(void *data)
{
	while (!kthread_should_stop()) {
		wait_event_interruptible(
			qseecom.unregister_lsnr_kthread_wq,
			atomic_read(&qseecom.unregister_lsnr_kthread_state)
				== LSNR_UNREG_KT_WAKEUP);
		pr_debug("kthread to unregister listener is called %d\n",
			atomic_read(&qseecom.unregister_lsnr_kthread_state));
		__qseecom_processing_pending_lsnr_unregister();
		atomic_set(&qseecom.unregister_lsnr_kthread_state,
				LSNR_UNREG_KT_SLEEP);
	}
	pr_warn("kthread to unregister listener stopped\n");
	return 0;
}

static int __qseecom_set_msm_bus_request(uint32_t mode)
{
	int ret = 0;
	struct qseecom_clk *qclk;

	qclk = &qseecom.qsee;
	if (qclk->ce_core_src_clk != NULL) {
		if (mode == INACTIVE) {
			__qseecom_disable_clk(CLK_QSEE);
		} else {
			ret = __qseecom_enable_clk(CLK_QSEE);
			if (ret)
				pr_err("CLK enabling failed (%d) MODE (%d)\n",
							ret, mode);
		}
	}

	if ((!ret) && (qseecom.current_mode != mode)) {
		ret = msm_bus_scale_client_update_request(
					qseecom.qsee_perf_client, mode);
		if (ret) {
			pr_err("Bandwidth req failed(%d) MODE (%d)\n",
							ret, mode);
			if (qclk->ce_core_src_clk != NULL) {
				if (mode == INACTIVE) {
					ret = __qseecom_enable_clk(CLK_QSEE);
					if (ret)
						pr_err("CLK enable failed\n");
				} else
					__qseecom_disable_clk(CLK_QSEE);
			}
		}
		qseecom.current_mode = mode;
	}
	return ret;
}

static void qseecom_bw_inactive_req_work(struct work_struct *work)
{
	mutex_lock(&app_access_lock);
	mutex_lock(&qsee_bw_mutex);
	if (qseecom.timer_running)
		__qseecom_set_msm_bus_request(INACTIVE);
	pr_debug("current_mode = %d, cumulative_mode = %d\n",
				qseecom.current_mode, qseecom.cumulative_mode);
	qseecom.timer_running = false;
	mutex_unlock(&qsee_bw_mutex);
	mutex_unlock(&app_access_lock);
}

static void qseecom_scale_bus_bandwidth_timer_callback(unsigned long data)
{
	schedule_work(&qseecom.bw_inactive_req_ws);
}

static int __qseecom_decrease_clk_ref_count(enum qseecom_ce_hw_instance ce)
{
	struct qseecom_clk *qclk;
	int ret = 0;

	mutex_lock(&clk_access_lock);
	if (ce == CLK_QSEE)
		qclk = &qseecom.qsee;
	else
		qclk = &qseecom.ce_drv;

	if (qclk->clk_access_cnt > 2) {
		pr_err("Invalid clock ref count %d\n", qclk->clk_access_cnt);
		ret = -EINVAL;
		goto err_dec_ref_cnt;
	}
	if (qclk->clk_access_cnt == 2)
		qclk->clk_access_cnt--;

err_dec_ref_cnt:
	mutex_unlock(&clk_access_lock);
	return ret;
}


static int qseecom_scale_bus_bandwidth_timer(uint32_t mode)
{
	int32_t ret = 0;
	int32_t request_mode = INACTIVE;

	mutex_lock(&qsee_bw_mutex);
	if (mode == 0) {
		if (qseecom.cumulative_mode > MEDIUM)
			request_mode = HIGH;
		else
			request_mode = qseecom.cumulative_mode;
	} else {
		request_mode = mode;
	}

	ret = __qseecom_set_msm_bus_request(request_mode);
	if (ret) {
		pr_err("set msm bus request failed (%d),request_mode (%d)\n",
			ret, request_mode);
		goto err_scale_timer;
	}

	if (qseecom.timer_running) {
		ret = __qseecom_decrease_clk_ref_count(CLK_QSEE);
		if (ret) {
			pr_err("Failed to decrease clk ref count.\n");
			goto err_scale_timer;
		}
		del_timer_sync(&(qseecom.bw_scale_down_timer));
		qseecom.timer_running = false;
	}
err_scale_timer:
	mutex_unlock(&qsee_bw_mutex);
	return ret;
}


static int qseecom_unregister_bus_bandwidth_needs(
					struct qseecom_dev_handle *data)
{
	int32_t ret = 0;

	qseecom.cumulative_mode -= data->mode;
	data->mode = INACTIVE;

	return ret;
}

static int __qseecom_register_bus_bandwidth_needs(
			struct qseecom_dev_handle *data, uint32_t request_mode)
{
	int32_t ret = 0;

	if (data->mode == INACTIVE) {
		qseecom.cumulative_mode += request_mode;
		data->mode = request_mode;
	} else {
		if (data->mode != request_mode) {
			qseecom.cumulative_mode -= data->mode;
			qseecom.cumulative_mode += request_mode;
			data->mode = request_mode;
		}
	}
	return ret;
}

static int qseecom_perf_enable(struct qseecom_dev_handle *data)
{
	int ret = 0;

	ret = qsee_vote_for_clock(data, CLK_DFAB);
	if (ret) {
		pr_err("Failed to vote for DFAB clock with err %d\n", ret);
		goto perf_enable_exit;
	}
	ret = qsee_vote_for_clock(data, CLK_SFPB);
	if (ret) {
		qsee_disable_clock_vote(data, CLK_DFAB);
		pr_err("Failed to vote for SFPB clock with err %d\n", ret);
		goto perf_enable_exit;
	}

perf_enable_exit:
	return ret;
}

static int qseecom_scale_bus_bandwidth(struct qseecom_dev_handle *data,
						void __user *argp)
{
	int32_t ret = 0;
	int32_t req_mode;

	if (qseecom.no_clock_support)
		return 0;

	ret = copy_from_user(&req_mode, argp, sizeof(req_mode));
	if (ret) {
		pr_err("copy_from_user failed\n");
		return ret;
	}
	if (req_mode > HIGH) {
		pr_err("Invalid bandwidth mode (%d)\n", req_mode);
		return -EINVAL;
	}

	/*
	 * Register bus bandwidth needs if bus scaling feature is enabled;
	 * otherwise, qseecom enable/disable clocks for the client directly.
	 */
	if (qseecom.support_bus_scaling) {
		mutex_lock(&qsee_bw_mutex);
		ret = __qseecom_register_bus_bandwidth_needs(data, req_mode);
		mutex_unlock(&qsee_bw_mutex);
	} else {
		pr_debug("Bus scaling feature is NOT enabled\n");
		pr_debug("request bandwidth mode %d for the client\n",
				req_mode);
		if (req_mode != INACTIVE) {
			ret = qseecom_perf_enable(data);
			if (ret)
				pr_err("Failed to vote for clock with err %d\n",
						ret);
		} else {
			qsee_disable_clock_vote(data, CLK_DFAB);
			qsee_disable_clock_vote(data, CLK_SFPB);
		}
	}
	return ret;
}

static void __qseecom_add_bw_scale_down_timer(uint32_t duration)
{
	if (qseecom.no_clock_support)
		return;

	mutex_lock(&qsee_bw_mutex);
	qseecom.bw_scale_down_timer.expires = jiffies +
		msecs_to_jiffies(duration);
	mod_timer(&(qseecom.bw_scale_down_timer),
		qseecom.bw_scale_down_timer.expires);
	qseecom.timer_running = true;
	mutex_unlock(&qsee_bw_mutex);
}

static void __qseecom_disable_clk_scale_down(struct qseecom_dev_handle *data)
{
	if (!qseecom.support_bus_scaling)
		qsee_disable_clock_vote(data, CLK_SFPB);
	else
		__qseecom_add_bw_scale_down_timer(
			QSEECOM_LOAD_APP_CRYPTO_TIMEOUT);
}

static int __qseecom_enable_clk_scale_up(struct qseecom_dev_handle *data)
{
	int ret = 0;

	if (qseecom.support_bus_scaling) {
		ret = qseecom_scale_bus_bandwidth_timer(MEDIUM);
		if (ret)
			pr_err("Failed to set bw MEDIUM.\n");
	} else {
		ret = qsee_vote_for_clock(data, CLK_SFPB);
		if (ret)
			pr_err("Fail vote for clk SFPB ret %d\n", ret);
	}
	return ret;
}

static int qseecom_set_client_mem_param(struct qseecom_dev_handle *data,
						void __user *argp)
{
	ion_phys_addr_t pa;
	int32_t ret;
	struct qseecom_set_sb_mem_param_req req;
	size_t len;

	/* Copy the relevant information needed for loading the image */
	if (copy_from_user(&req, (void __user *)argp, sizeof(req)))
		return -EFAULT;

	if ((req.ifd_data_fd <= 0) || (req.virt_sb_base == NULL) ||
					(req.sb_len == 0)) {
		pr_err("Inavlid input(s)ion_fd(%d), sb_len(%d), vaddr(0x%pK)\n",
			req.ifd_data_fd, req.sb_len, req.virt_sb_base);
		return -EFAULT;
	}
	if (!access_ok(VERIFY_WRITE, (void __user *)req.virt_sb_base,
			req.sb_len))
		return -EFAULT;

	/* Get the handle of the shared fd */
	data->client.ihandle = ion_import_dma_buf_fd(qseecom.ion_clnt,
						req.ifd_data_fd);
	if (IS_ERR_OR_NULL(data->client.ihandle)) {
		pr_err("Ion client could not retrieve the handle\n");
		return -ENOMEM;
	}
	/* Get the physical address of the ION BUF */
	ret = ion_phys(qseecom.ion_clnt, data->client.ihandle, &pa, &len);
	if (ret) {

		pr_err("Cannot get phys_addr for the Ion Client, ret = %d\n",
			ret);
		return ret;
	}

	if (len < req.sb_len) {
		pr_err("Requested length (0x%x) is > allocated (%zu)\n",
			req.sb_len, len);
		return -EINVAL;
	}
	/* Populate the structure for sending scm call to load image */
	data->client.sb_virt = (char *) ion_map_kernel(qseecom.ion_clnt,
							data->client.ihandle);
	if (IS_ERR_OR_NULL(data->client.sb_virt)) {
		pr_err("ION memory mapping for client shared buf failed\n");
		return -ENOMEM;
	}
	data->client.sb_phys = (phys_addr_t)pa;
	data->client.sb_length = req.sb_len;
	data->client.user_virt_sb_base = (uintptr_t)req.virt_sb_base;
	return 0;
}

static int __qseecom_listener_has_sent_rsp(struct qseecom_dev_handle *data,
			struct qseecom_registered_listener_list *ptr_svc)
{
	int ret;

	ret = (qseecom.send_resp_flag != 0);
	return ret || data->abort || ptr_svc->abort;
}

static int __qseecom_reentrancy_listener_has_sent_rsp(
			struct qseecom_dev_handle *data,
			struct qseecom_registered_listener_list *ptr_svc)
{
	int ret;

	ret = (ptr_svc->send_resp_flag != 0);
	return ret || data->abort || ptr_svc->abort;
}

static void __qseecom_clean_listener_sglistinfo(
			struct qseecom_registered_listener_list *ptr_svc)
{
	if (ptr_svc->sglist_cnt) {
		memset(ptr_svc->sglistinfo_ptr, 0,
			SGLISTINFO_TABLE_SIZE);
		ptr_svc->sglist_cnt = 0;
	}
}

static int __qseecom_process_incomplete_cmd(struct qseecom_dev_handle *data,
					struct qseecom_command_scm_resp *resp)
{
	int ret = 0;
	int rc = 0;
	uint32_t lstnr;
	struct qseecom_client_listener_data_irsp send_data_rsp = {0};
	struct qseecom_client_listener_data_64bit_irsp send_data_rsp_64bit
									= {0};
	struct qseecom_registered_listener_list *ptr_svc = NULL;
	sigset_t new_sigset;
	sigset_t old_sigset;
	uint32_t status;
	void *cmd_buf = NULL;
	size_t cmd_len;
	struct sglist_info *table = NULL;

	qseecom.app_block_ref_cnt++;
	while (resp->result == QSEOS_RESULT_INCOMPLETE) {
		lstnr = resp->data;
		/*
		 * Wake up blocking lsitener service with the lstnr id
		 */
		mutex_lock(&listener_access_lock);
		list_for_each_entry(ptr_svc,
				&qseecom.registered_listener_list_head, list) {
			if (ptr_svc->svc.listener_id == lstnr) {
				ptr_svc->listener_in_use = true;
				ptr_svc->rcv_req_flag = 1;
				wake_up_interruptible(&ptr_svc->rcv_req_wq);
				break;
			}
		}

		if (ptr_svc == NULL) {
			pr_err("Listener Svc %d does not exist\n", lstnr);
			rc = -EINVAL;
			status = QSEOS_RESULT_FAILURE;
			goto err_resp;
		}

		if (!ptr_svc->ihandle) {
			pr_err("Client handle is not initialized\n");
			rc = -EINVAL;
			status = QSEOS_RESULT_FAILURE;
			goto err_resp;
		}

		if (ptr_svc->svc.listener_id != lstnr) {
			pr_err("Service %d does not exist\n",
						lstnr);
			rc = -ERESTARTSYS;
			ptr_svc = NULL;
			status = QSEOS_RESULT_FAILURE;
			goto err_resp;
		}

		if (ptr_svc->abort == 1) {
			pr_debug("Service %d abort %d\n",
						lstnr, ptr_svc->abort);
			rc = -ENODEV;
			status = QSEOS_RESULT_FAILURE;
			goto err_resp;
		}

		pr_debug("waking up rcv_req_wq and waiting for send_resp_wq\n");

		/* initialize the new signal mask with all signals*/
		sigfillset(&new_sigset);
		/* block all signals */
		sigprocmask(SIG_SETMASK, &new_sigset, &old_sigset);

		mutex_unlock(&listener_access_lock);
		do {
			/*
			 * When reentrancy is not supported, check global
			 * send_resp_flag; otherwise, check this listener's
			 * send_resp_flag.
			 */
			if (!qseecom.qsee_reentrancy_support &&
				!wait_event_interruptible(qseecom.send_resp_wq,
				__qseecom_listener_has_sent_rsp(
						data, ptr_svc))) {
				break;
			}

			if (qseecom.qsee_reentrancy_support &&
				!wait_event_interruptible(qseecom.send_resp_wq,
				__qseecom_reentrancy_listener_has_sent_rsp(
						data, ptr_svc))) {
				break;
			}
		} while (1);
		mutex_lock(&listener_access_lock);
		/* restore signal mask */
		sigprocmask(SIG_SETMASK, &old_sigset, NULL);
		if (data->abort || ptr_svc->abort) {
			pr_err("Abort clnt %d waiting on lstnr svc %d, ret %d",
				data->client.app_id, lstnr, ret);
			rc = -ENODEV;
			status = QSEOS_RESULT_FAILURE;
		} else {
			status = QSEOS_RESULT_SUCCESS;
		}
err_resp:
		qseecom.send_resp_flag = 0;
		if (ptr_svc) {
			ptr_svc->send_resp_flag = 0;
			table = ptr_svc->sglistinfo_ptr;
		}
		if (qseecom.qsee_version < QSEE_VERSION_40) {
			send_data_rsp.listener_id  = lstnr;
			send_data_rsp.status = status;
			if (table) {
				send_data_rsp.sglistinfo_ptr =
					(uint32_t)virt_to_phys(table);
				send_data_rsp.sglistinfo_len =
					SGLISTINFO_TABLE_SIZE;
				dmac_flush_range((void *)table,
					(void *)table + SGLISTINFO_TABLE_SIZE);
			}
			cmd_buf = (void *)&send_data_rsp;
			cmd_len = sizeof(send_data_rsp);
		} else {
			send_data_rsp_64bit.listener_id  = lstnr;
			send_data_rsp_64bit.status = status;
			if (table) {
				send_data_rsp_64bit.sglistinfo_ptr =
					virt_to_phys(table);
				send_data_rsp_64bit.sglistinfo_len =
					SGLISTINFO_TABLE_SIZE;
				dmac_flush_range((void *)table,
					(void *)table + SGLISTINFO_TABLE_SIZE);
			}
			cmd_buf = (void *)&send_data_rsp_64bit;
			cmd_len = sizeof(send_data_rsp_64bit);
		}
		if (qseecom.whitelist_support == false || table == NULL)
			*(uint32_t *)cmd_buf = QSEOS_LISTENER_DATA_RSP_COMMAND;
		else
			*(uint32_t *)cmd_buf =
				QSEOS_LISTENER_DATA_RSP_COMMAND_WHITELIST;
		if (ptr_svc) {
			ret = msm_ion_do_cache_op(qseecom.ion_clnt,
					ptr_svc->ihandle,
					ptr_svc->sb_virt, ptr_svc->sb_length,
					ION_IOC_CLEAN_INV_CACHES);
			if (ret) {
				pr_err("cache operation failed %d\n", ret);
				goto exit;
			}
		}

		if ((lstnr == RPMB_SERVICE) || (lstnr == SSD_SERVICE)) {
			ret = __qseecom_enable_clk(CLK_QSEE);
			if (ret)
				goto exit;
		}

		ret = qseecom_scm_call(SCM_SVC_TZSCHEDULER, 1,
					cmd_buf, cmd_len, resp, sizeof(*resp));
		if (ptr_svc) {
			ptr_svc->listener_in_use = false;
			__qseecom_clean_listener_sglistinfo(ptr_svc);
		}
		if (ret) {
			pr_err("scm_call() failed with err: %d (app_id = %d)\n",
				ret, data->client.app_id);
			if ((lstnr == RPMB_SERVICE) || (lstnr == SSD_SERVICE))
				__qseecom_disable_clk(CLK_QSEE);
			goto exit;
		}
		pr_debug("resp status %d, res= %d, app_id = %d, lstr = %d\n",
			status, resp->result, data->client.app_id, lstnr);
		if ((resp->result != QSEOS_RESULT_SUCCESS) &&
			(resp->result != QSEOS_RESULT_INCOMPLETE)) {
			pr_err("fail:resp res= %d,app_id = %d,lstr = %d\n",
				resp->result, data->client.app_id, lstnr);
			ret = -EINVAL;
			goto exit;
		}
exit:
		mutex_unlock(&listener_access_lock);
		if ((lstnr == RPMB_SERVICE) || (lstnr == SSD_SERVICE))
			__qseecom_disable_clk(CLK_QSEE);

	}
	qseecom.app_block_ref_cnt--;
	wake_up_interruptible_all(&qseecom.app_block_wq);
	if (rc)
		return rc;

	return ret;
}

static int __qseecom_process_reentrancy_blocked_on_listener(
				struct qseecom_command_scm_resp *resp,
				struct qseecom_registered_app_list *ptr_app,
				struct qseecom_dev_handle *data)
{
	struct qseecom_registered_listener_list *list_ptr;
	int ret = 0;
	struct qseecom_continue_blocked_request_ireq ireq;
	struct qseecom_command_scm_resp continue_resp;
	unsigned int session_id;
	sigset_t new_sigset;
	sigset_t old_sigset;
	unsigned long flags;
	bool found_app = false;
	struct qseecom_registered_app_list dummy_app_entry = { {NULL} };

	if (!resp || !data) {
		pr_err("invalid resp or data pointer\n");
		ret = -EINVAL;
		goto exit;
	}

	/* find app_id & img_name from list */
	if (!ptr_app) {
		if (data->client.from_smcinvoke) {
			pr_debug("This request is from smcinvoke\n");
			ptr_app = &dummy_app_entry;
			ptr_app->app_id = data->client.app_id;
		} else {
			spin_lock_irqsave(&qseecom.registered_app_list_lock,
						flags);
			list_for_each_entry(ptr_app,
				&qseecom.registered_app_list_head, list) {
				if ((ptr_app->app_id == data->client.app_id) &&
					(!strcmp(ptr_app->app_name,
						data->client.app_name))) {
					found_app = true;
					break;
				}
			}
			spin_unlock_irqrestore(
				&qseecom.registered_app_list_lock, flags);
			if (!found_app) {
				pr_err("app_id %d (%s) is not found\n",
					data->client.app_id,
					(char *)data->client.app_name);
				ret = -ENOENT;
				goto exit;
			}
		}
	}

	do {
		session_id = resp->resp_type;
		mutex_lock(&listener_access_lock);
		list_ptr = __qseecom_find_svc(resp->data);
		if (!list_ptr) {
			pr_err("Invalid listener ID %d\n", resp->data);
			ret = -ENODATA;
			mutex_unlock(&listener_access_lock);
			goto exit;
		}
		ptr_app->blocked_on_listener_id = resp->data;

		pr_warn("Lsntr %d in_use %d, block session(%d) app(%d)\n",
			resp->data, list_ptr->listener_in_use,
			session_id, data->client.app_id);

		/* sleep until listener is available */
		sigfillset(&new_sigset);
		sigprocmask(SIG_SETMASK, &new_sigset, &old_sigset);

		do {
			qseecom.app_block_ref_cnt++;
			ptr_app->app_blocked = true;
			mutex_unlock(&listener_access_lock);
			mutex_unlock(&app_access_lock);
			wait_event_interruptible(
				list_ptr->listener_block_app_wq,
				!list_ptr->listener_in_use);
			mutex_lock(&app_access_lock);
			mutex_lock(&listener_access_lock);
			ptr_app->app_blocked = false;
			qseecom.app_block_ref_cnt--;
		}  while (list_ptr->listener_in_use);

		sigprocmask(SIG_SETMASK, &old_sigset, NULL);

		ptr_app->blocked_on_listener_id = 0;
		pr_warn("Lsntr %d is available, unblock session(%d) app(%d)\n",
			resp->data, session_id, data->client.app_id);

		/* notify TZ that listener is available */
		ireq.qsee_cmd_id = QSEOS_CONTINUE_BLOCKED_REQ_COMMAND;

		if (qseecom.smcinvoke_support)
			ireq.app_or_session_id = session_id;
		else
			ireq.app_or_session_id = data->client.app_id;

		ret = qseecom_scm_call(SCM_SVC_TZSCHEDULER, 1,
					&ireq, sizeof(ireq),
					&continue_resp, sizeof(continue_resp));
		if (ret && qseecom.smcinvoke_support) {
			/* retry with legacy cmd */
			qseecom.smcinvoke_support = false;
			ireq.app_or_session_id = data->client.app_id;
			ret = qseecom_scm_call(SCM_SVC_TZSCHEDULER, 1,
				&ireq, sizeof(ireq),
				&continue_resp, sizeof(continue_resp));
			qseecom.smcinvoke_support = true;
			if (ret) {
				pr_err("unblock app %d or session %d fail\n",
					data->client.app_id, session_id);
				mutex_unlock(&listener_access_lock);
				goto exit;
			}
		}
		mutex_unlock(&listener_access_lock);
		resp->result = continue_resp.result;
		resp->resp_type = continue_resp.resp_type;
		resp->data = continue_resp.data;
		pr_debug("unblock resp = %d\n", resp->result);
	} while (resp->result == QSEOS_RESULT_BLOCKED_ON_LISTENER);

	if (resp->result != QSEOS_RESULT_INCOMPLETE) {
		pr_err("Unexpected unblock resp %d\n", resp->result);
		ret = -EINVAL;
	}
exit:
	return ret;
}

static int __qseecom_reentrancy_process_incomplete_cmd(
					struct qseecom_dev_handle *data,
					struct qseecom_command_scm_resp *resp)
{
	int ret = 0;
	int rc = 0;
	uint32_t lstnr;
	struct qseecom_client_listener_data_irsp send_data_rsp = {0};
	struct qseecom_client_listener_data_64bit_irsp send_data_rsp_64bit
									= {0};
	struct qseecom_registered_listener_list *ptr_svc = NULL;
	sigset_t new_sigset;
	sigset_t old_sigset;
	uint32_t status;
	void *cmd_buf = NULL;
	size_t cmd_len;
	struct sglist_info *table = NULL;

	while (ret == 0 && resp->result == QSEOS_RESULT_INCOMPLETE) {
		lstnr = resp->data;
		/*
		 * Wake up blocking lsitener service with the lstnr id
		 */
		mutex_lock(&listener_access_lock);
		list_for_each_entry(ptr_svc,
				&qseecom.registered_listener_list_head, list) {
			if (ptr_svc->svc.listener_id == lstnr) {
				ptr_svc->listener_in_use = true;
				ptr_svc->rcv_req_flag = 1;
				wake_up_interruptible(&ptr_svc->rcv_req_wq);
				break;
			}
		}

		if (ptr_svc == NULL) {
			pr_err("Listener Svc %d does not exist\n", lstnr);
			rc = -EINVAL;
			status = QSEOS_RESULT_FAILURE;
			goto err_resp;
		}

		if (!ptr_svc->ihandle) {
			pr_err("Client handle is not initialized\n");
			rc = -EINVAL;
			status = QSEOS_RESULT_FAILURE;
			goto err_resp;
		}

		if (ptr_svc->svc.listener_id != lstnr) {
			pr_err("Service %d does not exist\n",
						lstnr);
			rc = -ERESTARTSYS;
			ptr_svc = NULL;
			status = QSEOS_RESULT_FAILURE;
			goto err_resp;
<<<<<<< HEAD
		}

		if (ptr_svc->abort == 1) {
			pr_debug("Service %d abort %d\n",
						lstnr, ptr_svc->abort);
			rc = -ENODEV;
			status = QSEOS_RESULT_FAILURE;
			goto err_resp;
		}

=======
		}

		if (ptr_svc->abort == 1) {
			pr_debug("Service %d abort %d\n",
						lstnr, ptr_svc->abort);
			rc = -ENODEV;
			status = QSEOS_RESULT_FAILURE;
			goto err_resp;
		}

>>>>>>> a8868c93
		pr_debug("waking up rcv_req_wq and waiting for send_resp_wq\n");

		/* initialize the new signal mask with all signals*/
		sigfillset(&new_sigset);

		/* block all signals */
		sigprocmask(SIG_SETMASK, &new_sigset, &old_sigset);

		/* unlock mutex btw waking listener and sleep-wait */
		mutex_unlock(&listener_access_lock);
		mutex_unlock(&app_access_lock);
		do {
			if (!wait_event_interruptible(qseecom.send_resp_wq,
				__qseecom_reentrancy_listener_has_sent_rsp(
						data, ptr_svc))) {
				break;
			}
		} while (1);
		/* lock mutex again after resp sent */
		mutex_lock(&app_access_lock);
		mutex_lock(&listener_access_lock);
		ptr_svc->send_resp_flag = 0;
		qseecom.send_resp_flag = 0;

		/* restore signal mask */
		sigprocmask(SIG_SETMASK, &old_sigset, NULL);
		if (data->abort || ptr_svc->abort) {
			pr_err("Abort clnt %d waiting on lstnr svc %d, ret %d",
				data->client.app_id, lstnr, ret);
			rc = -ENODEV;
			status  = QSEOS_RESULT_FAILURE;
		} else {
			status  = QSEOS_RESULT_SUCCESS;
		}
err_resp:
		if (ptr_svc)
			table = ptr_svc->sglistinfo_ptr;
		if (qseecom.qsee_version < QSEE_VERSION_40) {
			send_data_rsp.listener_id  = lstnr;
			send_data_rsp.status = status;
			if (table) {
				send_data_rsp.sglistinfo_ptr =
					(uint32_t)virt_to_phys(table);
				send_data_rsp.sglistinfo_len =
						SGLISTINFO_TABLE_SIZE;
				dmac_flush_range((void *)table,
					(void *)table + SGLISTINFO_TABLE_SIZE);
			}
			cmd_buf = (void *)&send_data_rsp;
			cmd_len = sizeof(send_data_rsp);
		} else {
			send_data_rsp_64bit.listener_id  = lstnr;
			send_data_rsp_64bit.status = status;
			if (table) {
				send_data_rsp_64bit.sglistinfo_ptr =
					virt_to_phys(table);
				send_data_rsp_64bit.sglistinfo_len =
					SGLISTINFO_TABLE_SIZE;
				dmac_flush_range((void *)table,
					(void *)table + SGLISTINFO_TABLE_SIZE);
			}
			cmd_buf = (void *)&send_data_rsp_64bit;
			cmd_len = sizeof(send_data_rsp_64bit);
		}
		if (qseecom.whitelist_support == false || table == NULL)
			*(uint32_t *)cmd_buf = QSEOS_LISTENER_DATA_RSP_COMMAND;
		else
			*(uint32_t *)cmd_buf =
				QSEOS_LISTENER_DATA_RSP_COMMAND_WHITELIST;
		if (ptr_svc) {
			ret = msm_ion_do_cache_op(qseecom.ion_clnt,
					ptr_svc->ihandle,
					ptr_svc->sb_virt, ptr_svc->sb_length,
					ION_IOC_CLEAN_INV_CACHES);
			if (ret) {
				pr_err("cache operation failed %d\n", ret);
				return ret;
			}
		}
		if (lstnr == RPMB_SERVICE) {
			ret = __qseecom_enable_clk(CLK_QSEE);
			if (ret)
				goto exit;
		}

		ret = qseecom_scm_call(SCM_SVC_TZSCHEDULER, 1,
					cmd_buf, cmd_len, resp, sizeof(*resp));
		if (ptr_svc) {
			ptr_svc->listener_in_use = false;
			__qseecom_clean_listener_sglistinfo(ptr_svc);
			wake_up_interruptible(&ptr_svc->listener_block_app_wq);
		}

		if (ret) {
			pr_err("scm_call() failed with err: %d (app_id = %d)\n",
				ret, data->client.app_id);
			goto exit;
		}

		switch (resp->result) {
		case QSEOS_RESULT_BLOCKED_ON_LISTENER:
			pr_warn("send lsr %d rsp, but app %d block on lsr %d\n",
					lstnr, data->client.app_id, resp->data);
			if (lstnr == resp->data) {
				pr_err("lstnr %d should not be blocked!\n",
					lstnr);
				ret = -EINVAL;
				goto exit;
			}
			mutex_unlock(&listener_access_lock);
			ret = __qseecom_process_reentrancy_blocked_on_listener(
					resp, NULL, data);
			mutex_lock(&listener_access_lock);
			if (ret) {
				pr_err("failed to process App(%d) %s blocked on listener %d\n",
					data->client.app_id,
					data->client.app_name, resp->data);
				goto exit;
			}
		case QSEOS_RESULT_SUCCESS:
		case QSEOS_RESULT_INCOMPLETE:
			break;
		default:
			pr_err("fail:resp res= %d,app_id = %d,lstr = %d\n",
				resp->result, data->client.app_id, lstnr);
			ret = -EINVAL;
			goto exit;
		}
exit:
		mutex_unlock(&listener_access_lock);
		if (lstnr == RPMB_SERVICE)
			__qseecom_disable_clk(CLK_QSEE);

	}
	if (rc)
		return rc;

	return ret;
}

/*
 * QSEE doesn't support OS level cmds reentrancy until RE phase-3,
 * and QSEE OS level scm_call cmds will fail if there is any blocked TZ app.
 * So, needs to first check if no app blocked before sending OS level scm call,
 * then wait until all apps are unblocked.
 */
static void __qseecom_reentrancy_check_if_no_app_blocked(uint32_t smc_id)
{
	if (qseecom.qsee_reentrancy_support > QSEE_REENTRANCY_PHASE_0 &&
		qseecom.qsee_reentrancy_support < QSEE_REENTRANCY_PHASE_3 &&
		IS_OWNER_TRUSTED_OS(TZ_SYSCALL_OWNER_ID(smc_id))) {
		/* thread sleep until this app unblocked */
		while (qseecom.app_block_ref_cnt > 0) {
			mutex_unlock(&app_access_lock);
			wait_event_interruptible(qseecom.app_block_wq,
				(!qseecom.app_block_ref_cnt));
			mutex_lock(&app_access_lock);
		}
	}
}

/*
 * scm_call of send data will fail if this TA is blocked or there are more
 * than one TA requesting listener services; So, first check to see if need
 * to wait.
 */
static void __qseecom_reentrancy_check_if_this_app_blocked(
			struct qseecom_registered_app_list *ptr_app)
{
	if (qseecom.qsee_reentrancy_support) {
		ptr_app->check_block++;
		while (ptr_app->app_blocked || qseecom.app_block_ref_cnt > 1) {
			/* thread sleep until this app unblocked */
			mutex_unlock(&app_access_lock);
			wait_event_interruptible(qseecom.app_block_wq,
				(!ptr_app->app_blocked &&
				qseecom.app_block_ref_cnt <= 1));
			mutex_lock(&app_access_lock);
		}
		ptr_app->check_block--;
	}
}

static int __qseecom_check_app_exists(struct qseecom_check_app_ireq req,
					uint32_t *app_id)
{
	int32_t ret;
	struct qseecom_command_scm_resp resp;
	bool found_app = false;
	struct qseecom_registered_app_list *entry = NULL;
	unsigned long flags = 0;

	if (!app_id) {
		pr_err("Null pointer to app_id\n");
		return -EINVAL;
	}
	*app_id = 0;

	/* check if app exists and has been registered locally */
	spin_lock_irqsave(&qseecom.registered_app_list_lock, flags);
	list_for_each_entry(entry,
			&qseecom.registered_app_list_head, list) {
		if (!strcmp(entry->app_name, req.app_name)) {
			found_app = true;
			break;
		}
	}
	spin_unlock_irqrestore(&qseecom.registered_app_list_lock, flags);
	if (found_app) {
		pr_debug("Found app with id %d\n", entry->app_id);
		*app_id = entry->app_id;
		return 0;
	}

	memset((void *)&resp, 0, sizeof(resp));

	/*  SCM_CALL  to check if app_id for the mentioned app exists */
	ret = qseecom_scm_call(SCM_SVC_TZSCHEDULER, 1, &req,
				sizeof(struct qseecom_check_app_ireq),
				&resp, sizeof(resp));
	if (ret) {
		pr_err("scm_call to check if app is already loaded failed\n");
		return -EINVAL;
	}

	if (resp.result == QSEOS_RESULT_FAILURE)
		return 0;

	switch (resp.resp_type) {
	/*qsee returned listener type response */
	case QSEOS_LISTENER_ID:
		pr_err("resp type is of listener type instead of app");
		return -EINVAL;
	case QSEOS_APP_ID:
		*app_id = resp.data;
		return 0;
	default:
		pr_err("invalid resp type (%d) from qsee",
				resp.resp_type);
		return -ENODEV;
	}
}

static int qseecom_load_app(struct qseecom_dev_handle *data, void __user *argp)
{
	struct qseecom_registered_app_list *entry = NULL;
	unsigned long flags = 0;
	u32 app_id = 0;
	struct ion_handle *ihandle;	/* Ion handle */
	struct qseecom_load_img_req load_img_req;
	int32_t ret = 0;
	ion_phys_addr_t pa = 0;
	size_t len;
	struct qseecom_command_scm_resp resp;
	struct qseecom_check_app_ireq req;
	struct qseecom_load_app_ireq load_req;
	struct qseecom_load_app_64bit_ireq load_req_64bit;
	void *cmd_buf = NULL;
	size_t cmd_len;
	bool first_time = false;

	/* Copy the relevant information needed for loading the image */
	if (copy_from_user(&load_img_req,
				(void __user *)argp,
				sizeof(struct qseecom_load_img_req))) {
		pr_err("copy_from_user failed\n");
		return -EFAULT;
	}

	/* Check and load cmnlib */
	if (qseecom.qsee_version > QSEEE_VERSION_00) {
		if (!qseecom.commonlib_loaded &&
				load_img_req.app_arch == ELFCLASS32) {
			ret = qseecom_load_commonlib_image(data, "cmnlib");
			if (ret) {
				pr_err("failed to load cmnlib\n");
				return -EIO;
			}
			qseecom.commonlib_loaded = true;
			pr_debug("cmnlib is loaded\n");
		}

		if (!qseecom.commonlib64_loaded &&
				load_img_req.app_arch == ELFCLASS64) {
			ret = qseecom_load_commonlib_image(data, "cmnlib64");
			if (ret) {
				pr_err("failed to load cmnlib64\n");
				return -EIO;
			}
			qseecom.commonlib64_loaded = true;
			pr_debug("cmnlib64 is loaded\n");
		}
	}

	if (qseecom.support_bus_scaling) {
		mutex_lock(&qsee_bw_mutex);
		ret = __qseecom_register_bus_bandwidth_needs(data, MEDIUM);
		mutex_unlock(&qsee_bw_mutex);
		if (ret)
			return ret;
	}

	/* Vote for the SFPB clock */
	ret = __qseecom_enable_clk_scale_up(data);
	if (ret)
		goto enable_clk_err;

	req.qsee_cmd_id = QSEOS_APP_LOOKUP_COMMAND;
	load_img_req.img_name[MAX_APP_NAME_SIZE-1] = '\0';
	strlcpy(req.app_name, load_img_req.img_name, MAX_APP_NAME_SIZE);

	ret = __qseecom_check_app_exists(req, &app_id);
	if (ret < 0)
		goto loadapp_err;

	if (app_id) {
		pr_debug("App id %d (%s) already exists\n", app_id,
			(char *)(req.app_name));
		spin_lock_irqsave(&qseecom.registered_app_list_lock, flags);
		list_for_each_entry(entry,
		&qseecom.registered_app_list_head, list){
			if (entry->app_id == app_id) {
				entry->ref_cnt++;
				break;
			}
		}
		spin_unlock_irqrestore(
		&qseecom.registered_app_list_lock, flags);
		ret = 0;
	} else {
		first_time = true;
		pr_warn("App (%s) does'nt exist, loading apps for first time\n",
			(char *)(load_img_req.img_name));
		/* Get the handle of the shared fd */
		ihandle = ion_import_dma_buf_fd(qseecom.ion_clnt,
					load_img_req.ifd_data_fd);
		if (IS_ERR_OR_NULL(ihandle)) {
			pr_err("Ion client could not retrieve the handle\n");
			ret = -ENOMEM;
			goto loadapp_err;
		}

		/* Get the physical address of the ION BUF */
		ret = ion_phys(qseecom.ion_clnt, ihandle, &pa, &len);
		if (ret) {
			pr_err("Cannot get phys_addr for the Ion Client, ret = %d\n",
				ret);
			goto loadapp_err;
		}
		if (load_img_req.mdt_len > len || load_img_req.img_len > len) {
			pr_err("ion len %zu is smaller than mdt_len %u or img_len %u\n",
					len, load_img_req.mdt_len,
					load_img_req.img_len);
			ret = -EINVAL;
			goto loadapp_err;
		}
		/* Populate the structure for sending scm call to load image */
		if (qseecom.qsee_version < QSEE_VERSION_40) {
			load_req.qsee_cmd_id = QSEOS_APP_START_COMMAND;
			load_req.mdt_len = load_img_req.mdt_len;
			load_req.img_len = load_img_req.img_len;
			strlcpy(load_req.app_name, load_img_req.img_name,
						MAX_APP_NAME_SIZE);
			load_req.phy_addr = (uint32_t)pa;
			cmd_buf = (void *)&load_req;
			cmd_len = sizeof(struct qseecom_load_app_ireq);
		} else {
			load_req_64bit.qsee_cmd_id = QSEOS_APP_START_COMMAND;
			load_req_64bit.mdt_len = load_img_req.mdt_len;
			load_req_64bit.img_len = load_img_req.img_len;
			strlcpy(load_req_64bit.app_name, load_img_req.img_name,
						MAX_APP_NAME_SIZE);
			load_req_64bit.phy_addr = (uint64_t)pa;
			cmd_buf = (void *)&load_req_64bit;
			cmd_len = sizeof(struct qseecom_load_app_64bit_ireq);
		}

		ret = msm_ion_do_cache_op(qseecom.ion_clnt, ihandle, NULL, len,
					ION_IOC_CLEAN_INV_CACHES);
		if (ret) {
			pr_err("cache operation failed %d\n", ret);
			goto loadapp_err;
		}

		/*  SCM_CALL  to load the app and get the app_id back */
		ret = qseecom_scm_call(SCM_SVC_TZSCHEDULER, 1, cmd_buf,
			cmd_len, &resp, sizeof(resp));
		if (ret) {
			pr_err("scm_call to load app failed\n");
			if (!IS_ERR_OR_NULL(ihandle))
				ion_free(qseecom.ion_clnt, ihandle);
			ret = -EINVAL;
			goto loadapp_err;
		}

		if (resp.result == QSEOS_RESULT_FAILURE) {
			pr_err("scm_call rsp.result is QSEOS_RESULT_FAILURE\n");
			if (!IS_ERR_OR_NULL(ihandle))
				ion_free(qseecom.ion_clnt, ihandle);
			ret = -EFAULT;
			goto loadapp_err;
		}

		if (resp.result == QSEOS_RESULT_INCOMPLETE) {
			ret = __qseecom_process_incomplete_cmd(data, &resp);
			if (ret) {
				pr_err("process_incomplete_cmd failed err: %d\n",
					ret);
				if (!IS_ERR_OR_NULL(ihandle))
					ion_free(qseecom.ion_clnt, ihandle);
				ret = -EFAULT;
				goto loadapp_err;
			}
		}

		if (resp.result != QSEOS_RESULT_SUCCESS) {
			pr_err("scm_call failed resp.result unknown, %d\n",
				resp.result);
			if (!IS_ERR_OR_NULL(ihandle))
				ion_free(qseecom.ion_clnt, ihandle);
			ret = -EFAULT;
			goto loadapp_err;
		}

		app_id = resp.data;

		entry = kmalloc(sizeof(*entry), GFP_KERNEL);
		if (!entry) {
			ret = -ENOMEM;
			goto loadapp_err;
		}
		entry->app_id = app_id;
		entry->ref_cnt = 1;
		entry->app_arch = load_img_req.app_arch;
		/*
		 * keymaster app may be first loaded as "keymaste" by qseecomd,
		 * and then used as "keymaster" on some targets. To avoid app
		 * name checking error, register "keymaster" into app_list and
		 * thread private data.
		 */
		if (!strcmp(load_img_req.img_name, "keymaste"))
			strlcpy(entry->app_name, "keymaster",
					MAX_APP_NAME_SIZE);
		else
			strlcpy(entry->app_name, load_img_req.img_name,
					MAX_APP_NAME_SIZE);
		entry->app_blocked = false;
		entry->blocked_on_listener_id = 0;
		entry->check_block = 0;

		/* Deallocate the handle */
		if (!IS_ERR_OR_NULL(ihandle))
			ion_free(qseecom.ion_clnt, ihandle);

		spin_lock_irqsave(&qseecom.registered_app_list_lock, flags);
		list_add_tail(&entry->list, &qseecom.registered_app_list_head);
		spin_unlock_irqrestore(&qseecom.registered_app_list_lock,
									flags);

		pr_warn("App with id %u (%s) now loaded\n", app_id,
		(char *)(load_img_req.img_name));
	}
	data->client.app_id = app_id;
	data->client.app_arch = load_img_req.app_arch;
	if (!strcmp(load_img_req.img_name, "keymaste"))
		strlcpy(data->client.app_name, "keymaster", MAX_APP_NAME_SIZE);
	else
		strlcpy(data->client.app_name, load_img_req.img_name,
					MAX_APP_NAME_SIZE);
	load_img_req.app_id = app_id;
	if (copy_to_user(argp, &load_img_req, sizeof(load_img_req))) {
		pr_err("copy_to_user failed\n");
		ret = -EFAULT;
		if (first_time == true) {
			spin_lock_irqsave(
				&qseecom.registered_app_list_lock, flags);
			list_del(&entry->list);
			spin_unlock_irqrestore(
				&qseecom.registered_app_list_lock, flags);
			kzfree(entry);
		}
	}

loadapp_err:
	__qseecom_disable_clk_scale_down(data);
enable_clk_err:
	if (qseecom.support_bus_scaling) {
		mutex_lock(&qsee_bw_mutex);
		qseecom_unregister_bus_bandwidth_needs(data);
		mutex_unlock(&qsee_bw_mutex);
	}
	return ret;
}

static int __qseecom_cleanup_app(struct qseecom_dev_handle *data)
{
	int ret = 1;	/* Set unload app */

	wake_up_all(&qseecom.send_resp_wq);
	if (qseecom.qsee_reentrancy_support)
		mutex_unlock(&app_access_lock);
	while (atomic_read(&data->ioctl_count) > 1) {
		if (wait_event_interruptible(data->abort_wq,
					atomic_read(&data->ioctl_count) <= 1)) {
			pr_err("Interrupted from abort\n");
			ret = -ERESTARTSYS;
			break;
		}
	}
	if (qseecom.qsee_reentrancy_support)
		mutex_lock(&app_access_lock);
	return ret;
}

static int qseecom_unmap_ion_allocated_memory(struct qseecom_dev_handle *data)
{
	int ret = 0;

	if (!IS_ERR_OR_NULL(data->client.ihandle)) {
		ion_unmap_kernel(qseecom.ion_clnt, data->client.ihandle);
		ion_free(qseecom.ion_clnt, data->client.ihandle);
		data->client.ihandle = NULL;
	}
	return ret;
}

static int qseecom_unload_app(struct qseecom_dev_handle *data,
				bool app_crash)
{
	unsigned long flags;
	unsigned long flags1;
	int ret = 0;
	struct qseecom_command_scm_resp resp;
	struct qseecom_registered_app_list *ptr_app = NULL;
	bool unload = false;
	bool found_app = false;
	bool found_dead_app = false;
	bool scm_called = false;

	if (!data) {
		pr_err("Invalid/uninitialized device handle\n");
		return -EINVAL;
	}

	if (!memcmp(data->client.app_name, "keymaste", strlen("keymaste"))) {
		pr_debug("Do not unload keymaster app from tz\n");
		goto unload_exit;
	}

	__qseecom_cleanup_app(data);
	__qseecom_reentrancy_check_if_no_app_blocked(TZ_OS_APP_SHUTDOWN_ID);

	if (data->client.app_id > 0) {
		spin_lock_irqsave(&qseecom.registered_app_list_lock, flags);
		list_for_each_entry(ptr_app, &qseecom.registered_app_list_head,
									list) {
			if (ptr_app->app_id == data->client.app_id) {
				if (!strcmp((void *)ptr_app->app_name,
					(void *)data->client.app_name)) {
					found_app = true;
					if (ptr_app->app_blocked ||
							ptr_app->check_block)
						app_crash = false;
					if (app_crash || ptr_app->ref_cnt == 1)
						unload = true;
					break;
				}
				found_dead_app = true;
				break;
			}
		}
		spin_unlock_irqrestore(&qseecom.registered_app_list_lock,
								flags);
		if (found_app == false && found_dead_app == false) {
			pr_err("Cannot find app with id = %d (%s)\n",
				data->client.app_id,
				(char *)data->client.app_name);
			ret = -EINVAL;
			goto unload_exit;
		}
	}

	if (found_dead_app)
		pr_warn("cleanup app_id %d(%s)\n", data->client.app_id,
			(char *)data->client.app_name);

	if (unload) {
		struct qseecom_unload_app_ireq req;
		/* Populate the structure for sending scm call to load image */
		req.qsee_cmd_id = QSEOS_APP_SHUTDOWN_COMMAND;
		req.app_id = data->client.app_id;

		/* SCM_CALL to unload the app */
		ret = qseecom_scm_call(SCM_SVC_TZSCHEDULER, 1, &req,
				sizeof(struct qseecom_unload_app_ireq),
				&resp, sizeof(resp));
		scm_called = true;
		if (ret) {
			pr_err("scm_call to unload app (id = %d) failed\n",
								req.app_id);
			ret = -EFAULT;
			goto scm_exit;
		} else {
			pr_warn("App id %d now unloaded\n", req.app_id);
		}
		if (resp.result == QSEOS_RESULT_FAILURE) {
			pr_err("app (%d) unload_failed!!\n",
					data->client.app_id);
			ret = -EFAULT;
			goto scm_exit;
		}
		if (resp.result == QSEOS_RESULT_SUCCESS)
			pr_debug("App (%d) is unloaded!!\n",
					data->client.app_id);
		if (resp.result == QSEOS_RESULT_INCOMPLETE) {
			ret = __qseecom_process_incomplete_cmd(data, &resp);
			if (ret) {
				pr_err("process_incomplete_cmd fail err: %d\n",
									ret);
				goto scm_exit;
			}
		}
	}

scm_exit:
	if (scm_called) {
		/* double check if this app_entry still exists */
		bool doublecheck = false;

		spin_lock_irqsave(&qseecom.registered_app_list_lock, flags1);
		list_for_each_entry(ptr_app,
			&qseecom.registered_app_list_head, list) {
			if ((ptr_app->app_id == data->client.app_id) &&
				(!strcmp((void *)ptr_app->app_name,
				(void *)data->client.app_name))) {
				doublecheck = true;
				break;
			}
		}
		spin_unlock_irqrestore(&qseecom.registered_app_list_lock,
								flags1);
		if (!doublecheck) {
			pr_warn("app %d(%s) entry is already removed\n",
				data->client.app_id,
				(char *)data->client.app_name);
			found_app = false;
		}
	}
unload_exit:
	if (found_app) {
		spin_lock_irqsave(&qseecom.registered_app_list_lock, flags1);
		if (app_crash) {
			ptr_app->ref_cnt = 0;
			pr_debug("app_crash: ref_count = 0\n");
		} else {
			if (ptr_app->ref_cnt == 1) {
				ptr_app->ref_cnt = 0;
				pr_debug("ref_count set to 0\n");
			} else {
				ptr_app->ref_cnt--;
				pr_debug("Can't unload app(%d) inuse\n",
					ptr_app->app_id);
			}
		}
		if (unload) {
			list_del(&ptr_app->list);
			kzfree(ptr_app);
		}
		spin_unlock_irqrestore(&qseecom.registered_app_list_lock,
								flags1);
	}
	qseecom_unmap_ion_allocated_memory(data);
	data->released = true;
	return ret;
}

static phys_addr_t __qseecom_uvirt_to_kphys(struct qseecom_dev_handle *data,
						unsigned long virt)
{
	return data->client.sb_phys + (virt - data->client.user_virt_sb_base);
}

static uintptr_t __qseecom_uvirt_to_kvirt(struct qseecom_dev_handle *data,
						unsigned long virt)
{
	return (uintptr_t)data->client.sb_virt +
				(virt - data->client.user_virt_sb_base);
}

int __qseecom_process_rpmb_svc_cmd(struct qseecom_dev_handle *data_ptr,
		struct qseecom_send_svc_cmd_req *req_ptr,
		struct qseecom_client_send_service_ireq *send_svc_ireq_ptr)
{
	int ret = 0;
	void *req_buf = NULL;

	if ((req_ptr == NULL) || (send_svc_ireq_ptr == NULL)) {
		pr_err("Error with pointer: req_ptr = %pK, send_svc_ptr = %pK\n",
			req_ptr, send_svc_ireq_ptr);
		return -EINVAL;
	}

	/* Clients need to ensure req_buf is at base offset of shared buffer */
	if ((uintptr_t)req_ptr->cmd_req_buf !=
			data_ptr->client.user_virt_sb_base) {
		pr_err("cmd buf not pointing to base offset of shared buffer\n");
		return -EINVAL;
	}

	if (data_ptr->client.sb_length <
			sizeof(struct qseecom_rpmb_provision_key)) {
		pr_err("shared buffer is too small to hold key type\n");
		return -EINVAL;
	}
	req_buf = data_ptr->client.sb_virt;

	send_svc_ireq_ptr->qsee_cmd_id = req_ptr->cmd_id;
	send_svc_ireq_ptr->key_type =
		((struct qseecom_rpmb_provision_key *)req_buf)->key_type;
	send_svc_ireq_ptr->req_len = req_ptr->cmd_req_len;
	send_svc_ireq_ptr->rsp_ptr = (uint32_t)(__qseecom_uvirt_to_kphys(
			data_ptr, (uintptr_t)req_ptr->resp_buf));
	send_svc_ireq_ptr->rsp_len = req_ptr->resp_len;

	return ret;
}

int __qseecom_process_fsm_key_svc_cmd(struct qseecom_dev_handle *data_ptr,
		struct qseecom_send_svc_cmd_req *req_ptr,
		struct qseecom_client_send_fsm_key_req *send_svc_ireq_ptr)
{
	int ret = 0;
	uint32_t reqd_len_sb_in = 0;

	if ((req_ptr == NULL) || (send_svc_ireq_ptr == NULL)) {
		pr_err("Error with pointer: req_ptr = %pK, send_svc_ptr = %pK\n",
			req_ptr, send_svc_ireq_ptr);
		return -EINVAL;
	}

	reqd_len_sb_in = req_ptr->cmd_req_len + req_ptr->resp_len;
	if (reqd_len_sb_in > data_ptr->client.sb_length) {
		pr_err("Not enough memory to fit cmd_buf and resp_buf. ");
		pr_err("Required: %u, Available: %zu\n",
				reqd_len_sb_in, data_ptr->client.sb_length);
		return -ENOMEM;
	}

	send_svc_ireq_ptr->qsee_cmd_id = req_ptr->cmd_id;
	send_svc_ireq_ptr->req_len = req_ptr->cmd_req_len;
	send_svc_ireq_ptr->rsp_ptr = (uint32_t)(__qseecom_uvirt_to_kphys(
			data_ptr, (uintptr_t)req_ptr->resp_buf));
	send_svc_ireq_ptr->rsp_len = req_ptr->resp_len;

	send_svc_ireq_ptr->req_ptr = (uint32_t)(__qseecom_uvirt_to_kphys(
			data_ptr, (uintptr_t)req_ptr->cmd_req_buf));


	return ret;
}

static int __validate_send_service_cmd_inputs(struct qseecom_dev_handle *data,
				struct qseecom_send_svc_cmd_req *req)
{
	if (!req || !req->resp_buf || !req->cmd_req_buf) {
		pr_err("req or cmd buffer or response buffer is null\n");
		return -EINVAL;
	}

	if (!data || !data->client.ihandle) {
		pr_err("Client or client handle is not initialized\n");
		return -EINVAL;
	}

	if (data->client.sb_virt == NULL) {
		pr_err("sb_virt null\n");
		return -EINVAL;
	}

	if (data->client.user_virt_sb_base == 0) {
		pr_err("user_virt_sb_base is null\n");
		return -EINVAL;
	}

	if (data->client.sb_length == 0) {
		pr_err("sb_length is 0\n");
		return -EINVAL;
	}

	if (((uintptr_t)req->cmd_req_buf <
				data->client.user_virt_sb_base) ||
		((uintptr_t)req->cmd_req_buf >=
		(data->client.user_virt_sb_base + data->client.sb_length))) {
		pr_err("cmd buffer address not within shared bufffer\n");
		return -EINVAL;
	}
	if (((uintptr_t)req->resp_buf <
				data->client.user_virt_sb_base)  ||
		((uintptr_t)req->resp_buf >=
		(data->client.user_virt_sb_base + data->client.sb_length))) {
		pr_err("response buffer address not within shared bufffer\n");
		return -EINVAL;
	}
	if ((req->cmd_req_len == 0) || (req->resp_len == 0) ||
		(req->cmd_req_len > data->client.sb_length) ||
		(req->resp_len > data->client.sb_length)) {
		pr_err("cmd buf length or response buf length not valid\n");
		return -EINVAL;
	}
	if (req->cmd_req_len > UINT_MAX - req->resp_len) {
		pr_err("Integer overflow detected in req_len & rsp_len\n");
		return -EINVAL;
	}

	if ((req->cmd_req_len + req->resp_len) > data->client.sb_length) {
		pr_debug("Not enough memory to fit cmd_buf.\n");
		pr_debug("resp_buf. Required: %u, Available: %zu\n",
				(req->cmd_req_len + req->resp_len),
					data->client.sb_length);
		return -ENOMEM;
	}
	if ((uintptr_t)req->cmd_req_buf > (ULONG_MAX - req->cmd_req_len)) {
		pr_err("Integer overflow in req_len & cmd_req_buf\n");
		return -EINVAL;
	}
	if ((uintptr_t)req->resp_buf > (ULONG_MAX - req->resp_len)) {
		pr_err("Integer overflow in resp_len & resp_buf\n");
		return -EINVAL;
	}
	if (data->client.user_virt_sb_base >
					(ULONG_MAX - data->client.sb_length)) {
		pr_err("Integer overflow in user_virt_sb_base & sb_length\n");
		return -EINVAL;
	}
	if ((((uintptr_t)req->cmd_req_buf + req->cmd_req_len) >
		((uintptr_t)data->client.user_virt_sb_base +
					data->client.sb_length)) ||
		(((uintptr_t)req->resp_buf + req->resp_len) >
		((uintptr_t)data->client.user_virt_sb_base +
					data->client.sb_length))) {
		pr_err("cmd buf or resp buf is out of shared buffer region\n");
		return -EINVAL;
	}
	return 0;
}

static int qseecom_send_service_cmd(struct qseecom_dev_handle *data,
				void __user *argp)
{
	int ret = 0;
	struct qseecom_client_send_service_ireq send_svc_ireq;
	struct qseecom_client_send_fsm_key_req send_fsm_key_svc_ireq;
	struct qseecom_command_scm_resp resp;
	struct qseecom_send_svc_cmd_req req;
	void   *send_req_ptr;
	size_t req_buf_size;

	/*struct qseecom_command_scm_resp resp;*/

	if (copy_from_user(&req,
				(void __user *)argp,
				sizeof(req))) {
		pr_err("copy_from_user failed\n");
		return -EFAULT;
	}

	if (__validate_send_service_cmd_inputs(data, &req))
		return -EINVAL;

	data->type = QSEECOM_SECURE_SERVICE;

	switch (req.cmd_id) {
	case QSEOS_RPMB_PROVISION_KEY_COMMAND:
	case QSEOS_RPMB_ERASE_COMMAND:
	case QSEOS_RPMB_CHECK_PROV_STATUS_COMMAND:
		send_req_ptr = &send_svc_ireq;
		req_buf_size = sizeof(send_svc_ireq);
		if (__qseecom_process_rpmb_svc_cmd(data, &req,
				send_req_ptr))
			return -EINVAL;
		break;
	case QSEOS_FSM_LTEOTA_REQ_CMD:
	case QSEOS_FSM_LTEOTA_REQ_RSP_CMD:
	case QSEOS_FSM_IKE_REQ_CMD:
	case QSEOS_FSM_IKE_REQ_RSP_CMD:
	case QSEOS_FSM_OEM_FUSE_WRITE_ROW:
	case QSEOS_FSM_OEM_FUSE_READ_ROW:
	case QSEOS_FSM_ENCFS_REQ_CMD:
	case QSEOS_FSM_ENCFS_REQ_RSP_CMD:
		send_req_ptr = &send_fsm_key_svc_ireq;
		req_buf_size = sizeof(send_fsm_key_svc_ireq);
		if (__qseecom_process_fsm_key_svc_cmd(data, &req,
				send_req_ptr))
			return -EINVAL;
		break;
	default:
		pr_err("Unsupported cmd_id %d\n", req.cmd_id);
		return -EINVAL;
	}

	if (qseecom.support_bus_scaling) {
		ret = qseecom_scale_bus_bandwidth_timer(HIGH);
		if (ret) {
			pr_err("Fail to set bw HIGH\n");
			return ret;
		}
	} else {
		ret = qseecom_perf_enable(data);
		if (ret) {
			pr_err("Failed to vote for clocks with err %d\n", ret);
			goto exit;
		}
	}

	ret = msm_ion_do_cache_op(qseecom.ion_clnt, data->client.ihandle,
				data->client.sb_virt, data->client.sb_length,
				ION_IOC_CLEAN_INV_CACHES);
	if (ret) {
		pr_err("cache operation failed %d\n", ret);
		goto exit;
	}
	ret = qseecom_scm_call(SCM_SVC_TZSCHEDULER, 1,
				(const void *)send_req_ptr,
				req_buf_size, &resp, sizeof(resp));
	if (ret) {
		pr_err("qseecom_scm_call failed with err: %d\n", ret);
		if (!qseecom.support_bus_scaling) {
			qsee_disable_clock_vote(data, CLK_DFAB);
			qsee_disable_clock_vote(data, CLK_SFPB);
		} else {
			__qseecom_add_bw_scale_down_timer(
				QSEECOM_SEND_CMD_CRYPTO_TIMEOUT);
		}
		goto exit;
	}
	ret = msm_ion_do_cache_op(qseecom.ion_clnt, data->client.ihandle,
				data->client.sb_virt, data->client.sb_length,
				ION_IOC_INV_CACHES);
	if (ret) {
		pr_err("cache operation failed %d\n", ret);
		goto exit;
	}
	switch (resp.result) {
	case QSEOS_RESULT_SUCCESS:
		break;
	case QSEOS_RESULT_INCOMPLETE:
		pr_debug("qseos_result_incomplete\n");
		ret = __qseecom_process_incomplete_cmd(data, &resp);
		if (ret) {
			pr_err("process_incomplete_cmd fail with result: %d\n",
				resp.result);
		}
		if (req.cmd_id == QSEOS_RPMB_CHECK_PROV_STATUS_COMMAND) {
			pr_warn("RPMB key status is 0x%x\n", resp.result);
			if (put_user(resp.result,
				(uint32_t __user *)req.resp_buf)) {
				ret = -EINVAL;
				goto exit;
			}
			ret = 0;
		}
		break;
	case QSEOS_RESULT_FAILURE:
		pr_err("scm call failed with resp.result: %d\n", resp.result);
		ret = -EINVAL;
		break;
	default:
		pr_err("Response result %d not supported\n",
				resp.result);
		ret = -EINVAL;
		break;
	}
	if (!qseecom.support_bus_scaling) {
		qsee_disable_clock_vote(data, CLK_DFAB);
		qsee_disable_clock_vote(data, CLK_SFPB);
	} else {
		__qseecom_add_bw_scale_down_timer(
			QSEECOM_SEND_CMD_CRYPTO_TIMEOUT);
	}

exit:
	return ret;
}

static int __validate_send_cmd_inputs(struct qseecom_dev_handle *data,
				struct qseecom_send_cmd_req *req)

{
	if (!data || !data->client.ihandle) {
		pr_err("Client or client handle is not initialized\n");
		return -EINVAL;
	}
	if (((req->resp_buf == NULL) && (req->resp_len != 0)) ||
						(req->cmd_req_buf == NULL)) {
		pr_err("cmd buffer or response buffer is null\n");
		return -EINVAL;
	}
	if (((uintptr_t)req->cmd_req_buf <
				data->client.user_virt_sb_base) ||
		((uintptr_t)req->cmd_req_buf >=
		(data->client.user_virt_sb_base + data->client.sb_length))) {
		pr_err("cmd buffer address not within shared bufffer\n");
		return -EINVAL;
	}
	if (((uintptr_t)req->resp_buf <
				data->client.user_virt_sb_base)  ||
		((uintptr_t)req->resp_buf >=
		(data->client.user_virt_sb_base + data->client.sb_length))) {
		pr_err("response buffer address not within shared bufffer\n");
		return -EINVAL;
	}
	if ((req->cmd_req_len == 0) ||
		(req->cmd_req_len > data->client.sb_length) ||
		(req->resp_len > data->client.sb_length)) {
		pr_err("cmd buf length or response buf length not valid\n");
		return -EINVAL;
	}
	if (req->cmd_req_len > UINT_MAX - req->resp_len) {
		pr_err("Integer overflow detected in req_len & rsp_len\n");
		return -EINVAL;
	}

	if ((req->cmd_req_len + req->resp_len) > data->client.sb_length) {
		pr_debug("Not enough memory to fit cmd_buf.\n");
		pr_debug("resp_buf. Required: %u, Available: %zu\n",
				(req->cmd_req_len + req->resp_len),
					data->client.sb_length);
		return -ENOMEM;
	}
	if ((uintptr_t)req->cmd_req_buf > (ULONG_MAX - req->cmd_req_len)) {
		pr_err("Integer overflow in req_len & cmd_req_buf\n");
		return -EINVAL;
	}
	if ((uintptr_t)req->resp_buf > (ULONG_MAX - req->resp_len)) {
		pr_err("Integer overflow in resp_len & resp_buf\n");
		return -EINVAL;
	}
	if (data->client.user_virt_sb_base >
					(ULONG_MAX - data->client.sb_length)) {
		pr_err("Integer overflow in user_virt_sb_base & sb_length\n");
		return -EINVAL;
	}
	if ((((uintptr_t)req->cmd_req_buf + req->cmd_req_len) >
		((uintptr_t)data->client.user_virt_sb_base +
						data->client.sb_length)) ||
		(((uintptr_t)req->resp_buf + req->resp_len) >
		((uintptr_t)data->client.user_virt_sb_base +
						data->client.sb_length))) {
		pr_err("cmd buf or resp buf is out of shared buffer region\n");
		return -EINVAL;
	}
	return 0;
}

int __qseecom_process_reentrancy(struct qseecom_command_scm_resp *resp,
				struct qseecom_registered_app_list *ptr_app,
				struct qseecom_dev_handle *data)
{
	int ret = 0;

	switch (resp->result) {
	case QSEOS_RESULT_BLOCKED_ON_LISTENER:
		pr_warn("App(%d) %s is blocked on listener %d\n",
			data->client.app_id, data->client.app_name,
			resp->data);
		ret = __qseecom_process_reentrancy_blocked_on_listener(
					resp, ptr_app, data);
		if (ret) {
			pr_err("failed to process App(%d) %s is blocked on listener %d\n",
			data->client.app_id, data->client.app_name, resp->data);
			return ret;
		}

	case QSEOS_RESULT_INCOMPLETE:
		qseecom.app_block_ref_cnt++;
		ptr_app->app_blocked = true;
		ret = __qseecom_reentrancy_process_incomplete_cmd(data, resp);
		ptr_app->app_blocked = false;
		qseecom.app_block_ref_cnt--;
		wake_up_interruptible_all(&qseecom.app_block_wq);
		if (ret)
			pr_err("process_incomplete_cmd failed err: %d\n",
					ret);
		return ret;
	case QSEOS_RESULT_SUCCESS:
		return ret;
	default:
		pr_err("Response result %d not supported\n",
						resp->result);
		return -EINVAL;
	}
}

static int __qseecom_send_cmd(struct qseecom_dev_handle *data,
				struct qseecom_send_cmd_req *req)
{
	int ret = 0;
	int ret2 = 0;
	u32 reqd_len_sb_in = 0;
	struct qseecom_client_send_data_ireq send_data_req = {0};
	struct qseecom_client_send_data_64bit_ireq send_data_req_64bit = {0};
	struct qseecom_command_scm_resp resp;
	unsigned long flags;
	struct qseecom_registered_app_list *ptr_app;
	bool found_app = false;
	void *cmd_buf = NULL;
	size_t cmd_len;
	struct sglist_info *table = data->sglistinfo_ptr;

	reqd_len_sb_in = req->cmd_req_len + req->resp_len;
	/* find app_id & img_name from list */
	spin_lock_irqsave(&qseecom.registered_app_list_lock, flags);
	list_for_each_entry(ptr_app, &qseecom.registered_app_list_head,
							list) {
		if ((ptr_app->app_id == data->client.app_id) &&
			 (!strcmp(ptr_app->app_name, data->client.app_name))) {
			found_app = true;
			break;
		}
	}
	spin_unlock_irqrestore(&qseecom.registered_app_list_lock, flags);

	if (!found_app) {
		pr_err("app_id %d (%s) is not found\n", data->client.app_id,
			(char *)data->client.app_name);
		return -ENOENT;
	}

	if (qseecom.qsee_version < QSEE_VERSION_40) {
		send_data_req.app_id = data->client.app_id;
		send_data_req.req_ptr = (uint32_t)(__qseecom_uvirt_to_kphys(
					data, (uintptr_t)req->cmd_req_buf));
		send_data_req.req_len = req->cmd_req_len;
		send_data_req.rsp_ptr = (uint32_t)(__qseecom_uvirt_to_kphys(
					data, (uintptr_t)req->resp_buf));
		send_data_req.rsp_len = req->resp_len;
		send_data_req.sglistinfo_ptr =
				(uint32_t)virt_to_phys(table);
		send_data_req.sglistinfo_len = SGLISTINFO_TABLE_SIZE;
		dmac_flush_range((void *)table,
				(void *)table + SGLISTINFO_TABLE_SIZE);
		cmd_buf = (void *)&send_data_req;
		cmd_len = sizeof(struct qseecom_client_send_data_ireq);
	} else {
		send_data_req_64bit.app_id = data->client.app_id;
		send_data_req_64bit.req_ptr = __qseecom_uvirt_to_kphys(data,
					(uintptr_t)req->cmd_req_buf);
		send_data_req_64bit.req_len = req->cmd_req_len;
		send_data_req_64bit.rsp_ptr = __qseecom_uvirt_to_kphys(data,
					(uintptr_t)req->resp_buf);
		send_data_req_64bit.rsp_len = req->resp_len;
		/* check if 32bit app's phys_addr region is under 4GB.*/
		if ((data->client.app_arch == ELFCLASS32) &&
			((send_data_req_64bit.req_ptr >=
				PHY_ADDR_4G - send_data_req_64bit.req_len) ||
			(send_data_req_64bit.rsp_ptr >=
				PHY_ADDR_4G - send_data_req_64bit.rsp_len))){
			pr_err("32bit app %s PA exceeds 4G: req_ptr=%llx, req_len=%x, rsp_ptr=%llx, rsp_len=%x\n",
				data->client.app_name,
				send_data_req_64bit.req_ptr,
				send_data_req_64bit.req_len,
				send_data_req_64bit.rsp_ptr,
				send_data_req_64bit.rsp_len);
			return -EFAULT;
		}
		send_data_req_64bit.sglistinfo_ptr =
				(uint64_t)virt_to_phys(table);
		send_data_req_64bit.sglistinfo_len = SGLISTINFO_TABLE_SIZE;
		dmac_flush_range((void *)table,
				(void *)table + SGLISTINFO_TABLE_SIZE);
		cmd_buf = (void *)&send_data_req_64bit;
		cmd_len = sizeof(struct qseecom_client_send_data_64bit_ireq);
	}

	if (qseecom.whitelist_support == false || data->use_legacy_cmd == true)
		*(uint32_t *)cmd_buf = QSEOS_CLIENT_SEND_DATA_COMMAND;
	else
		*(uint32_t *)cmd_buf = QSEOS_CLIENT_SEND_DATA_COMMAND_WHITELIST;

	ret = msm_ion_do_cache_op(qseecom.ion_clnt, data->client.ihandle,
					data->client.sb_virt,
					reqd_len_sb_in,
					ION_IOC_CLEAN_INV_CACHES);
	if (ret) {
		pr_err("cache operation failed %d\n", ret);
		return ret;
	}

	__qseecom_reentrancy_check_if_this_app_blocked(ptr_app);

	ret = qseecom_scm_call(SCM_SVC_TZSCHEDULER, 1,
				cmd_buf, cmd_len,
				&resp, sizeof(resp));
	if (ret) {
		pr_err("scm_call() failed with err: %d (app_id = %d)\n",
					ret, data->client.app_id);
		goto exit;
	}

	if (qseecom.qsee_reentrancy_support) {
		ret = __qseecom_process_reentrancy(&resp, ptr_app, data);
		if (ret)
			goto exit;
	} else {
		if (resp.result == QSEOS_RESULT_INCOMPLETE) {
			ret = __qseecom_process_incomplete_cmd(data, &resp);
			if (ret) {
				pr_err("process_incomplete_cmd failed err: %d\n",
						ret);
				goto exit;
			}
		} else {
			if (resp.result != QSEOS_RESULT_SUCCESS) {
				pr_err("Response result %d not supported\n",
								resp.result);
				ret = -EINVAL;
				goto exit;
			}
		}
	}
exit:
	ret2 = msm_ion_do_cache_op(qseecom.ion_clnt, data->client.ihandle,
				data->client.sb_virt, data->client.sb_length,
				ION_IOC_INV_CACHES);
	if (ret2) {
		pr_err("cache operation failed %d\n", ret2);
		return ret2;
	}
	return ret;
}

static int qseecom_send_cmd(struct qseecom_dev_handle *data, void __user *argp)
{
	int ret = 0;
	struct qseecom_send_cmd_req req;

	ret = copy_from_user(&req, argp, sizeof(req));
	if (ret) {
		pr_err("copy_from_user failed\n");
		return ret;
	}

	if (__validate_send_cmd_inputs(data, &req))
		return -EINVAL;

	ret = __qseecom_send_cmd(data, &req);

	if (ret)
		return ret;

	return ret;
}

int __boundary_checks_offset(struct qseecom_send_modfd_cmd_req *req,
			struct qseecom_send_modfd_listener_resp *lstnr_resp,
			struct qseecom_dev_handle *data, int i) {

	if ((data->type != QSEECOM_LISTENER_SERVICE) &&
						(req->ifd_data[i].fd > 0)) {
		if ((req->cmd_req_len < sizeof(uint32_t)) ||
			(req->ifd_data[i].cmd_buf_offset >
			req->cmd_req_len - sizeof(uint32_t))) {
			pr_err("Invalid offset (req len) 0x%x\n",
				req->ifd_data[i].cmd_buf_offset);
			return -EINVAL;
		}
	} else if ((data->type == QSEECOM_LISTENER_SERVICE) &&
					(lstnr_resp->ifd_data[i].fd > 0)) {
		if ((lstnr_resp->resp_len < sizeof(uint32_t)) ||
			(lstnr_resp->ifd_data[i].cmd_buf_offset >
			lstnr_resp->resp_len - sizeof(uint32_t))) {
			pr_err("Invalid offset (lstnr resp len) 0x%x\n",
				lstnr_resp->ifd_data[i].cmd_buf_offset);
			return -EINVAL;
		}
	}
	return 0;
}

static int __qseecom_update_cmd_buf(void *msg, bool cleanup,
			struct qseecom_dev_handle *data)
{
	struct ion_handle *ihandle;
	char *field;
	int ret = 0;
	int i = 0;
	uint32_t len = 0;
	struct scatterlist *sg;
	struct qseecom_send_modfd_cmd_req *req = NULL;
	struct qseecom_send_modfd_listener_resp *lstnr_resp = NULL;
	struct qseecom_registered_listener_list *this_lstnr = NULL;
	uint32_t offset;
	struct sg_table *sg_ptr;

	if ((data->type != QSEECOM_LISTENER_SERVICE) &&
			(data->type != QSEECOM_CLIENT_APP))
		return -EFAULT;

	if (msg == NULL) {
		pr_err("Invalid address\n");
		return -EINVAL;
	}
	if (data->type == QSEECOM_LISTENER_SERVICE) {
		lstnr_resp = (struct qseecom_send_modfd_listener_resp *)msg;
		this_lstnr = __qseecom_find_svc(data->listener.id);
		if (IS_ERR_OR_NULL(this_lstnr)) {
			pr_err("Invalid listener ID\n");
			return -ENOMEM;
		}
	} else {
		req = (struct qseecom_send_modfd_cmd_req *)msg;
	}

	for (i = 0; i < MAX_ION_FD; i++) {
		if ((data->type != QSEECOM_LISTENER_SERVICE) &&
						(req->ifd_data[i].fd > 0)) {
			ihandle = ion_import_dma_buf_fd(qseecom.ion_clnt,
					req->ifd_data[i].fd);
			if (IS_ERR_OR_NULL(ihandle)) {
				pr_err("Ion client can't retrieve the handle\n");
				return -ENOMEM;
			}
			field = (char *) req->cmd_req_buf +
				req->ifd_data[i].cmd_buf_offset;
		} else if ((data->type == QSEECOM_LISTENER_SERVICE) &&
				(lstnr_resp->ifd_data[i].fd > 0)) {
			ihandle = ion_import_dma_buf_fd(qseecom.ion_clnt,
						lstnr_resp->ifd_data[i].fd);
			if (IS_ERR_OR_NULL(ihandle)) {
				pr_err("Ion client can't retrieve the handle\n");
				return -ENOMEM;
			}
			field = lstnr_resp->resp_buf_ptr +
				lstnr_resp->ifd_data[i].cmd_buf_offset;
		} else {
			continue;
		}
		/* Populate the cmd data structure with the phys_addr */
		sg_ptr = ion_sg_table(qseecom.ion_clnt, ihandle);
		if (IS_ERR_OR_NULL(sg_ptr)) {
			pr_err("IOn client could not retrieve sg table\n");
			goto err;
		}
		if (sg_ptr->nents == 0) {
			pr_err("Num of scattered entries is 0\n");
			goto err;
		}
		if (sg_ptr->nents > QSEECOM_MAX_SG_ENTRY) {
			pr_err("Num of scattered entries");
			pr_err(" (%d) is greater than max supported %d\n",
				sg_ptr->nents, QSEECOM_MAX_SG_ENTRY);
			goto err;
		}
		sg = sg_ptr->sgl;
		if (sg_ptr->nents == 1) {
			uint32_t *update;

			if (__boundary_checks_offset(req, lstnr_resp, data, i))
				goto err;
			if ((data->type == QSEECOM_CLIENT_APP &&
				(data->client.app_arch == ELFCLASS32 ||
				data->client.app_arch == ELFCLASS64)) ||
				(data->type == QSEECOM_LISTENER_SERVICE)) {
				/*
				 * Check if sg list phy add region is under 4GB
				 */
				if ((qseecom.qsee_version >= QSEE_VERSION_40) &&
					(!cleanup) &&
					((uint64_t)sg_dma_address(sg_ptr->sgl)
					>= PHY_ADDR_4G - sg->length)) {
					pr_err("App %s sgl PA exceeds 4G: phy_addr=%pKad, len=%x\n",
						data->client.app_name,
						&(sg_dma_address(sg_ptr->sgl)),
						sg->length);
					goto err;
				}
				update = (uint32_t *) field;
				*update = cleanup ? 0 :
					(uint32_t)sg_dma_address(sg_ptr->sgl);
			} else {
				pr_err("QSEE app arch %u is not supported\n",
							data->client.app_arch);
				goto err;
			}
			len += (uint32_t)sg->length;
		} else {
			struct qseecom_sg_entry *update;
			int j = 0;

			if ((data->type != QSEECOM_LISTENER_SERVICE) &&
					(req->ifd_data[i].fd > 0)) {

				if ((req->cmd_req_len <
					 SG_ENTRY_SZ * sg_ptr->nents) ||
					(req->ifd_data[i].cmd_buf_offset >
						(req->cmd_req_len -
						SG_ENTRY_SZ * sg_ptr->nents))) {
					pr_err("Invalid offset = 0x%x\n",
					req->ifd_data[i].cmd_buf_offset);
					goto err;
				}

			} else if ((data->type == QSEECOM_LISTENER_SERVICE) &&
					(lstnr_resp->ifd_data[i].fd > 0)) {

				if ((lstnr_resp->resp_len <
						SG_ENTRY_SZ * sg_ptr->nents) ||
				(lstnr_resp->ifd_data[i].cmd_buf_offset >
						(lstnr_resp->resp_len -
						SG_ENTRY_SZ * sg_ptr->nents))) {
					goto err;
				}
			}
			if ((data->type == QSEECOM_CLIENT_APP &&
				(data->client.app_arch == ELFCLASS32 ||
				data->client.app_arch == ELFCLASS64)) ||
				(data->type == QSEECOM_LISTENER_SERVICE)) {
				update = (struct qseecom_sg_entry *)field;
				for (j = 0; j < sg_ptr->nents; j++) {
					/*
					 * Check if sg list PA is under 4GB
					 */
					if ((qseecom.qsee_version >=
						QSEE_VERSION_40) &&
						(!cleanup) &&
						((uint64_t)(sg_dma_address(sg))
						>= PHY_ADDR_4G - sg->length)) {
						pr_err("App %s sgl PA exceeds 4G: phy_addr=%pKad, len=%x\n",
							data->client.app_name,
							&(sg_dma_address(sg)),
							sg->length);
						goto err;
					}
					update->phys_addr = cleanup ? 0 :
						(uint32_t)sg_dma_address(sg);
					update->len = cleanup ? 0 : sg->length;
					update++;
					len += sg->length;
					sg = sg_next(sg);
				}
			} else {
				pr_err("QSEE app arch %u is not supported\n",
							data->client.app_arch);
					goto err;
			}
		}

		if (cleanup) {
			ret = msm_ion_do_cache_op(qseecom.ion_clnt,
					ihandle, NULL, len,
					ION_IOC_INV_CACHES);
			if (ret) {
				pr_err("cache operation failed %d\n", ret);
				goto err;
			}
		} else {
			ret = msm_ion_do_cache_op(qseecom.ion_clnt,
					ihandle, NULL, len,
					ION_IOC_CLEAN_INV_CACHES);
			if (ret) {
				pr_err("cache operation failed %d\n", ret);
				goto err;
			}
			if (data->type == QSEECOM_CLIENT_APP) {
				offset = req->ifd_data[i].cmd_buf_offset;
				data->sglistinfo_ptr[i].indexAndFlags =
					SGLISTINFO_SET_INDEX_FLAG(
					(sg_ptr->nents == 1), 0, offset);
				data->sglistinfo_ptr[i].sizeOrCount =
					(sg_ptr->nents == 1) ?
					sg->length : sg_ptr->nents;
				data->sglist_cnt = i + 1;
			} else {
				offset = (lstnr_resp->ifd_data[i].cmd_buf_offset
					+ (uintptr_t)lstnr_resp->resp_buf_ptr -
					(uintptr_t)this_lstnr->sb_virt);
				this_lstnr->sglistinfo_ptr[i].indexAndFlags =
					SGLISTINFO_SET_INDEX_FLAG(
					(sg_ptr->nents == 1), 0, offset);
				this_lstnr->sglistinfo_ptr[i].sizeOrCount =
					(sg_ptr->nents == 1) ?
					sg->length : sg_ptr->nents;
				this_lstnr->sglist_cnt = i + 1;
			}
		}
		/* Deallocate the handle */
		if (!IS_ERR_OR_NULL(ihandle))
			ion_free(qseecom.ion_clnt, ihandle);
	}
	return ret;
err:
	if (!IS_ERR_OR_NULL(ihandle))
		ion_free(qseecom.ion_clnt, ihandle);
	return -ENOMEM;
}

static int __qseecom_allocate_sg_list_buffer(struct qseecom_dev_handle *data,
		char *field, uint32_t fd_idx, struct sg_table *sg_ptr)
{
	struct scatterlist *sg = sg_ptr->sgl;
	struct qseecom_sg_entry_64bit *sg_entry;
	struct qseecom_sg_list_buf_hdr_64bit *buf_hdr;
	void *buf;
	uint i;
	size_t size;
	dma_addr_t coh_pmem;

	if (fd_idx >= MAX_ION_FD) {
		pr_err("fd_idx [%d] is invalid\n", fd_idx);
		return -ENOMEM;
	}
	buf_hdr = (struct qseecom_sg_list_buf_hdr_64bit *)field;
	memset((void *)buf_hdr, 0, QSEECOM_SG_LIST_BUF_HDR_SZ_64BIT);
	/* Allocate a contiguous kernel buffer */
	size = sg_ptr->nents * SG_ENTRY_SZ_64BIT;
	size = (size + PAGE_SIZE) & PAGE_MASK;
	buf = dma_alloc_coherent(qseecom.pdev,
			size, &coh_pmem, GFP_KERNEL);
	if (buf == NULL) {
		pr_err("failed to alloc memory for sg buf\n");
		return -ENOMEM;
	}
	/* update qseecom_sg_list_buf_hdr_64bit */
	buf_hdr->version = QSEECOM_SG_LIST_BUF_FORMAT_VERSION_2;
	buf_hdr->new_buf_phys_addr = coh_pmem;
	buf_hdr->nents_total = sg_ptr->nents;
	/* save the left sg entries into new allocated buf */
	sg_entry = (struct qseecom_sg_entry_64bit *)buf;
	for (i = 0; i < sg_ptr->nents; i++) {
		sg_entry->phys_addr = (uint64_t)sg_dma_address(sg);
		sg_entry->len = sg->length;
		sg_entry++;
		sg = sg_next(sg);
	}

	data->client.sec_buf_fd[fd_idx].is_sec_buf_fd = true;
	data->client.sec_buf_fd[fd_idx].vbase = buf;
	data->client.sec_buf_fd[fd_idx].pbase = coh_pmem;
	data->client.sec_buf_fd[fd_idx].size = size;

	return 0;
}

static int __qseecom_update_cmd_buf_64(void *msg, bool cleanup,
			struct qseecom_dev_handle *data)
{
	struct ion_handle *ihandle;
	char *field;
	int ret = 0;
	int i = 0;
	uint32_t len = 0;
	struct scatterlist *sg;
	struct qseecom_send_modfd_cmd_req *req = NULL;
	struct qseecom_send_modfd_listener_resp *lstnr_resp = NULL;
	struct qseecom_registered_listener_list *this_lstnr = NULL;
	uint32_t offset;
	struct sg_table *sg_ptr;

	if ((data->type != QSEECOM_LISTENER_SERVICE) &&
			(data->type != QSEECOM_CLIENT_APP))
		return -EFAULT;

	if (msg == NULL) {
		pr_err("Invalid address\n");
		return -EINVAL;
	}
	if (data->type == QSEECOM_LISTENER_SERVICE) {
		lstnr_resp = (struct qseecom_send_modfd_listener_resp *)msg;
		this_lstnr = __qseecom_find_svc(data->listener.id);
		if (IS_ERR_OR_NULL(this_lstnr)) {
			pr_err("Invalid listener ID\n");
			return -ENOMEM;
		}
	} else {
		req = (struct qseecom_send_modfd_cmd_req *)msg;
	}

	for (i = 0; i < MAX_ION_FD; i++) {
		if ((data->type != QSEECOM_LISTENER_SERVICE) &&
						(req->ifd_data[i].fd > 0)) {
			ihandle = ion_import_dma_buf_fd(qseecom.ion_clnt,
					req->ifd_data[i].fd);
			if (IS_ERR_OR_NULL(ihandle)) {
				pr_err("Ion client can't retrieve the handle\n");
				return -ENOMEM;
			}
			field = (char *) req->cmd_req_buf +
				req->ifd_data[i].cmd_buf_offset;
		} else if ((data->type == QSEECOM_LISTENER_SERVICE) &&
				(lstnr_resp->ifd_data[i].fd > 0)) {
			ihandle = ion_import_dma_buf_fd(qseecom.ion_clnt,
						lstnr_resp->ifd_data[i].fd);
			if (IS_ERR_OR_NULL(ihandle)) {
				pr_err("Ion client can't retrieve the handle\n");
				return -ENOMEM;
			}
			field = lstnr_resp->resp_buf_ptr +
				lstnr_resp->ifd_data[i].cmd_buf_offset;
		} else {
			continue;
		}
		/* Populate the cmd data structure with the phys_addr */
		sg_ptr = ion_sg_table(qseecom.ion_clnt, ihandle);
		if (IS_ERR_OR_NULL(sg_ptr)) {
			pr_err("IOn client could not retrieve sg table\n");
			goto err;
		}
		if (sg_ptr->nents == 0) {
			pr_err("Num of scattered entries is 0\n");
			goto err;
		}
		if (sg_ptr->nents > QSEECOM_MAX_SG_ENTRY) {
			pr_warn("Num of scattered entries");
			pr_warn(" (%d) is greater than %d\n",
				sg_ptr->nents, QSEECOM_MAX_SG_ENTRY);
			if (cleanup) {
				if (data->client.sec_buf_fd[i].is_sec_buf_fd &&
					data->client.sec_buf_fd[i].vbase)
					dma_free_coherent(qseecom.pdev,
					data->client.sec_buf_fd[i].size,
					data->client.sec_buf_fd[i].vbase,
					data->client.sec_buf_fd[i].pbase);
			} else {
				ret = __qseecom_allocate_sg_list_buffer(data,
						field, i, sg_ptr);
				if (ret) {
					pr_err("Failed to allocate sg list buffer\n");
					goto err;
				}
			}
			len = QSEECOM_SG_LIST_BUF_HDR_SZ_64BIT;
			sg = sg_ptr->sgl;
			goto cleanup;
		}
		sg = sg_ptr->sgl;
		if (sg_ptr->nents == 1) {
			uint64_t *update_64bit;

			if (__boundary_checks_offset(req, lstnr_resp, data, i))
				goto err;
				/* 64bit app uses 64bit address */
			update_64bit = (uint64_t *) field;
			*update_64bit = cleanup ? 0 :
					(uint64_t)sg_dma_address(sg_ptr->sgl);
			len += (uint32_t)sg->length;
		} else {
			struct qseecom_sg_entry_64bit *update_64bit;
			int j = 0;

			if ((data->type != QSEECOM_LISTENER_SERVICE) &&
					(req->ifd_data[i].fd > 0)) {

				if ((req->cmd_req_len <
					 SG_ENTRY_SZ_64BIT * sg_ptr->nents) ||
					(req->ifd_data[i].cmd_buf_offset >
					(req->cmd_req_len -
					SG_ENTRY_SZ_64BIT * sg_ptr->nents))) {
					pr_err("Invalid offset = 0x%x\n",
					req->ifd_data[i].cmd_buf_offset);
					goto err;
				}

			} else if ((data->type == QSEECOM_LISTENER_SERVICE) &&
					(lstnr_resp->ifd_data[i].fd > 0)) {

				if ((lstnr_resp->resp_len <
					SG_ENTRY_SZ_64BIT * sg_ptr->nents) ||
				(lstnr_resp->ifd_data[i].cmd_buf_offset >
						(lstnr_resp->resp_len -
					SG_ENTRY_SZ_64BIT * sg_ptr->nents))) {
					goto err;
				}
			}
			/* 64bit app uses 64bit address */
			update_64bit = (struct qseecom_sg_entry_64bit *)field;
			for (j = 0; j < sg_ptr->nents; j++) {
				update_64bit->phys_addr = cleanup ? 0 :
					(uint64_t)sg_dma_address(sg);
				update_64bit->len = cleanup ? 0 :
						(uint32_t)sg->length;
				update_64bit++;
				len += sg->length;
				sg = sg_next(sg);
			}
		}
cleanup:
		if (cleanup) {
			ret = msm_ion_do_cache_op(qseecom.ion_clnt,
					ihandle, NULL, len,
					ION_IOC_INV_CACHES);
			if (ret) {
				pr_err("cache operation failed %d\n", ret);
				goto err;
			}
		} else {
			ret = msm_ion_do_cache_op(qseecom.ion_clnt,
					ihandle, NULL, len,
					ION_IOC_CLEAN_INV_CACHES);
			if (ret) {
				pr_err("cache operation failed %d\n", ret);
				goto err;
			}
			if (data->type == QSEECOM_CLIENT_APP) {
				offset = req->ifd_data[i].cmd_buf_offset;
				data->sglistinfo_ptr[i].indexAndFlags =
					SGLISTINFO_SET_INDEX_FLAG(
					(sg_ptr->nents == 1), 1, offset);
				data->sglistinfo_ptr[i].sizeOrCount =
					(sg_ptr->nents == 1) ?
					sg->length : sg_ptr->nents;
				data->sglist_cnt = i + 1;
			} else {
				offset = (lstnr_resp->ifd_data[i].cmd_buf_offset
					+ (uintptr_t)lstnr_resp->resp_buf_ptr -
					(uintptr_t)this_lstnr->sb_virt);
				this_lstnr->sglistinfo_ptr[i].indexAndFlags =
					SGLISTINFO_SET_INDEX_FLAG(
					(sg_ptr->nents == 1), 1, offset);
				this_lstnr->sglistinfo_ptr[i].sizeOrCount =
					(sg_ptr->nents == 1) ?
					sg->length : sg_ptr->nents;
				this_lstnr->sglist_cnt = i + 1;
			}
		}
		/* Deallocate the handle */
		if (!IS_ERR_OR_NULL(ihandle))
			ion_free(qseecom.ion_clnt, ihandle);
	}
	return ret;
err:
	for (i = 0; i < MAX_ION_FD; i++)
		if (data->client.sec_buf_fd[i].is_sec_buf_fd &&
			data->client.sec_buf_fd[i].vbase)
			dma_free_coherent(qseecom.pdev,
				data->client.sec_buf_fd[i].size,
				data->client.sec_buf_fd[i].vbase,
				data->client.sec_buf_fd[i].pbase);
	if (!IS_ERR_OR_NULL(ihandle))
		ion_free(qseecom.ion_clnt, ihandle);
	return -ENOMEM;
}

static int __qseecom_send_modfd_cmd(struct qseecom_dev_handle *data,
					void __user *argp,
					bool is_64bit_addr)
{
	int ret = 0;
	int i;
	struct qseecom_send_modfd_cmd_req req;
	struct qseecom_send_cmd_req send_cmd_req;

	ret = copy_from_user(&req, argp, sizeof(req));
	if (ret) {
		pr_err("copy_from_user failed\n");
		return ret;
	}

	send_cmd_req.cmd_req_buf = req.cmd_req_buf;
	send_cmd_req.cmd_req_len = req.cmd_req_len;
	send_cmd_req.resp_buf = req.resp_buf;
	send_cmd_req.resp_len = req.resp_len;

	if (__validate_send_cmd_inputs(data, &send_cmd_req))
		return -EINVAL;

	/* validate offsets */
	for (i = 0; i < MAX_ION_FD; i++) {
		if (req.ifd_data[i].cmd_buf_offset >= req.cmd_req_len) {
			pr_err("Invalid offset %d = 0x%x\n",
				i, req.ifd_data[i].cmd_buf_offset);
			return -EINVAL;
		}
	}
	req.cmd_req_buf = (void *)__qseecom_uvirt_to_kvirt(data,
						(uintptr_t)req.cmd_req_buf);
	req.resp_buf = (void *)__qseecom_uvirt_to_kvirt(data,
						(uintptr_t)req.resp_buf);

	if (!is_64bit_addr) {
		ret = __qseecom_update_cmd_buf(&req, false, data);
		if (ret)
			return ret;
		ret = __qseecom_send_cmd(data, &send_cmd_req);
		if (ret)
			return ret;
		ret = __qseecom_update_cmd_buf(&req, true, data);
		if (ret)
			return ret;
	} else {
		ret = __qseecom_update_cmd_buf_64(&req, false, data);
		if (ret)
			return ret;
		ret = __qseecom_send_cmd(data, &send_cmd_req);
		if (ret)
			return ret;
		ret = __qseecom_update_cmd_buf_64(&req, true, data);
		if (ret)
			return ret;
	}

	return ret;
}

static int qseecom_send_modfd_cmd(struct qseecom_dev_handle *data,
					void __user *argp)
{
	return __qseecom_send_modfd_cmd(data, argp, false);
}

static int qseecom_send_modfd_cmd_64(struct qseecom_dev_handle *data,
					void __user *argp)
{
	return __qseecom_send_modfd_cmd(data, argp, true);
}



static int __qseecom_listener_has_rcvd_req(struct qseecom_dev_handle *data,
		struct qseecom_registered_listener_list *svc)
{
	int ret;

	ret = (svc->rcv_req_flag == 1);
	return ret || data->abort;
}

static int qseecom_receive_req(struct qseecom_dev_handle *data)
{
	int ret = 0;
	struct qseecom_registered_listener_list *this_lstnr;

	mutex_lock(&listener_access_lock);
	this_lstnr = __qseecom_find_svc(data->listener.id);
	if (!this_lstnr) {
		pr_err("Invalid listener ID\n");
		mutex_unlock(&listener_access_lock);
		return -ENODATA;
	}
	mutex_unlock(&listener_access_lock);

	while (1) {
		if (wait_event_interruptible(this_lstnr->rcv_req_wq,
				__qseecom_listener_has_rcvd_req(data,
				this_lstnr))) {
			pr_warn("Interrupted: exiting Listener Service = %d\n",
						(uint32_t)data->listener.id);
			/* woken up for different reason */
			return -ERESTARTSYS;
		}

		if (data->abort) {
			pr_err("Aborting Listener Service = %d\n",
					(uint32_t)data->listener.id);
			return -ENODEV;
		}
		mutex_lock(&listener_access_lock);
		this_lstnr->rcv_req_flag = 0;
		mutex_unlock(&listener_access_lock);
		break;
	}
	return ret;
}

static bool __qseecom_is_fw_image_valid(const struct firmware *fw_entry)
{
	unsigned char app_arch = 0;
	struct elf32_hdr *ehdr;
	struct elf64_hdr *ehdr64;

	app_arch = *(unsigned char *)(fw_entry->data + EI_CLASS);

	switch (app_arch) {
	case ELFCLASS32: {
		ehdr = (struct elf32_hdr *)fw_entry->data;
		if (fw_entry->size < sizeof(*ehdr)) {
			pr_err("%s: Not big enough to be an elf32 header\n",
					 qseecom.pdev->init_name);
			return false;
		}
		if (memcmp(ehdr->e_ident, ELFMAG, SELFMAG)) {
			pr_err("%s: Not an elf32 header\n",
					 qseecom.pdev->init_name);
			return false;
		}
		if (ehdr->e_phnum == 0) {
			pr_err("%s: No loadable segments\n",
					 qseecom.pdev->init_name);
			return false;
		}
		if (sizeof(struct elf32_phdr) * ehdr->e_phnum +
		    sizeof(struct elf32_hdr) > fw_entry->size) {
			pr_err("%s: Program headers not within mdt\n",
					 qseecom.pdev->init_name);
			return false;
		}
		break;
	}
	case ELFCLASS64: {
		ehdr64 = (struct elf64_hdr *)fw_entry->data;
		if (fw_entry->size < sizeof(*ehdr64)) {
			pr_err("%s: Not big enough to be an elf64 header\n",
					 qseecom.pdev->init_name);
			return false;
		}
		if (memcmp(ehdr64->e_ident, ELFMAG, SELFMAG)) {
			pr_err("%s: Not an elf64 header\n",
					 qseecom.pdev->init_name);
			return false;
		}
		if (ehdr64->e_phnum == 0) {
			pr_err("%s: No loadable segments\n",
					 qseecom.pdev->init_name);
			return false;
		}
		if (sizeof(struct elf64_phdr) * ehdr64->e_phnum +
		    sizeof(struct elf64_hdr) > fw_entry->size) {
			pr_err("%s: Program headers not within mdt\n",
					 qseecom.pdev->init_name);
			return false;
		}
		break;
	}
	default: {
		pr_err("QSEE app arch %u is not supported\n", app_arch);
		return false;
	}
	}
	return true;
}

static int __qseecom_get_fw_size(const char *appname, uint32_t *fw_size,
					uint32_t *app_arch)
{
	int ret = -1;
	int i = 0, rc = 0;
	const struct firmware *fw_entry = NULL;
	char fw_name[MAX_APP_NAME_SIZE];
	struct elf32_hdr *ehdr;
	struct elf64_hdr *ehdr64;
	int num_images = 0;

	snprintf(fw_name, sizeof(fw_name), "%s.mdt", appname);
	rc = request_firmware(&fw_entry, fw_name,  qseecom.pdev);
	if (rc) {
		pr_err("error with request_firmware\n");
		ret = -EIO;
		goto err;
	}
	if (!__qseecom_is_fw_image_valid(fw_entry)) {
		ret = -EIO;
		goto err;
	}
	*app_arch = *(unsigned char *)(fw_entry->data + EI_CLASS);
	*fw_size = fw_entry->size;
	if (*app_arch == ELFCLASS32) {
		ehdr = (struct elf32_hdr *)fw_entry->data;
		num_images = ehdr->e_phnum;
	} else if (*app_arch == ELFCLASS64) {
		ehdr64 = (struct elf64_hdr *)fw_entry->data;
		num_images = ehdr64->e_phnum;
	} else {
		pr_err("QSEE %s app, arch %u is not supported\n",
						appname, *app_arch);
		ret = -EIO;
		goto err;
	}
	pr_debug("QSEE %s app, arch %u\n", appname, *app_arch);
	release_firmware(fw_entry);
	fw_entry = NULL;
	for (i = 0; i < num_images; i++) {
		memset(fw_name, 0, sizeof(fw_name));
		snprintf(fw_name, ARRAY_SIZE(fw_name), "%s.b%02d", appname, i);
		ret = request_firmware(&fw_entry, fw_name, qseecom.pdev);
		if (ret)
			goto err;
		if (*fw_size > U32_MAX - fw_entry->size) {
			pr_err("QSEE %s app file size overflow\n", appname);
			ret = -EINVAL;
			goto err;
		}
		*fw_size += fw_entry->size;
		release_firmware(fw_entry);
		fw_entry = NULL;
	}

	return ret;
err:
	if (fw_entry)
		release_firmware(fw_entry);
	*fw_size = 0;
	return ret;
}

static int __qseecom_get_fw_data(const char *appname, u8 *img_data,
				uint32_t fw_size,
				struct qseecom_load_app_ireq *load_req)
{
	int ret = -1;
	int i = 0, rc = 0;
	const struct firmware *fw_entry = NULL;
	char fw_name[MAX_APP_NAME_SIZE];
	u8 *img_data_ptr = img_data;
	struct elf32_hdr *ehdr;
	struct elf64_hdr *ehdr64;
	int num_images = 0;
	unsigned char app_arch = 0;

	snprintf(fw_name, sizeof(fw_name), "%s.mdt", appname);
	rc = request_firmware(&fw_entry, fw_name,  qseecom.pdev);
	if (rc) {
		ret = -EIO;
		goto err;
	}

	load_req->img_len = fw_entry->size;
	if (load_req->img_len > fw_size) {
		pr_err("app %s size %zu is larger than buf size %u\n",
			appname, fw_entry->size, fw_size);
		ret = -EINVAL;
		goto err;
	}
	memcpy(img_data_ptr, fw_entry->data, fw_entry->size);
	img_data_ptr = img_data_ptr + fw_entry->size;
	load_req->mdt_len = fw_entry->size; /*Get MDT LEN*/

	app_arch = *(unsigned char *)(fw_entry->data + EI_CLASS);
	if (app_arch == ELFCLASS32) {
		ehdr = (struct elf32_hdr *)fw_entry->data;
		num_images = ehdr->e_phnum;
	} else if (app_arch == ELFCLASS64) {
		ehdr64 = (struct elf64_hdr *)fw_entry->data;
		num_images = ehdr64->e_phnum;
	} else {
		pr_err("QSEE %s app, arch %u is not supported\n",
						appname, app_arch);
		ret = -EIO;
		goto err;
	}
	release_firmware(fw_entry);
	fw_entry = NULL;
	for (i = 0; i < num_images; i++) {
		snprintf(fw_name, ARRAY_SIZE(fw_name), "%s.b%02d", appname, i);
		ret = request_firmware(&fw_entry, fw_name,  qseecom.pdev);
		if (ret) {
			pr_err("Failed to locate blob %s\n", fw_name);
			goto err;
		}
		if ((fw_entry->size > U32_MAX - load_req->img_len) ||
			(fw_entry->size + load_req->img_len > fw_size)) {
			pr_err("Invalid file size for %s\n", fw_name);
			ret = -EINVAL;
			goto err;
		}
		memcpy(img_data_ptr, fw_entry->data, fw_entry->size);
		img_data_ptr = img_data_ptr + fw_entry->size;
		load_req->img_len += fw_entry->size;
		release_firmware(fw_entry);
		fw_entry = NULL;
	}
	return ret;
err:
	release_firmware(fw_entry);
	return ret;
}

static int __qseecom_allocate_img_data(struct ion_handle **pihandle,
			u8 **data, uint32_t fw_size, ion_phys_addr_t *paddr)
{
	size_t len = 0;
	int ret = 0;
	ion_phys_addr_t pa;
	struct ion_handle *ihandle = NULL;
	u8 *img_data = NULL;
	int retry = 0;

	do {
		if (retry++)
			msleep(QSEECOM_TA_ION_ALLOCATE_DELAY);
		ihandle = ion_alloc(qseecom.ion_clnt, fw_size,
			SZ_4K, ION_HEAP(ION_QSECOM_TA_HEAP_ID), 0);
	} while (IS_ERR_OR_NULL(ihandle) &&
			(retry <= QSEECOM_TA_ION_ALLOCATE_MAX_ATTEMP));

	if (IS_ERR_OR_NULL(ihandle)) {
		pr_err("ION alloc failed\n");
		return -ENOMEM;
	}
	img_data = (u8 *)ion_map_kernel(qseecom.ion_clnt,
					ihandle);

	if (IS_ERR_OR_NULL(img_data)) {
		pr_err("ION memory mapping for image loading failed\n");
		ret = -ENOMEM;
		goto exit_ion_free;
	}
	/* Get the physical address of the ION BUF */
	ret = ion_phys(qseecom.ion_clnt, ihandle, &pa, &len);
	if (ret) {
		pr_err("physical memory retrieval failure\n");
		ret = -EIO;
		goto exit_ion_unmap_kernel;
	}

	*pihandle = ihandle;
	*data = img_data;
	*paddr = pa;
	return ret;

exit_ion_unmap_kernel:
	ion_unmap_kernel(qseecom.ion_clnt, ihandle);
exit_ion_free:
	ion_free(qseecom.ion_clnt, ihandle);
	ihandle = NULL;
	return ret;
}

static void __qseecom_free_img_data(struct ion_handle **ihandle)
{
	ion_unmap_kernel(qseecom.ion_clnt, *ihandle);
	ion_free(qseecom.ion_clnt, *ihandle);
	*ihandle = NULL;
}

static int __qseecom_load_fw(struct qseecom_dev_handle *data, char *appname,
				uint32_t *app_id)
{
	int ret = -1;
	uint32_t fw_size = 0;
	struct qseecom_load_app_ireq load_req = {0, 0, 0, 0};
	struct qseecom_load_app_64bit_ireq load_req_64bit = {0, 0, 0, 0};
	struct qseecom_command_scm_resp resp;
	u8 *img_data = NULL;
	ion_phys_addr_t pa = 0;
	struct ion_handle *ihandle = NULL;
	void *cmd_buf = NULL;
	size_t cmd_len;
	uint32_t app_arch = 0;

	if (!data || !appname || !app_id) {
		pr_err("Null pointer to data or appname or appid\n");
		return -EINVAL;
	}
	*app_id = 0;
	if (__qseecom_get_fw_size(appname, &fw_size, &app_arch))
		return -EIO;
	data->client.app_arch = app_arch;

	/* Check and load cmnlib */
	if (qseecom.qsee_version > QSEEE_VERSION_00) {
		if (!qseecom.commonlib_loaded && app_arch == ELFCLASS32) {
			ret = qseecom_load_commonlib_image(data, "cmnlib");
			if (ret) {
				pr_err("failed to load cmnlib\n");
				return -EIO;
			}
			qseecom.commonlib_loaded = true;
			pr_debug("cmnlib is loaded\n");
		}

		if (!qseecom.commonlib64_loaded && app_arch == ELFCLASS64) {
			ret = qseecom_load_commonlib_image(data, "cmnlib64");
			if (ret) {
				pr_err("failed to load cmnlib64\n");
				return -EIO;
			}
			qseecom.commonlib64_loaded = true;
			pr_debug("cmnlib64 is loaded\n");
		}
	}

	ret = __qseecom_allocate_img_data(&ihandle, &img_data, fw_size, &pa);
	if (ret)
		return ret;

	ret = __qseecom_get_fw_data(appname, img_data, fw_size, &load_req);
	if (ret) {
		ret = -EIO;
		goto exit_free_img_data;
	}

	/* Populate the load_req parameters */
	if (qseecom.qsee_version < QSEE_VERSION_40) {
		load_req.qsee_cmd_id = QSEOS_APP_START_COMMAND;
		load_req.mdt_len = load_req.mdt_len;
		load_req.img_len = load_req.img_len;
		strlcpy(load_req.app_name, appname, MAX_APP_NAME_SIZE);
		load_req.phy_addr = (uint32_t)pa;
		cmd_buf = (void *)&load_req;
		cmd_len = sizeof(struct qseecom_load_app_ireq);
	} else {
		load_req_64bit.qsee_cmd_id = QSEOS_APP_START_COMMAND;
		load_req_64bit.mdt_len = load_req.mdt_len;
		load_req_64bit.img_len = load_req.img_len;
		strlcpy(load_req_64bit.app_name, appname, MAX_APP_NAME_SIZE);
		load_req_64bit.phy_addr = (uint64_t)pa;
		cmd_buf = (void *)&load_req_64bit;
		cmd_len = sizeof(struct qseecom_load_app_64bit_ireq);
	}

	if (qseecom.support_bus_scaling) {
		mutex_lock(&qsee_bw_mutex);
		ret = __qseecom_register_bus_bandwidth_needs(data, MEDIUM);
		mutex_unlock(&qsee_bw_mutex);
		if (ret) {
			ret = -EIO;
			goto exit_free_img_data;
		}
	}

	ret = __qseecom_enable_clk_scale_up(data);
	if (ret) {
		ret = -EIO;
		goto exit_unregister_bus_bw_need;
	}

	ret = msm_ion_do_cache_op(qseecom.ion_clnt, ihandle,
				img_data, fw_size,
				ION_IOC_CLEAN_INV_CACHES);
	if (ret) {
		pr_err("cache operation failed %d\n", ret);
		goto exit_disable_clk_vote;
	}

	/* SCM_CALL to load the image */
	ret = qseecom_scm_call(SCM_SVC_TZSCHEDULER, 1, cmd_buf, cmd_len,
			&resp, sizeof(resp));
	if (ret) {
		pr_err("scm_call to load failed : ret %d\n", ret);
		ret = -EIO;
		goto exit_disable_clk_vote;
	}

	switch (resp.result) {
	case QSEOS_RESULT_SUCCESS:
		*app_id = resp.data;
		break;
	case QSEOS_RESULT_INCOMPLETE:
		ret = __qseecom_process_incomplete_cmd(data, &resp);
		if (ret)
			pr_err("process_incomplete_cmd FAILED\n");
		else
			*app_id = resp.data;
		break;
	case QSEOS_RESULT_FAILURE:
		pr_err("scm call failed with response QSEOS_RESULT FAILURE\n");
		break;
	default:
		pr_err("scm call return unknown response %d\n", resp.result);
		ret = -EINVAL;
		break;
	}

exit_disable_clk_vote:
	__qseecom_disable_clk_scale_down(data);

exit_unregister_bus_bw_need:
	if (qseecom.support_bus_scaling) {
		mutex_lock(&qsee_bw_mutex);
		qseecom_unregister_bus_bandwidth_needs(data);
		mutex_unlock(&qsee_bw_mutex);
	}

exit_free_img_data:
	__qseecom_free_img_data(&ihandle);
	return ret;
}

static int qseecom_load_commonlib_image(struct qseecom_dev_handle *data,
					char *cmnlib_name)
{
	int ret = 0;
	uint32_t fw_size = 0;
	struct qseecom_load_app_ireq load_req = {0, 0, 0, 0};
	struct qseecom_load_app_64bit_ireq load_req_64bit = {0, 0, 0, 0};
	struct qseecom_command_scm_resp resp;
	u8 *img_data = NULL;
	ion_phys_addr_t pa = 0;
	void *cmd_buf = NULL;
	size_t cmd_len;
	uint32_t app_arch = 0;
	struct ion_handle *cmnlib_ion_handle = NULL;

	if (!cmnlib_name) {
		pr_err("cmnlib_name is NULL\n");
		return -EINVAL;
	}
	if (strlen(cmnlib_name) >= MAX_APP_NAME_SIZE) {
		pr_err("The cmnlib_name (%s) with length %zu is not valid\n",
			cmnlib_name, strlen(cmnlib_name));
		return -EINVAL;
	}

	if (__qseecom_get_fw_size(cmnlib_name, &fw_size, &app_arch))
		return -EIO;

	ret = __qseecom_allocate_img_data(&cmnlib_ion_handle,
						&img_data, fw_size, &pa);
	if (ret)
		return -EIO;

	ret = __qseecom_get_fw_data(cmnlib_name, img_data, fw_size, &load_req);
	if (ret) {
		ret = -EIO;
		goto exit_free_img_data;
	}
	if (qseecom.qsee_version < QSEE_VERSION_40) {
		load_req.phy_addr = (uint32_t)pa;
		load_req.qsee_cmd_id = QSEOS_LOAD_SERV_IMAGE_COMMAND;
		cmd_buf = (void *)&load_req;
		cmd_len = sizeof(struct qseecom_load_lib_image_ireq);
	} else {
		load_req_64bit.phy_addr = (uint64_t)pa;
		load_req_64bit.qsee_cmd_id = QSEOS_LOAD_SERV_IMAGE_COMMAND;
		load_req_64bit.img_len = load_req.img_len;
		load_req_64bit.mdt_len = load_req.mdt_len;
		cmd_buf = (void *)&load_req_64bit;
		cmd_len = sizeof(struct qseecom_load_lib_image_64bit_ireq);
	}

	if (qseecom.support_bus_scaling) {
		mutex_lock(&qsee_bw_mutex);
		ret = __qseecom_register_bus_bandwidth_needs(data, MEDIUM);
		mutex_unlock(&qsee_bw_mutex);
		if (ret) {
			ret = -EIO;
			goto exit_free_img_data;
		}
	}

	/* Vote for the SFPB clock */
	ret = __qseecom_enable_clk_scale_up(data);
	if (ret) {
		ret = -EIO;
		goto exit_unregister_bus_bw_need;
	}

	ret = msm_ion_do_cache_op(qseecom.ion_clnt, cmnlib_ion_handle,
				img_data, fw_size,
				ION_IOC_CLEAN_INV_CACHES);
	if (ret) {
		pr_err("cache operation failed %d\n", ret);
		goto exit_disable_clk_vote;
	}

	/* SCM_CALL to load the image */
	ret = qseecom_scm_call(SCM_SVC_TZSCHEDULER, 1, cmd_buf, cmd_len,
							&resp, sizeof(resp));
	if (ret) {
		pr_err("scm_call to load failed : ret %d\n", ret);
		ret = -EIO;
		goto exit_disable_clk_vote;
	}

	switch (resp.result) {
	case QSEOS_RESULT_SUCCESS:
		break;
	case QSEOS_RESULT_FAILURE:
		pr_err("scm call failed w/response result%d\n", resp.result);
		ret = -EINVAL;
		goto exit_disable_clk_vote;
	case  QSEOS_RESULT_INCOMPLETE:
		ret = __qseecom_process_incomplete_cmd(data, &resp);
		if (ret) {
			pr_err("process_incomplete_cmd failed err: %d\n", ret);
			goto exit_disable_clk_vote;
		}
		break;
	default:
		pr_err("scm call return unknown response %d\n",	resp.result);
		ret = -EINVAL;
		goto exit_disable_clk_vote;
	}

exit_disable_clk_vote:
	__qseecom_disable_clk_scale_down(data);

exit_unregister_bus_bw_need:
	if (qseecom.support_bus_scaling) {
		mutex_lock(&qsee_bw_mutex);
		qseecom_unregister_bus_bandwidth_needs(data);
		mutex_unlock(&qsee_bw_mutex);
	}

exit_free_img_data:
	__qseecom_free_img_data(&cmnlib_ion_handle);
	return ret;
}

static int qseecom_unload_commonlib_image(void)
{
	int ret = -EINVAL;
	struct qseecom_unload_lib_image_ireq unload_req = {0};
	struct qseecom_command_scm_resp resp;

	/* Populate the remaining parameters */
	unload_req.qsee_cmd_id = QSEOS_UNLOAD_SERV_IMAGE_COMMAND;

	/* SCM_CALL to load the image */
	ret = qseecom_scm_call(SCM_SVC_TZSCHEDULER, 1, &unload_req,
			sizeof(struct qseecom_unload_lib_image_ireq),
						&resp, sizeof(resp));
	if (ret) {
		pr_err("scm_call to unload lib failed : ret %d\n", ret);
		ret = -EIO;
	} else {
		switch (resp.result) {
		case QSEOS_RESULT_SUCCESS:
			break;
		case QSEOS_RESULT_FAILURE:
			pr_err("scm fail resp.result QSEOS_RESULT FAILURE\n");
			break;
		default:
			pr_err("scm call return unknown response %d\n",
					resp.result);
			ret = -EINVAL;
			break;
		}
	}

	return ret;
}

int qseecom_start_app(struct qseecom_handle **handle,
						char *app_name, uint32_t size)
{
	int32_t ret = 0;
	unsigned long flags = 0;
	struct qseecom_dev_handle *data = NULL;
	struct qseecom_check_app_ireq app_ireq;
	struct qseecom_registered_app_list *entry = NULL;
	struct qseecom_registered_kclient_list *kclient_entry = NULL;
	bool found_app = false;
	size_t len;
	ion_phys_addr_t pa;
	uint32_t fw_size, app_arch;
	uint32_t app_id = 0;

	__wakeup_unregister_listener_kthread();

	if (atomic_read(&qseecom.qseecom_state) != QSEECOM_STATE_READY) {
		pr_err("Not allowed to be called in %d state\n",
				atomic_read(&qseecom.qseecom_state));
		return -EPERM;
	}
	if (!app_name) {
		pr_err("failed to get the app name\n");
		return -EINVAL;
	}

	if (strnlen(app_name, MAX_APP_NAME_SIZE) == MAX_APP_NAME_SIZE) {
		pr_err("The app_name (%s) with length %zu is not valid\n",
			app_name, strnlen(app_name, MAX_APP_NAME_SIZE));
		return -EINVAL;
	}

	*handle = kzalloc(sizeof(struct qseecom_handle), GFP_KERNEL);
	if (!(*handle))
		return -ENOMEM;

	data = kzalloc(sizeof(*data), GFP_KERNEL);
	if (!data) {
		ret = -ENOMEM;
		goto exit_handle_free;
	}
	data->abort = 0;
	data->type = QSEECOM_CLIENT_APP;
	data->released = false;
	data->client.sb_length = size;
	data->client.user_virt_sb_base = 0;
	data->client.ihandle = NULL;

	init_waitqueue_head(&data->abort_wq);

	data->client.ihandle = ion_alloc(qseecom.ion_clnt, size, 4096,
				ION_HEAP(ION_QSECOM_HEAP_ID), 0);
	if (IS_ERR_OR_NULL(data->client.ihandle)) {
		pr_err("Ion client could not retrieve the handle\n");
		ret = -ENOMEM;
		goto exit_data_free;
	}
	mutex_lock(&app_access_lock);

	app_ireq.qsee_cmd_id = QSEOS_APP_LOOKUP_COMMAND;
	strlcpy(app_ireq.app_name, app_name, MAX_APP_NAME_SIZE);
	ret = __qseecom_check_app_exists(app_ireq, &app_id);
	if (ret)
		goto exit_ion_free;

	strlcpy(data->client.app_name, app_name, MAX_APP_NAME_SIZE);
	if (app_id) {
		pr_warn("App id %d for [%s] app exists\n", app_id,
			(char *)app_ireq.app_name);
		spin_lock_irqsave(&qseecom.registered_app_list_lock, flags);
		list_for_each_entry(entry,
				&qseecom.registered_app_list_head, list){
			if (entry->app_id == app_id) {
				entry->ref_cnt++;
				found_app = true;
				break;
			}
		}
		spin_unlock_irqrestore(
				&qseecom.registered_app_list_lock, flags);
		if (!found_app)
			pr_warn("App_id %d [%s] was loaded but not registered\n",
					ret, (char *)app_ireq.app_name);
	} else {
		/* load the app and get the app_id  */
		pr_debug("%s: Loading app for the first time'\n",
				qseecom.pdev->init_name);
		ret = __qseecom_load_fw(data, app_name, &app_id);
		if (ret < 0)
			goto exit_ion_free;
	}
	data->client.app_id = app_id;
	if (!found_app) {
		entry = kmalloc(sizeof(*entry), GFP_KERNEL);
		if (!entry) {
			pr_err("kmalloc for app entry failed\n");
			ret = -ENOMEM;
			goto exit_ion_free;
		}
		entry->app_id = app_id;
		entry->ref_cnt = 1;
		strlcpy(entry->app_name, app_name, MAX_APP_NAME_SIZE);
		if (__qseecom_get_fw_size(app_name, &fw_size, &app_arch)) {
			ret = -EIO;
			goto exit_entry_free;
		}
		entry->app_arch = app_arch;
		entry->app_blocked = false;
		entry->blocked_on_listener_id = 0;
		entry->check_block = 0;
		spin_lock_irqsave(&qseecom.registered_app_list_lock, flags);
		list_add_tail(&entry->list, &qseecom.registered_app_list_head);
		spin_unlock_irqrestore(&qseecom.registered_app_list_lock,
									flags);
	}

	/* Get the physical address of the ION BUF */
	ret = ion_phys(qseecom.ion_clnt, data->client.ihandle, &pa, &len);
	if (ret) {
		pr_err("Cannot get phys_addr for the Ion Client, ret = %d\n",
			ret);
		goto exit_entry_free;
	}

	/* Populate the structure for sending scm call to load image */
	data->client.sb_virt = (char *) ion_map_kernel(qseecom.ion_clnt,
							data->client.ihandle);
	if (IS_ERR_OR_NULL(data->client.sb_virt)) {
		pr_err("ION memory mapping for client shared buf failed\n");
		ret = -ENOMEM;
		goto exit_entry_free;
	}
	data->client.user_virt_sb_base = (uintptr_t)data->client.sb_virt;
	data->client.sb_phys = (phys_addr_t)pa;
	(*handle)->dev = (void *)data;
	(*handle)->sbuf = (unsigned char *)data->client.sb_virt;
	(*handle)->sbuf_len = data->client.sb_length;

	kclient_entry = kzalloc(sizeof(*kclient_entry), GFP_KERNEL);
	if (!kclient_entry) {
		ret = -ENOMEM;
		goto exit_ion_unmap_kernel;
	}
	kclient_entry->handle = *handle;

	spin_lock_irqsave(&qseecom.registered_kclient_list_lock, flags);
	list_add_tail(&kclient_entry->list,
			&qseecom.registered_kclient_list_head);
	spin_unlock_irqrestore(&qseecom.registered_kclient_list_lock, flags);

	mutex_unlock(&app_access_lock);
	return 0;

exit_ion_unmap_kernel:
	if (!IS_ERR_OR_NULL(data->client.ihandle))
		ion_unmap_kernel(qseecom.ion_clnt, data->client.ihandle);
exit_entry_free:
	kfree(entry);
exit_ion_free:
	mutex_unlock(&app_access_lock);
	if (!IS_ERR_OR_NULL(data->client.ihandle)) {
		ion_free(qseecom.ion_clnt, data->client.ihandle);
		data->client.ihandle = NULL;
	}
exit_data_free:
	kfree(data);
exit_handle_free:
	if (*handle) {
		kfree(*handle);
		*handle = NULL;
	}
	return ret;
}
EXPORT_SYMBOL(qseecom_start_app);

int qseecom_shutdown_app(struct qseecom_handle **handle)
{
	int ret = -EINVAL;
	struct qseecom_dev_handle *data;

	struct qseecom_registered_kclient_list *kclient = NULL;
	unsigned long flags = 0;
	bool found_handle = false;

	__wakeup_unregister_listener_kthread();

	if (atomic_read(&qseecom.qseecom_state) != QSEECOM_STATE_READY) {
		pr_err("Not allowed to be called in %d state\n",
				atomic_read(&qseecom.qseecom_state));
		return -EPERM;
	}

	if ((handle == NULL)  || (*handle == NULL)) {
		pr_err("Handle is not initialized\n");
		return -EINVAL;
	}
	data =	(struct qseecom_dev_handle *) ((*handle)->dev);
	mutex_lock(&app_access_lock);

	spin_lock_irqsave(&qseecom.registered_kclient_list_lock, flags);
	list_for_each_entry(kclient, &qseecom.registered_kclient_list_head,
				list) {
		if (kclient->handle == (*handle)) {
			list_del(&kclient->list);
			found_handle = true;
			break;
		}
	}
	spin_unlock_irqrestore(&qseecom.registered_kclient_list_lock, flags);
	if (!found_handle)
		pr_err("Unable to find the handle, exiting\n");
	else
		ret = qseecom_unload_app(data, false);

	mutex_unlock(&app_access_lock);
	if (ret == 0) {
		kzfree(data);
		kzfree(*handle);
		kzfree(kclient);
		*handle = NULL;
	}

	return ret;
}
EXPORT_SYMBOL(qseecom_shutdown_app);

int qseecom_send_command(struct qseecom_handle *handle, void *send_buf,
			uint32_t sbuf_len, void *resp_buf, uint32_t rbuf_len)
{
	int ret = 0;
	struct qseecom_send_cmd_req req = {0, 0, 0, 0};
	struct qseecom_dev_handle *data;
	bool perf_enabled = false;

	__wakeup_unregister_listener_kthread();

	if (atomic_read(&qseecom.qseecom_state) != QSEECOM_STATE_READY) {
		pr_err("Not allowed to be called in %d state\n",
				atomic_read(&qseecom.qseecom_state));
		return -EPERM;
	}

	if (handle == NULL) {
		pr_err("Handle is not initialized\n");
		return -EINVAL;
	}
	data = handle->dev;

	req.cmd_req_len = sbuf_len;
	req.resp_len = rbuf_len;
	req.cmd_req_buf = send_buf;
	req.resp_buf = resp_buf;

	if (__validate_send_cmd_inputs(data, &req))
		return -EINVAL;

	mutex_lock(&app_access_lock);
	if (qseecom.support_bus_scaling) {
		ret = qseecom_scale_bus_bandwidth_timer(INACTIVE);
		if (ret) {
			pr_err("Failed to set bw.\n");
			mutex_unlock(&app_access_lock);
			return ret;
		}
	}
	/*
	 * On targets where crypto clock is handled by HLOS,
	 * if clk_access_cnt is zero and perf_enabled is false,
	 * then the crypto clock was not enabled before sending cmd
	 * to tz, qseecom will enable the clock to avoid service failure.
	 */
	if (!qseecom.no_clock_support &&
		!qseecom.qsee.clk_access_cnt && !data->perf_enabled) {
		pr_debug("ce clock is not enabled!\n");
		ret = qseecom_perf_enable(data);
		if (ret) {
			pr_err("Failed to vote for clock with err %d\n",
						ret);
			mutex_unlock(&app_access_lock);
			return -EINVAL;
		}
		perf_enabled = true;
	}
	if (!strcmp(data->client.app_name, "securemm"))
		data->use_legacy_cmd = true;

	ret = __qseecom_send_cmd(data, &req);
	data->use_legacy_cmd = false;
	if (qseecom.support_bus_scaling)
		__qseecom_add_bw_scale_down_timer(
			QSEECOM_SEND_CMD_CRYPTO_TIMEOUT);

	if (perf_enabled) {
		qsee_disable_clock_vote(data, CLK_DFAB);
		qsee_disable_clock_vote(data, CLK_SFPB);
	}

	mutex_unlock(&app_access_lock);

	if (ret)
		return ret;

	pr_debug("sending cmd_req->rsp size: %u, ptr: 0x%pK\n",
			req.resp_len, req.resp_buf);
	return ret;
}
EXPORT_SYMBOL(qseecom_send_command);

int qseecom_set_bandwidth(struct qseecom_handle *handle, bool high)
{
	int ret = 0;

	if ((handle == NULL) || (handle->dev == NULL)) {
		pr_err("No valid kernel client\n");
		return -EINVAL;
	}
	if (high) {
		if (qseecom.support_bus_scaling) {
			mutex_lock(&qsee_bw_mutex);
			__qseecom_register_bus_bandwidth_needs(handle->dev,
									HIGH);
			mutex_unlock(&qsee_bw_mutex);
		} else {
			ret = qseecom_perf_enable(handle->dev);
			if (ret)
				pr_err("Failed to vote for clock with err %d\n",
						ret);
		}
	} else {
		if (!qseecom.support_bus_scaling) {
			qsee_disable_clock_vote(handle->dev, CLK_DFAB);
			qsee_disable_clock_vote(handle->dev, CLK_SFPB);
		} else {
			mutex_lock(&qsee_bw_mutex);
			qseecom_unregister_bus_bandwidth_needs(handle->dev);
			mutex_unlock(&qsee_bw_mutex);
		}
	}
	return ret;
}
EXPORT_SYMBOL(qseecom_set_bandwidth);

int qseecom_process_listener_from_smcinvoke(struct scm_desc *desc)
{
	struct qseecom_registered_app_list dummy_app_entry = { {0} };
	struct qseecom_dev_handle dummy_private_data = {0};
	struct qseecom_command_scm_resp resp;
	int ret = 0;

	if (!desc) {
		pr_err("desc is NULL\n");
		return -EINVAL;
	}

	resp.result = desc->ret[0];	/*req_cmd*/
	resp.resp_type = desc->ret[1]; /*incomplete:unused;blocked:session_id*/
	resp.data = desc->ret[2];	/*listener_id*/

	dummy_private_data.client.app_id = desc->ret[1];
	dummy_private_data.client.from_smcinvoke = true;
	dummy_app_entry.app_id = desc->ret[1];

	mutex_lock(&app_access_lock);
	if (qseecom.qsee_reentrancy_support)
		ret = __qseecom_process_reentrancy(&resp, &dummy_app_entry,
					&dummy_private_data);
	else
		ret = __qseecom_process_incomplete_cmd(&dummy_private_data,
					&resp);
	mutex_unlock(&app_access_lock);
	if (ret)
		pr_err("Failed on cmd %d for lsnr %d session %d, ret = %d\n",
			(int)desc->ret[0], (int)desc->ret[2],
			(int)desc->ret[1], ret);
	desc->ret[0] = resp.result;
	desc->ret[1] = resp.resp_type;
	desc->ret[2] = resp.data;
	return ret;
}
EXPORT_SYMBOL(qseecom_process_listener_from_smcinvoke);

static int qseecom_send_resp(void)
{
	qseecom.send_resp_flag = 1;
	wake_up_interruptible(&qseecom.send_resp_wq);
	return 0;
}

static int qseecom_reentrancy_send_resp(struct qseecom_dev_handle *data)
{
	struct qseecom_registered_listener_list *this_lstnr = NULL;

	pr_debug("lstnr %d send resp, wakeup\n", data->listener.id);
	this_lstnr = __qseecom_find_svc(data->listener.id);
	if (this_lstnr == NULL)
		return -EINVAL;
	qseecom.send_resp_flag = 1;
	this_lstnr->send_resp_flag = 1;
	wake_up_interruptible(&qseecom.send_resp_wq);
	return 0;
}

static int __validate_send_modfd_resp_inputs(struct qseecom_dev_handle *data,
			struct qseecom_send_modfd_listener_resp *resp,
			struct qseecom_registered_listener_list *this_lstnr)
{
	int i;

	if (!data || !resp || !this_lstnr) {
		pr_err("listener handle or resp msg is null\n");
		return -EINVAL;
	}

	if (resp->resp_buf_ptr == NULL) {
		pr_err("resp buffer is null\n");
		return -EINVAL;
	}
	/* validate resp buf length */
	if ((resp->resp_len == 0) ||
			(resp->resp_len > this_lstnr->sb_length)) {
		pr_err("resp buf length %d not valid\n", resp->resp_len);
		return -EINVAL;
	}

	if ((uintptr_t)resp->resp_buf_ptr > (ULONG_MAX - resp->resp_len)) {
		pr_err("Integer overflow in resp_len & resp_buf\n");
		return -EINVAL;
	}
	if ((uintptr_t)this_lstnr->user_virt_sb_base >
					(ULONG_MAX - this_lstnr->sb_length)) {
		pr_err("Integer overflow in user_virt_sb_base & sb_length\n");
		return -EINVAL;
	}
	/* validate resp buf */
	if (((uintptr_t)resp->resp_buf_ptr <
		(uintptr_t)this_lstnr->user_virt_sb_base) ||
		((uintptr_t)resp->resp_buf_ptr >=
		((uintptr_t)this_lstnr->user_virt_sb_base +
				this_lstnr->sb_length)) ||
		(((uintptr_t)resp->resp_buf_ptr + resp->resp_len) >
		((uintptr_t)this_lstnr->user_virt_sb_base +
						this_lstnr->sb_length))) {
		pr_err("resp buf is out of shared buffer region\n");
		return -EINVAL;
	}

	/* validate offsets */
	for (i = 0; i < MAX_ION_FD; i++) {
		if (resp->ifd_data[i].cmd_buf_offset >= resp->resp_len) {
			pr_err("Invalid offset %d = 0x%x\n",
				i, resp->ifd_data[i].cmd_buf_offset);
			return -EINVAL;
		}
	}

	return 0;
}

static int __qseecom_send_modfd_resp(struct qseecom_dev_handle *data,
				void __user *argp, bool is_64bit_addr)
{
	struct qseecom_send_modfd_listener_resp resp;
	struct qseecom_registered_listener_list *this_lstnr = NULL;

	if (copy_from_user(&resp, argp, sizeof(resp))) {
		pr_err("copy_from_user failed");
		return -EINVAL;
	}

	this_lstnr = __qseecom_find_svc(data->listener.id);
	if (this_lstnr == NULL)
		return -EINVAL;

	if (__validate_send_modfd_resp_inputs(data, &resp, this_lstnr))
		return -EINVAL;

	resp.resp_buf_ptr = this_lstnr->sb_virt +
		(uintptr_t)(resp.resp_buf_ptr - this_lstnr->user_virt_sb_base);

	if (!is_64bit_addr)
		__qseecom_update_cmd_buf(&resp, false, data);
	else
		__qseecom_update_cmd_buf_64(&resp, false, data);
	qseecom.send_resp_flag = 1;
	this_lstnr->send_resp_flag = 1;
	wake_up_interruptible(&qseecom.send_resp_wq);
	return 0;
}

static int qseecom_send_modfd_resp(struct qseecom_dev_handle *data,
						void __user *argp)
{
	return __qseecom_send_modfd_resp(data, argp, false);
}

static int qseecom_send_modfd_resp_64(struct qseecom_dev_handle *data,
						void __user *argp)
{
	return __qseecom_send_modfd_resp(data, argp, true);
}

static int qseecom_get_qseos_version(struct qseecom_dev_handle *data,
						void __user *argp)
{
	struct qseecom_qseos_version_req req;

	if (copy_from_user(&req, argp, sizeof(req))) {
		pr_err("copy_from_user failed");
		return -EINVAL;
	}
	req.qseos_version = qseecom.qseos_version;
	if (copy_to_user(argp, &req, sizeof(req))) {
		pr_err("copy_to_user failed");
		return -EINVAL;
	}
	return 0;
}

static int __qseecom_enable_clk(enum qseecom_ce_hw_instance ce)
{
	int rc = 0;
	struct qseecom_clk *qclk = NULL;

	if (qseecom.no_clock_support)
		return 0;

	if (ce == CLK_QSEE)
		qclk = &qseecom.qsee;
	if (ce == CLK_CE_DRV)
		qclk = &qseecom.ce_drv;

	if (qclk == NULL) {
		pr_err("CLK type not supported\n");
		return -EINVAL;
	}
	mutex_lock(&clk_access_lock);

	if (qclk->clk_access_cnt == ULONG_MAX) {
		pr_err("clk_access_cnt beyond limitation\n");
		goto err;
	}
	if (qclk->clk_access_cnt > 0) {
		qclk->clk_access_cnt++;
		mutex_unlock(&clk_access_lock);
		return rc;
	}

	/* Enable CE core clk */
	if (qclk->ce_core_clk != NULL) {
		rc = clk_prepare_enable(qclk->ce_core_clk);
		if (rc) {
			pr_err("Unable to enable/prepare CE core clk\n");
			goto err;
		}
	}
	/* Enable CE clk */
	if (qclk->ce_clk != NULL) {
		rc = clk_prepare_enable(qclk->ce_clk);
		if (rc) {
			pr_err("Unable to enable/prepare CE iface clk\n");
			goto ce_clk_err;
		}
	}
	/* Enable AXI clk */
	if (qclk->ce_bus_clk != NULL) {
		rc = clk_prepare_enable(qclk->ce_bus_clk);
		if (rc) {
			pr_err("Unable to enable/prepare CE bus clk\n");
			goto ce_bus_clk_err;
		}
	}
	qclk->clk_access_cnt++;
	mutex_unlock(&clk_access_lock);
	return 0;

ce_bus_clk_err:
	if (qclk->ce_clk != NULL)
		clk_disable_unprepare(qclk->ce_clk);
ce_clk_err:
	if (qclk->ce_core_clk != NULL)
		clk_disable_unprepare(qclk->ce_core_clk);
err:
	mutex_unlock(&clk_access_lock);
	return -EIO;
}

static void __qseecom_disable_clk(enum qseecom_ce_hw_instance ce)
{
	struct qseecom_clk *qclk;

	if (qseecom.no_clock_support)
		return;

	if (ce == CLK_QSEE)
		qclk = &qseecom.qsee;
	else
		qclk = &qseecom.ce_drv;

	mutex_lock(&clk_access_lock);

	if (qclk->clk_access_cnt == 0) {
		mutex_unlock(&clk_access_lock);
		return;
	}

	if (qclk->clk_access_cnt == 1) {
		if (qclk->ce_clk != NULL)
			clk_disable_unprepare(qclk->ce_clk);
		if (qclk->ce_core_clk != NULL)
			clk_disable_unprepare(qclk->ce_core_clk);
		if (qclk->ce_bus_clk != NULL)
			clk_disable_unprepare(qclk->ce_bus_clk);
	}
	qclk->clk_access_cnt--;
	mutex_unlock(&clk_access_lock);
}

static int qsee_vote_for_clock(struct qseecom_dev_handle *data,
						int32_t clk_type)
{
	int ret = 0;
	struct qseecom_clk *qclk;

	if (qseecom.no_clock_support)
		return 0;

	qclk = &qseecom.qsee;
	if (!qseecom.qsee_perf_client)
		return ret;

	switch (clk_type) {
	case CLK_DFAB:
		mutex_lock(&qsee_bw_mutex);
		if (!qseecom.qsee_bw_count) {
			if (qseecom.qsee_sfpb_bw_count > 0)
				ret = msm_bus_scale_client_update_request(
					qseecom.qsee_perf_client, 3);
			else {
				if (qclk->ce_core_src_clk != NULL)
					ret = __qseecom_enable_clk(CLK_QSEE);
				if (!ret) {
					ret =
					msm_bus_scale_client_update_request(
						qseecom.qsee_perf_client, 1);
					if ((ret) &&
						(qclk->ce_core_src_clk != NULL))
						__qseecom_disable_clk(CLK_QSEE);
				}
			}
			if (ret)
				pr_err("DFAB Bandwidth req failed (%d)\n",
								ret);
			else {
				qseecom.qsee_bw_count++;
				data->perf_enabled = true;
			}
		} else {
			qseecom.qsee_bw_count++;
			data->perf_enabled = true;
		}
		mutex_unlock(&qsee_bw_mutex);
		break;
	case CLK_SFPB:
		mutex_lock(&qsee_bw_mutex);
		if (!qseecom.qsee_sfpb_bw_count) {
			if (qseecom.qsee_bw_count > 0)
				ret = msm_bus_scale_client_update_request(
					qseecom.qsee_perf_client, 3);
			else {
				if (qclk->ce_core_src_clk != NULL)
					ret = __qseecom_enable_clk(CLK_QSEE);
				if (!ret) {
					ret =
					msm_bus_scale_client_update_request(
						qseecom.qsee_perf_client, 2);
					if ((ret) &&
						(qclk->ce_core_src_clk != NULL))
						__qseecom_disable_clk(CLK_QSEE);
				}
			}

			if (ret)
				pr_err("SFPB Bandwidth req failed (%d)\n",
								ret);
			else {
				qseecom.qsee_sfpb_bw_count++;
				data->fast_load_enabled = true;
			}
		} else {
			qseecom.qsee_sfpb_bw_count++;
			data->fast_load_enabled = true;
		}
		mutex_unlock(&qsee_bw_mutex);
		break;
	default:
		pr_err("Clock type not defined\n");
		break;
	}
	return ret;
}

static void qsee_disable_clock_vote(struct qseecom_dev_handle *data,
						int32_t clk_type)
{
	int32_t ret = 0;
	struct qseecom_clk *qclk;

	qclk = &qseecom.qsee;

	if (qseecom.no_clock_support)
		return;
	if (!qseecom.qsee_perf_client)
		return;

	switch (clk_type) {
	case CLK_DFAB:
		mutex_lock(&qsee_bw_mutex);
		if (qseecom.qsee_bw_count == 0) {
			pr_err("Client error.Extra call to disable DFAB clk\n");
			mutex_unlock(&qsee_bw_mutex);
			return;
		}

		if (qseecom.qsee_bw_count == 1) {
			if (qseecom.qsee_sfpb_bw_count > 0)
				ret = msm_bus_scale_client_update_request(
					qseecom.qsee_perf_client, 2);
			else {
				ret = msm_bus_scale_client_update_request(
						qseecom.qsee_perf_client, 0);
				if ((!ret) && (qclk->ce_core_src_clk != NULL))
					__qseecom_disable_clk(CLK_QSEE);
			}
			if (ret)
				pr_err("SFPB Bandwidth req fail (%d)\n",
								ret);
			else {
				qseecom.qsee_bw_count--;
				data->perf_enabled = false;
			}
		} else {
			qseecom.qsee_bw_count--;
			data->perf_enabled = false;
		}
		mutex_unlock(&qsee_bw_mutex);
		break;
	case CLK_SFPB:
		mutex_lock(&qsee_bw_mutex);
		if (qseecom.qsee_sfpb_bw_count == 0) {
			pr_err("Client error.Extra call to disable SFPB clk\n");
			mutex_unlock(&qsee_bw_mutex);
			return;
		}
		if (qseecom.qsee_sfpb_bw_count == 1) {
			if (qseecom.qsee_bw_count > 0)
				ret = msm_bus_scale_client_update_request(
						qseecom.qsee_perf_client, 1);
			else {
				ret = msm_bus_scale_client_update_request(
						qseecom.qsee_perf_client, 0);
				if ((!ret) && (qclk->ce_core_src_clk != NULL))
					__qseecom_disable_clk(CLK_QSEE);
			}
			if (ret)
				pr_err("SFPB Bandwidth req fail (%d)\n",
								ret);
			else {
				qseecom.qsee_sfpb_bw_count--;
				data->fast_load_enabled = false;
			}
		} else {
			qseecom.qsee_sfpb_bw_count--;
			data->fast_load_enabled = false;
		}
		mutex_unlock(&qsee_bw_mutex);
		break;
	default:
		pr_err("Clock type not defined\n");
		break;
	}

}

static int qseecom_load_external_elf(struct qseecom_dev_handle *data,
				void __user *argp)
{
	struct ion_handle *ihandle;	/* Ion handle */
	struct qseecom_load_img_req load_img_req;
	int uret = 0;
	int ret;
	ion_phys_addr_t pa = 0;
	size_t len;
	struct qseecom_load_app_ireq load_req;
	struct qseecom_load_app_64bit_ireq load_req_64bit;
	struct qseecom_command_scm_resp resp;
	void *cmd_buf = NULL;
	size_t cmd_len;
	/* Copy the relevant information needed for loading the image */
	if (copy_from_user(&load_img_req,
				(void __user *)argp,
				sizeof(struct qseecom_load_img_req))) {
		pr_err("copy_from_user failed\n");
		return -EFAULT;
	}

	/* Get the handle of the shared fd */
	ihandle = ion_import_dma_buf_fd(qseecom.ion_clnt,
				load_img_req.ifd_data_fd);
	if (IS_ERR_OR_NULL(ihandle)) {
		pr_err("Ion client could not retrieve the handle\n");
		return -ENOMEM;
	}

	/* Get the physical address of the ION BUF */
	ret = ion_phys(qseecom.ion_clnt, ihandle, &pa, &len);
	if (ret) {
		pr_err("Cannot get phys_addr for the Ion Client, ret = %d\n",
			ret);
		return ret;
	}
	if (load_img_req.mdt_len > len || load_img_req.img_len > len) {
		pr_err("ion len %zu is smaller than mdt_len %u or img_len %u\n",
				len, load_img_req.mdt_len,
				load_img_req.img_len);
		return ret;
	}
	/* Populate the structure for sending scm call to load image */
	if (qseecom.qsee_version < QSEE_VERSION_40) {
		load_req.qsee_cmd_id = QSEOS_LOAD_EXTERNAL_ELF_COMMAND;
		load_req.mdt_len = load_img_req.mdt_len;
		load_req.img_len = load_img_req.img_len;
		load_req.phy_addr = (uint32_t)pa;
		cmd_buf = (void *)&load_req;
		cmd_len = sizeof(struct qseecom_load_app_ireq);
	} else {
		load_req_64bit.qsee_cmd_id = QSEOS_LOAD_EXTERNAL_ELF_COMMAND;
		load_req_64bit.mdt_len = load_img_req.mdt_len;
		load_req_64bit.img_len = load_img_req.img_len;
		load_req_64bit.phy_addr = (uint64_t)pa;
		cmd_buf = (void *)&load_req_64bit;
		cmd_len = sizeof(struct qseecom_load_app_64bit_ireq);
	}

	if (qseecom.support_bus_scaling) {
		mutex_lock(&qsee_bw_mutex);
		ret = __qseecom_register_bus_bandwidth_needs(data, MEDIUM);
		mutex_unlock(&qsee_bw_mutex);
		if (ret) {
			ret = -EIO;
			goto exit_cpu_restore;
		}
	}

	/* Vote for the SFPB clock */
	ret = __qseecom_enable_clk_scale_up(data);
	if (ret) {
		ret = -EIO;
		goto exit_register_bus_bandwidth_needs;
	}
	ret = msm_ion_do_cache_op(qseecom.ion_clnt, ihandle, NULL, len,
				ION_IOC_CLEAN_INV_CACHES);
	if (ret) {
		pr_err("cache operation failed %d\n", ret);
		goto exit_disable_clock;
	}
	/*  SCM_CALL to load the external elf */
	ret = qseecom_scm_call(SCM_SVC_TZSCHEDULER, 1, cmd_buf, cmd_len,
			&resp, sizeof(resp));
	if (ret) {
		pr_err("scm_call to load failed : ret %d\n",
				ret);
		ret = -EFAULT;
		goto exit_disable_clock;
	}

	switch (resp.result) {
	case QSEOS_RESULT_SUCCESS:
		break;
	case QSEOS_RESULT_INCOMPLETE:
		pr_err("%s: qseos result incomplete\n", __func__);
		ret = __qseecom_process_incomplete_cmd(data, &resp);
		if (ret)
			pr_err("process_incomplete_cmd failed: err: %d\n", ret);
		break;
	case QSEOS_RESULT_FAILURE:
		pr_err("scm_call rsp.result is QSEOS_RESULT_FAILURE\n");
		ret = -EFAULT;
		break;
	default:
		pr_err("scm_call response result %d not supported\n",
							resp.result);
		ret = -EFAULT;
		break;
	}

exit_disable_clock:
	__qseecom_disable_clk_scale_down(data);

exit_register_bus_bandwidth_needs:
	if (qseecom.support_bus_scaling) {
		mutex_lock(&qsee_bw_mutex);
		uret = qseecom_unregister_bus_bandwidth_needs(data);
		mutex_unlock(&qsee_bw_mutex);
		if (uret)
			pr_err("Failed to unregister bus bw needs %d, scm_call ret %d\n",
								uret, ret);
	}

exit_cpu_restore:
	/* Deallocate the handle */
	if (!IS_ERR_OR_NULL(ihandle))
		ion_free(qseecom.ion_clnt, ihandle);
	return ret;
}

static int qseecom_unload_external_elf(struct qseecom_dev_handle *data)
{
	int ret = 0;
	struct qseecom_command_scm_resp resp;
	struct qseecom_unload_app_ireq req;

	/* unavailable client app */
	data->type = QSEECOM_UNAVAILABLE_CLIENT_APP;

	/* Populate the structure for sending scm call to unload image */
	req.qsee_cmd_id = QSEOS_UNLOAD_EXTERNAL_ELF_COMMAND;

	/* SCM_CALL to unload the external elf */
	ret = qseecom_scm_call(SCM_SVC_TZSCHEDULER, 1, &req,
			sizeof(struct qseecom_unload_app_ireq),
			&resp, sizeof(resp));
	if (ret) {
		pr_err("scm_call to unload failed : ret %d\n",
				ret);
		ret = -EFAULT;
		goto qseecom_unload_external_elf_scm_err;
	}
	if (resp.result == QSEOS_RESULT_INCOMPLETE) {
		ret = __qseecom_process_incomplete_cmd(data, &resp);
		if (ret)
			pr_err("process_incomplete_cmd fail err: %d\n",
					ret);
	} else {
		if (resp.result != QSEOS_RESULT_SUCCESS) {
			pr_err("scm_call to unload image failed resp.result =%d\n",
						resp.result);
			ret = -EFAULT;
		}
	}

qseecom_unload_external_elf_scm_err:

	return ret;
}

static int qseecom_query_app_loaded(struct qseecom_dev_handle *data,
					void __user *argp)
{

	int32_t ret;
	struct qseecom_qseos_app_load_query query_req;
	struct qseecom_check_app_ireq req;
	struct qseecom_registered_app_list *entry = NULL;
	unsigned long flags = 0;
	uint32_t app_arch = 0, app_id = 0;
	bool found_app = false;

	/* Copy the relevant information needed for loading the image */
	if (copy_from_user(&query_req,
				(void __user *)argp,
				sizeof(struct qseecom_qseos_app_load_query))) {
		pr_err("copy_from_user failed\n");
		return -EFAULT;
	}

	req.qsee_cmd_id = QSEOS_APP_LOOKUP_COMMAND;
	query_req.app_name[MAX_APP_NAME_SIZE-1] = '\0';
	strlcpy(req.app_name, query_req.app_name, MAX_APP_NAME_SIZE);

	ret = __qseecom_check_app_exists(req, &app_id);
	if (ret) {
		pr_err(" scm call to check if app is loaded failed");
		return ret;	/* scm call failed */
	}
	if (app_id) {
		pr_debug("App id %d (%s) already exists\n", app_id,
			(char *)(req.app_name));
		spin_lock_irqsave(&qseecom.registered_app_list_lock, flags);
		list_for_each_entry(entry,
				&qseecom.registered_app_list_head, list){
			if (entry->app_id == app_id) {
				app_arch = entry->app_arch;
				entry->ref_cnt++;
				found_app = true;
				break;
			}
		}
		spin_unlock_irqrestore(
				&qseecom.registered_app_list_lock, flags);
		data->client.app_id = app_id;
		query_req.app_id = app_id;
		if (app_arch) {
			data->client.app_arch = app_arch;
			query_req.app_arch = app_arch;
		} else {
			data->client.app_arch = 0;
			query_req.app_arch = 0;
		}
		strlcpy(data->client.app_name, query_req.app_name,
				MAX_APP_NAME_SIZE);
		/*
		 * If app was loaded by appsbl before and was not registered,
		 * regiser this app now.
		 */
		if (!found_app) {
			pr_debug("Register app %d [%s] which was loaded before\n",
					ret, (char *)query_req.app_name);
			entry = kmalloc(sizeof(*entry), GFP_KERNEL);
			if (!entry) {
				pr_err("kmalloc for app entry failed\n");
				return  -ENOMEM;
			}
			entry->app_id = app_id;
			entry->ref_cnt = 1;
			entry->app_arch = data->client.app_arch;
			strlcpy(entry->app_name, data->client.app_name,
				MAX_APP_NAME_SIZE);
			entry->app_blocked = false;
			entry->blocked_on_listener_id = 0;
			entry->check_block = 0;
			spin_lock_irqsave(&qseecom.registered_app_list_lock,
				flags);
			list_add_tail(&entry->list,
				&qseecom.registered_app_list_head);
			spin_unlock_irqrestore(
				&qseecom.registered_app_list_lock, flags);
		}
		if (copy_to_user(argp, &query_req, sizeof(query_req))) {
			pr_err("copy_to_user failed\n");
			return -EFAULT;
		}
		return -EEXIST;	/* app already loaded */
	} else {
		return 0;	/* app not loaded */
	}
}

static int __qseecom_get_ce_pipe_info(
			enum qseecom_key_management_usage_type usage,
			uint32_t *pipe, uint32_t **ce_hw, uint32_t unit)
{
	int ret = -EINVAL;
	int i, j;
	struct qseecom_ce_info_use *p = NULL;
	int total = 0;
	struct qseecom_ce_pipe_entry *pcepipe;

	switch (usage) {
	case QSEOS_KM_USAGE_DISK_ENCRYPTION:
	case QSEOS_KM_USAGE_UFS_ICE_DISK_ENCRYPTION:
	case QSEOS_KM_USAGE_SDCC_ICE_DISK_ENCRYPTION:
		if (qseecom.support_fde) {
			p = qseecom.ce_info.fde;
			total = qseecom.ce_info.num_fde;
		} else {
			pr_err("system does not support fde\n");
			return -EINVAL;
		}
		break;
	case QSEOS_KM_USAGE_FILE_ENCRYPTION:
		if (qseecom.support_pfe) {
			p = qseecom.ce_info.pfe;
			total = qseecom.ce_info.num_pfe;
		} else {
			pr_err("system does not support pfe\n");
			return -EINVAL;
		}
		break;
	default:
		pr_err("unsupported usage %d\n", usage);
		return -EINVAL;
	}

	for (j = 0; j < total; j++) {
		if (p->unit_num == unit) {
			pcepipe =  p->ce_pipe_entry;
			for (i = 0; i < p->num_ce_pipe_entries; i++) {
				(*ce_hw)[i] = pcepipe->ce_num;
				*pipe = pcepipe->ce_pipe_pair;
				pcepipe++;
			}
			ret = 0;
			break;
		}
		p++;
	}
	return ret;
}

static int __qseecom_generate_and_save_key(struct qseecom_dev_handle *data,
			enum qseecom_key_management_usage_type usage,
			struct qseecom_key_generate_ireq *ireq)
{
	struct qseecom_command_scm_resp resp;
	int ret;

	if (usage < QSEOS_KM_USAGE_DISK_ENCRYPTION ||
		usage >= QSEOS_KM_USAGE_MAX) {
		pr_err("Error:: unsupported usage %d\n", usage);
		return -EFAULT;
	}
	ret = __qseecom_enable_clk(CLK_QSEE);
	if (ret)
		return ret;

	ret = qseecom_scm_call(SCM_SVC_TZSCHEDULER, 1,
				ireq, sizeof(struct qseecom_key_generate_ireq),
				&resp, sizeof(resp));
	if (ret) {
		if (ret == -EINVAL &&
			resp.result == QSEOS_RESULT_FAIL_KEY_ID_EXISTS) {
			pr_debug("Key ID exists.\n");
			ret = 0;
		} else {
			pr_err("scm call to generate key failed : %d\n", ret);
			ret = -EFAULT;
		}
		goto generate_key_exit;
	}

	switch (resp.result) {
	case QSEOS_RESULT_SUCCESS:
		break;
	case QSEOS_RESULT_FAIL_KEY_ID_EXISTS:
		pr_debug("Key ID exists.\n");
		break;
	case QSEOS_RESULT_INCOMPLETE:
		ret = __qseecom_process_incomplete_cmd(data, &resp);
		if (ret) {
			if (resp.result == QSEOS_RESULT_FAIL_KEY_ID_EXISTS) {
				pr_debug("Key ID exists.\n");
				ret = 0;
			} else {
				pr_err("process_incomplete_cmd FAILED, resp.result %d\n",
					resp.result);
			}
		}
		break;
	case QSEOS_RESULT_FAILURE:
	default:
		pr_err("gen key scm call failed resp.result %d\n", resp.result);
		ret = -EINVAL;
		break;
	}
generate_key_exit:
	__qseecom_disable_clk(CLK_QSEE);
	return ret;
}

static int __qseecom_delete_saved_key(struct qseecom_dev_handle *data,
			enum qseecom_key_management_usage_type usage,
			struct qseecom_key_delete_ireq *ireq)
{
	struct qseecom_command_scm_resp resp;
	int ret;

	if (usage < QSEOS_KM_USAGE_DISK_ENCRYPTION ||
		usage >= QSEOS_KM_USAGE_MAX) {
		pr_err("Error:: unsupported usage %d\n", usage);
		return -EFAULT;
	}
	ret = __qseecom_enable_clk(CLK_QSEE);
	if (ret)
		return ret;

	ret = qseecom_scm_call(SCM_SVC_TZSCHEDULER, 1,
				ireq, sizeof(struct qseecom_key_delete_ireq),
				&resp, sizeof(struct qseecom_command_scm_resp));
	if (ret) {
		if (ret == -EINVAL &&
			resp.result == QSEOS_RESULT_FAIL_MAX_ATTEMPT) {
			pr_debug("Max attempts to input password reached.\n");
			ret = -ERANGE;
		} else {
			pr_err("scm call to delete key failed : %d\n", ret);
			ret = -EFAULT;
		}
		goto del_key_exit;
	}

	switch (resp.result) {
	case QSEOS_RESULT_SUCCESS:
		break;
	case QSEOS_RESULT_INCOMPLETE:
		ret = __qseecom_process_incomplete_cmd(data, &resp);
		if (ret) {
			pr_err("process_incomplete_cmd FAILED, resp.result %d\n",
					resp.result);
			if (resp.result == QSEOS_RESULT_FAIL_MAX_ATTEMPT) {
				pr_debug("Max attempts to input password reached.\n");
				ret = -ERANGE;
			}
		}
		break;
	case QSEOS_RESULT_FAIL_MAX_ATTEMPT:
		pr_debug("Max attempts to input password reached.\n");
		ret = -ERANGE;
		break;
	case QSEOS_RESULT_FAILURE:
	default:
		pr_err("Delete key scm call failed resp.result %d\n",
							resp.result);
		ret = -EINVAL;
		break;
	}
del_key_exit:
	__qseecom_disable_clk(CLK_QSEE);
	return ret;
}

static int __qseecom_set_clear_ce_key(struct qseecom_dev_handle *data,
			enum qseecom_key_management_usage_type usage,
			struct qseecom_key_select_ireq *ireq)
{
	struct qseecom_command_scm_resp resp;
	int ret;

	if (usage < QSEOS_KM_USAGE_DISK_ENCRYPTION ||
		usage >= QSEOS_KM_USAGE_MAX) {
		pr_err("Error:: unsupported usage %d\n", usage);
		return -EFAULT;
	}
	ret = __qseecom_enable_clk(CLK_QSEE);
	if (ret)
		return ret;

	if (qseecom.qsee.instance != qseecom.ce_drv.instance) {
		ret = __qseecom_enable_clk(CLK_CE_DRV);
		if (ret)
			return ret;
	}

	ret = qseecom_scm_call(SCM_SVC_TZSCHEDULER, 1,
				ireq, sizeof(struct qseecom_key_select_ireq),
				&resp, sizeof(struct qseecom_command_scm_resp));
	if (ret) {
		if (ret == -EINVAL &&
			resp.result == QSEOS_RESULT_FAIL_MAX_ATTEMPT) {
			pr_debug("Max attempts to input password reached.\n");
			ret = -ERANGE;
		} else if (ret == -EINVAL &&
			resp.result == QSEOS_RESULT_FAIL_PENDING_OPERATION) {
			pr_debug("Set Key operation under processing...\n");
			ret = QSEOS_RESULT_FAIL_PENDING_OPERATION;
		} else {
			pr_err("scm call to set QSEOS_PIPE_ENC key failed : %d\n",
				ret);
			ret = -EFAULT;
		}
		goto set_key_exit;
	}

	switch (resp.result) {
	case QSEOS_RESULT_SUCCESS:
		break;
	case QSEOS_RESULT_INCOMPLETE:
		ret = __qseecom_process_incomplete_cmd(data, &resp);
		if (ret) {
			pr_err("process_incomplete_cmd FAILED, resp.result %d\n",
					resp.result);
			if (resp.result ==
				QSEOS_RESULT_FAIL_PENDING_OPERATION) {
				pr_debug("Set Key operation under processing...\n");
				ret = QSEOS_RESULT_FAIL_PENDING_OPERATION;
			}
			if (resp.result == QSEOS_RESULT_FAIL_MAX_ATTEMPT) {
				pr_debug("Max attempts to input password reached.\n");
				ret = -ERANGE;
			}
		}
		break;
	case QSEOS_RESULT_FAIL_MAX_ATTEMPT:
		pr_debug("Max attempts to input password reached.\n");
		ret = -ERANGE;
		break;
	case QSEOS_RESULT_FAIL_PENDING_OPERATION:
		pr_debug("Set Key operation under processing...\n");
		ret = QSEOS_RESULT_FAIL_PENDING_OPERATION;
		break;
	case QSEOS_RESULT_FAILURE:
	default:
		pr_err("Set key scm call failed resp.result %d\n", resp.result);
		ret = -EINVAL;
		break;
	}
set_key_exit:
	__qseecom_disable_clk(CLK_QSEE);
	if (qseecom.qsee.instance != qseecom.ce_drv.instance)
		__qseecom_disable_clk(CLK_CE_DRV);
	return ret;
}

static int __qseecom_update_current_key_user_info(
			struct qseecom_dev_handle *data,
			enum qseecom_key_management_usage_type usage,
			struct qseecom_key_userinfo_update_ireq *ireq)
{
	struct qseecom_command_scm_resp resp;
	int ret;

	if (usage < QSEOS_KM_USAGE_DISK_ENCRYPTION ||
				usage >= QSEOS_KM_USAGE_MAX) {
		pr_err("Error:: unsupported usage %d\n", usage);
		return -EFAULT;
	}
	ret = __qseecom_enable_clk(CLK_QSEE);
	if (ret)
		return ret;

	ret = qseecom_scm_call(SCM_SVC_TZSCHEDULER, 1,
		ireq, sizeof(struct qseecom_key_userinfo_update_ireq),
		&resp, sizeof(struct qseecom_command_scm_resp));
	if (ret) {
		if (ret == -EINVAL &&
			resp.result == QSEOS_RESULT_FAIL_PENDING_OPERATION) {
			pr_debug("Set Key operation under processing...\n");
			ret = QSEOS_RESULT_FAIL_PENDING_OPERATION;
		} else {
			pr_err("scm call to update key userinfo failed: %d\n",
									ret);
			__qseecom_disable_clk(CLK_QSEE);
			return -EFAULT;
		}
	}

	switch (resp.result) {
	case QSEOS_RESULT_SUCCESS:
		break;
	case QSEOS_RESULT_INCOMPLETE:
		ret = __qseecom_process_incomplete_cmd(data, &resp);
		if (resp.result ==
			QSEOS_RESULT_FAIL_PENDING_OPERATION) {
			pr_debug("Set Key operation under processing...\n");
			ret = QSEOS_RESULT_FAIL_PENDING_OPERATION;
		}
		if (ret)
			pr_err("process_incomplete_cmd FAILED, resp.result %d\n",
					resp.result);
		break;
	case QSEOS_RESULT_FAIL_PENDING_OPERATION:
		pr_debug("Update Key operation under processing...\n");
		ret = QSEOS_RESULT_FAIL_PENDING_OPERATION;
		break;
	case QSEOS_RESULT_FAILURE:
	default:
		pr_err("Set key scm call failed resp.result %d\n", resp.result);
		ret = -EINVAL;
		break;
	}

	__qseecom_disable_clk(CLK_QSEE);
	return ret;
}


static int qseecom_enable_ice_setup(int usage)
{
	int ret = 0;

	if (usage == QSEOS_KM_USAGE_UFS_ICE_DISK_ENCRYPTION)
		ret = qcom_ice_setup_ice_hw("ufs", true);
	else if (usage == QSEOS_KM_USAGE_SDCC_ICE_DISK_ENCRYPTION)
		ret = qcom_ice_setup_ice_hw("sdcc", true);

	return ret;
}

static int qseecom_disable_ice_setup(int usage)
{
	int ret = 0;

	if (usage == QSEOS_KM_USAGE_UFS_ICE_DISK_ENCRYPTION)
		ret = qcom_ice_setup_ice_hw("ufs", false);
	else if (usage == QSEOS_KM_USAGE_SDCC_ICE_DISK_ENCRYPTION)
		ret = qcom_ice_setup_ice_hw("sdcc", false);

	return ret;
}

static int qseecom_get_ce_hw_instance(uint32_t unit, uint32_t usage)
{
	struct qseecom_ce_info_use *pce_info_use, *p;
	int total = 0;
	int i;

	switch (usage) {
	case QSEOS_KM_USAGE_DISK_ENCRYPTION:
	case QSEOS_KM_USAGE_UFS_ICE_DISK_ENCRYPTION:
	case QSEOS_KM_USAGE_SDCC_ICE_DISK_ENCRYPTION:
		p = qseecom.ce_info.fde;
		total = qseecom.ce_info.num_fde;
		break;
	case QSEOS_KM_USAGE_FILE_ENCRYPTION:
		p = qseecom.ce_info.pfe;
		total = qseecom.ce_info.num_pfe;
		break;
	default:
		pr_err("unsupported usage %d\n", usage);
		return -EINVAL;
	}

	pce_info_use = NULL;

	for (i = 0; i < total; i++) {
		if (p->unit_num == unit) {
			pce_info_use = p;
			break;
		}
		p++;
	}
	if (!pce_info_use) {
		pr_err("can not find %d\n", unit);
		return -EINVAL;
	}
	return pce_info_use->num_ce_pipe_entries;
}

static int qseecom_create_key(struct qseecom_dev_handle *data,
			void __user *argp)
{
	int i;
	uint32_t *ce_hw = NULL;
	uint32_t pipe = 0;
	int ret = 0;
	uint32_t flags = 0;
	struct qseecom_create_key_req create_key_req;
	struct qseecom_key_generate_ireq generate_key_ireq;
	struct qseecom_key_select_ireq set_key_ireq;
	uint32_t entries = 0;

	ret = copy_from_user(&create_key_req, argp, sizeof(create_key_req));
	if (ret) {
		pr_err("copy_from_user failed\n");
		return ret;
	}

	if (create_key_req.usage < QSEOS_KM_USAGE_DISK_ENCRYPTION ||
		create_key_req.usage >= QSEOS_KM_USAGE_MAX) {
		pr_err("unsupported usage %d\n", create_key_req.usage);
		ret = -EFAULT;
		return ret;
	}
	entries = qseecom_get_ce_hw_instance(DEFAULT_CE_INFO_UNIT,
					create_key_req.usage);
	if (entries <= 0) {
		pr_err("no ce instance for usage %d instance %d\n",
			DEFAULT_CE_INFO_UNIT, create_key_req.usage);
		ret = -EINVAL;
		return ret;
	}

	ce_hw = kcalloc(entries, sizeof(*ce_hw), GFP_KERNEL);
	if (!ce_hw) {
		ret = -ENOMEM;
		return ret;
	}
	ret = __qseecom_get_ce_pipe_info(create_key_req.usage, &pipe, &ce_hw,
			DEFAULT_CE_INFO_UNIT);
	if (ret) {
		pr_err("Failed to retrieve pipe/ce_hw info: %d\n", ret);
		ret = -EINVAL;
		goto free_buf;
	}

	if (qseecom.fde_key_size)
		flags |= QSEECOM_ICE_FDE_KEY_SIZE_32_BYTE;
	else
		flags |= QSEECOM_ICE_FDE_KEY_SIZE_16_BYTE;

	generate_key_ireq.flags = flags;
	generate_key_ireq.qsee_command_id = QSEOS_GENERATE_KEY;
	memset((void *)generate_key_ireq.key_id,
			0, QSEECOM_KEY_ID_SIZE);
	memset((void *)generate_key_ireq.hash32,
			0, QSEECOM_HASH_SIZE);
	memcpy((void *)generate_key_ireq.key_id,
			(void *)key_id_array[create_key_req.usage].desc,
			QSEECOM_KEY_ID_SIZE);
	memcpy((void *)generate_key_ireq.hash32,
			(void *)create_key_req.hash32,
			QSEECOM_HASH_SIZE);

	ret = __qseecom_generate_and_save_key(data,
			create_key_req.usage, &generate_key_ireq);
	if (ret) {
		pr_err("Failed to generate key on storage: %d\n", ret);
		goto free_buf;
	}

	for (i = 0; i < entries; i++) {
		set_key_ireq.qsee_command_id = QSEOS_SET_KEY;
		if (create_key_req.usage ==
				QSEOS_KM_USAGE_UFS_ICE_DISK_ENCRYPTION) {
			set_key_ireq.ce = QSEECOM_UFS_ICE_CE_NUM;
			set_key_ireq.pipe = QSEECOM_ICE_FDE_KEY_INDEX;

		} else if (create_key_req.usage ==
				QSEOS_KM_USAGE_SDCC_ICE_DISK_ENCRYPTION) {
			set_key_ireq.ce = QSEECOM_SDCC_ICE_CE_NUM;
			set_key_ireq.pipe = QSEECOM_ICE_FDE_KEY_INDEX;

		} else {
			set_key_ireq.ce = ce_hw[i];
			set_key_ireq.pipe = pipe;
		}
		set_key_ireq.flags = flags;

		/* set both PIPE_ENC and PIPE_ENC_XTS*/
		set_key_ireq.pipe_type = QSEOS_PIPE_ENC|QSEOS_PIPE_ENC_XTS;
		memset((void *)set_key_ireq.key_id, 0, QSEECOM_KEY_ID_SIZE);
		memset((void *)set_key_ireq.hash32, 0, QSEECOM_HASH_SIZE);
		memcpy((void *)set_key_ireq.key_id,
			(void *)key_id_array[create_key_req.usage].desc,
			QSEECOM_KEY_ID_SIZE);
		memcpy((void *)set_key_ireq.hash32,
				(void *)create_key_req.hash32,
				QSEECOM_HASH_SIZE);
		/*
		 * It will return false if it is GPCE based crypto instance or
		 * ICE is setup properly
		 */
		ret = qseecom_enable_ice_setup(create_key_req.usage);
		if (ret)
			goto free_buf;

		do {
			ret = __qseecom_set_clear_ce_key(data,
					create_key_req.usage,
					&set_key_ireq);
			/*
			 * wait a little before calling scm again to let other
			 * processes run
			 */
			if (ret == QSEOS_RESULT_FAIL_PENDING_OPERATION)
				msleep(50);

		} while (ret == QSEOS_RESULT_FAIL_PENDING_OPERATION);

		qseecom_disable_ice_setup(create_key_req.usage);

		if (ret) {
			pr_err("Failed to create key: pipe %d, ce %d: %d\n",
				pipe, ce_hw[i], ret);
			goto free_buf;
		} else {
			pr_err("Set the key successfully\n");
			if ((create_key_req.usage ==
				QSEOS_KM_USAGE_UFS_ICE_DISK_ENCRYPTION) ||
			     (create_key_req.usage ==
				QSEOS_KM_USAGE_SDCC_ICE_DISK_ENCRYPTION))
				goto free_buf;
		}
	}

free_buf:
	kzfree(ce_hw);
	return ret;
}

static int qseecom_wipe_key(struct qseecom_dev_handle *data,
				void __user *argp)
{
	uint32_t *ce_hw = NULL;
	uint32_t pipe = 0;
	int ret = 0;
	uint32_t flags = 0;
	int i, j;
	struct qseecom_wipe_key_req wipe_key_req;
	struct qseecom_key_delete_ireq delete_key_ireq;
	struct qseecom_key_select_ireq clear_key_ireq;
	uint32_t entries = 0;

	ret = copy_from_user(&wipe_key_req, argp, sizeof(wipe_key_req));
	if (ret) {
		pr_err("copy_from_user failed\n");
		return ret;
	}

	if (wipe_key_req.usage < QSEOS_KM_USAGE_DISK_ENCRYPTION ||
		wipe_key_req.usage >= QSEOS_KM_USAGE_MAX) {
		pr_err("unsupported usage %d\n", wipe_key_req.usage);
		ret = -EFAULT;
		return ret;
	}

	entries = qseecom_get_ce_hw_instance(DEFAULT_CE_INFO_UNIT,
					wipe_key_req.usage);
	if (entries <= 0) {
		pr_err("no ce instance for usage %d instance %d\n",
			DEFAULT_CE_INFO_UNIT, wipe_key_req.usage);
		ret = -EINVAL;
		return ret;
	}

	ce_hw = kcalloc(entries, sizeof(*ce_hw), GFP_KERNEL);
	if (!ce_hw) {
		ret = -ENOMEM;
		return ret;
	}

	ret = __qseecom_get_ce_pipe_info(wipe_key_req.usage, &pipe, &ce_hw,
				DEFAULT_CE_INFO_UNIT);
	if (ret) {
		pr_err("Failed to retrieve pipe/ce_hw info: %d\n", ret);
		ret = -EINVAL;
		goto free_buf;
	}

	if (wipe_key_req.wipe_key_flag) {
		delete_key_ireq.flags = flags;
		delete_key_ireq.qsee_command_id = QSEOS_DELETE_KEY;
		memset((void *)delete_key_ireq.key_id, 0, QSEECOM_KEY_ID_SIZE);
		memcpy((void *)delete_key_ireq.key_id,
			(void *)key_id_array[wipe_key_req.usage].desc,
			QSEECOM_KEY_ID_SIZE);
		memset((void *)delete_key_ireq.hash32, 0, QSEECOM_HASH_SIZE);

		ret = __qseecom_delete_saved_key(data, wipe_key_req.usage,
					&delete_key_ireq);
		if (ret) {
			pr_err("Failed to delete key from ssd storage: %d\n",
				ret);
			ret = -EFAULT;
			goto free_buf;
		}
	}

	for (j = 0; j < entries; j++) {
		clear_key_ireq.qsee_command_id = QSEOS_SET_KEY;
		if (wipe_key_req.usage ==
				QSEOS_KM_USAGE_UFS_ICE_DISK_ENCRYPTION) {
			clear_key_ireq.ce = QSEECOM_UFS_ICE_CE_NUM;
			clear_key_ireq.pipe = QSEECOM_ICE_FDE_KEY_INDEX;
		} else if (wipe_key_req.usage ==
			QSEOS_KM_USAGE_SDCC_ICE_DISK_ENCRYPTION) {
			clear_key_ireq.ce = QSEECOM_SDCC_ICE_CE_NUM;
			clear_key_ireq.pipe = QSEECOM_ICE_FDE_KEY_INDEX;
		} else {
			clear_key_ireq.ce = ce_hw[j];
			clear_key_ireq.pipe = pipe;
		}
		clear_key_ireq.flags = flags;
		clear_key_ireq.pipe_type = QSEOS_PIPE_ENC|QSEOS_PIPE_ENC_XTS;
		for (i = 0; i < QSEECOM_KEY_ID_SIZE; i++)
			clear_key_ireq.key_id[i] = QSEECOM_INVALID_KEY_ID;
		memset((void *)clear_key_ireq.hash32, 0, QSEECOM_HASH_SIZE);

		/*
		 * It will return false if it is GPCE based crypto instance or
		 * ICE is setup properly
		 */
		ret = qseecom_enable_ice_setup(wipe_key_req.usage);
		if (ret)
			goto free_buf;

		ret = __qseecom_set_clear_ce_key(data, wipe_key_req.usage,
					&clear_key_ireq);

		qseecom_disable_ice_setup(wipe_key_req.usage);

		if (ret) {
			pr_err("Failed to wipe key: pipe %d, ce %d: %d\n",
				pipe, ce_hw[j], ret);
			ret = -EFAULT;
			goto free_buf;
		}
	}

free_buf:
	kzfree(ce_hw);
	return ret;
}

static int qseecom_update_key_user_info(struct qseecom_dev_handle *data,
			void __user *argp)
{
	int ret = 0;
	uint32_t flags = 0;
	struct qseecom_update_key_userinfo_req update_key_req;
	struct qseecom_key_userinfo_update_ireq ireq;

	ret = copy_from_user(&update_key_req, argp, sizeof(update_key_req));
	if (ret) {
		pr_err("copy_from_user failed\n");
		return ret;
	}

	if (update_key_req.usage < QSEOS_KM_USAGE_DISK_ENCRYPTION ||
		update_key_req.usage >= QSEOS_KM_USAGE_MAX) {
		pr_err("Error:: unsupported usage %d\n", update_key_req.usage);
		return -EFAULT;
	}

	ireq.qsee_command_id = QSEOS_UPDATE_KEY_USERINFO;

	if (qseecom.fde_key_size)
		flags |= QSEECOM_ICE_FDE_KEY_SIZE_32_BYTE;
	else
		flags |= QSEECOM_ICE_FDE_KEY_SIZE_16_BYTE;

	ireq.flags = flags;
	memset(ireq.key_id, 0, QSEECOM_KEY_ID_SIZE);
	memset((void *)ireq.current_hash32, 0, QSEECOM_HASH_SIZE);
	memset((void *)ireq.new_hash32, 0, QSEECOM_HASH_SIZE);
	memcpy((void *)ireq.key_id,
		(void *)key_id_array[update_key_req.usage].desc,
		QSEECOM_KEY_ID_SIZE);
	memcpy((void *)ireq.current_hash32,
		(void *)update_key_req.current_hash32, QSEECOM_HASH_SIZE);
	memcpy((void *)ireq.new_hash32,
		(void *)update_key_req.new_hash32, QSEECOM_HASH_SIZE);

	do {
		ret = __qseecom_update_current_key_user_info(data,
						update_key_req.usage,
						&ireq);
		/*
		 * wait a little before calling scm again to let other
		 * processes run
		 */
		if (ret == QSEOS_RESULT_FAIL_PENDING_OPERATION)
			msleep(50);

	} while (ret == QSEOS_RESULT_FAIL_PENDING_OPERATION);
	if (ret) {
		pr_err("Failed to update key info: %d\n", ret);
		return ret;
	}
	return ret;

}
static int qseecom_is_es_activated(void __user *argp)
{
	struct qseecom_is_es_activated_req req = {0};
	struct qseecom_command_scm_resp resp;
	int ret;

	if (qseecom.qsee_version < QSEE_VERSION_04) {
		pr_err("invalid qsee version\n");
		return -ENODEV;
	}

	if (argp == NULL) {
		pr_err("arg is null\n");
		return -EINVAL;
	}

	ret = qseecom_scm_call(SCM_SVC_ES, SCM_IS_ACTIVATED_ID,
		&req, sizeof(req), &resp, sizeof(resp));
	if (ret) {
		pr_err("scm_call failed\n");
		return ret;
	}

	req.is_activated = resp.result;
	ret = copy_to_user(argp, &req, sizeof(req));
	if (ret) {
		pr_err("copy_to_user failed\n");
		return ret;
	}

	return 0;
}

static int qseecom_save_partition_hash(void __user *argp)
{
	struct qseecom_save_partition_hash_req req;
	struct qseecom_command_scm_resp resp;
	int ret;

	memset(&resp, 0x00, sizeof(resp));

	if (qseecom.qsee_version < QSEE_VERSION_04) {
		pr_err("invalid qsee version\n");
		return -ENODEV;
	}

	if (argp == NULL) {
		pr_err("arg is null\n");
		return -EINVAL;
	}

	ret = copy_from_user(&req, argp, sizeof(req));
	if (ret) {
		pr_err("copy_from_user failed\n");
		return ret;
	}

	ret = qseecom_scm_call(SCM_SVC_ES, SCM_SAVE_PARTITION_HASH_ID,
		       (void *)&req, sizeof(req), (void *)&resp, sizeof(resp));
	if (ret) {
		pr_err("qseecom_scm_call failed\n");
		return ret;
	}

	return 0;
}

static int qseecom_mdtp_cipher_dip(void __user *argp)
{
	struct qseecom_mdtp_cipher_dip_req req;
	u32 tzbuflenin, tzbuflenout;
	char *tzbufin = NULL, *tzbufout = NULL;
	struct scm_desc desc = {0};
	int ret;

	do {
		/* Copy the parameters from userspace */
		if (argp == NULL) {
			pr_err("arg is null\n");
			ret = -EINVAL;
			break;
		}

		ret = copy_from_user(&req, argp, sizeof(req));
		if (ret) {
			pr_err("copy_from_user failed, ret= %d\n", ret);
			break;
		}

		if (req.in_buf == NULL || req.out_buf == NULL ||
			req.in_buf_size == 0 || req.in_buf_size > MAX_DIP ||
			req.out_buf_size == 0 || req.out_buf_size > MAX_DIP ||
				req.direction > 1) {
			pr_err("invalid parameters\n");
			ret = -EINVAL;
			break;
		}

		/* Copy the input buffer from userspace to kernel space */
		tzbuflenin = PAGE_ALIGN(req.in_buf_size);
		tzbufin = kzalloc(tzbuflenin, GFP_KERNEL);
		if (!tzbufin) {
			pr_err("error allocating in buffer\n");
			ret = -ENOMEM;
			break;
		}

		ret = copy_from_user(tzbufin, req.in_buf, req.in_buf_size);
		if (ret) {
			pr_err("copy_from_user failed, ret=%d\n", ret);
			break;
		}

		dmac_flush_range(tzbufin, tzbufin + tzbuflenin);

		/* Prepare the output buffer in kernel space */
		tzbuflenout = PAGE_ALIGN(req.out_buf_size);
		tzbufout = kzalloc(tzbuflenout, GFP_KERNEL);
		if (!tzbufout) {
			pr_err("error allocating out buffer\n");
			ret = -ENOMEM;
			break;
		}

		dmac_flush_range(tzbufout, tzbufout + tzbuflenout);

		/* Send the command to TZ */
		desc.arginfo = TZ_MDTP_CIPHER_DIP_ID_PARAM_ID;
		desc.args[0] = virt_to_phys(tzbufin);
		desc.args[1] = req.in_buf_size;
		desc.args[2] = virt_to_phys(tzbufout);
		desc.args[3] = req.out_buf_size;
		desc.args[4] = req.direction;

		ret = __qseecom_enable_clk(CLK_QSEE);
		if (ret)
			break;

		ret = __qseecom_scm_call2_locked(TZ_MDTP_CIPHER_DIP_ID, &desc);

		__qseecom_disable_clk(CLK_QSEE);

		if (ret) {
			pr_err("scm_call2 failed for SCM_SVC_MDTP, ret=%d\n",
				ret);
			break;
		}

		/* Copy the output buffer from kernel space to userspace */
		dmac_flush_range(tzbufout, tzbufout + tzbuflenout);
		ret = copy_to_user(req.out_buf, tzbufout, req.out_buf_size);
		if (ret) {
			pr_err("copy_to_user failed, ret=%d\n", ret);
			break;
		}
	} while (0);

	kzfree(tzbufin);
	kzfree(tzbufout);

	return ret;
}

static int __qseecom_qteec_validate_msg(struct qseecom_dev_handle *data,
				struct qseecom_qteec_req *req)
{
	if (!data || !data->client.ihandle) {
		pr_err("Client or client handle is not initialized\n");
		return -EINVAL;
	}

	if (data->type != QSEECOM_CLIENT_APP)
		return -EFAULT;

	if (req->req_len > UINT_MAX - req->resp_len) {
		pr_err("Integer overflow detected in req_len & rsp_len\n");
		return -EINVAL;
	}

	if (req->req_len + req->resp_len > data->client.sb_length) {
		pr_debug("Not enough memory to fit cmd_buf.\n");
		pr_debug("resp_buf. Required: %u, Available: %zu\n",
		(req->req_len + req->resp_len), data->client.sb_length);
		return -ENOMEM;
	}

	if (req->req_ptr == NULL || req->resp_ptr == NULL) {
		pr_err("cmd buffer or response buffer is null\n");
		return -EINVAL;
	}
	if (((uintptr_t)req->req_ptr <
			data->client.user_virt_sb_base) ||
		((uintptr_t)req->req_ptr >=
		(data->client.user_virt_sb_base + data->client.sb_length))) {
		pr_err("cmd buffer address not within shared bufffer\n");
		return -EINVAL;
	}

	if (((uintptr_t)req->resp_ptr <
			data->client.user_virt_sb_base)  ||
		((uintptr_t)req->resp_ptr >=
		(data->client.user_virt_sb_base + data->client.sb_length))) {
		pr_err("response buffer address not within shared bufffer\n");
		return -EINVAL;
	}

	if ((req->req_len == 0) || (req->resp_len == 0)) {
		pr_err("cmd buf lengtgh/response buf length not valid\n");
		return -EINVAL;
	}

	if ((uintptr_t)req->req_ptr > (ULONG_MAX - req->req_len)) {
		pr_err("Integer overflow in req_len & req_ptr\n");
		return -EINVAL;
	}

	if ((uintptr_t)req->resp_ptr > (ULONG_MAX - req->resp_len)) {
		pr_err("Integer overflow in resp_len & resp_ptr\n");
		return -EINVAL;
	}

	if (data->client.user_virt_sb_base >
					(ULONG_MAX - data->client.sb_length)) {
		pr_err("Integer overflow in user_virt_sb_base & sb_length\n");
		return -EINVAL;
	}
	if ((((uintptr_t)req->req_ptr + req->req_len) >
		((uintptr_t)data->client.user_virt_sb_base +
						data->client.sb_length)) ||
		(((uintptr_t)req->resp_ptr + req->resp_len) >
		((uintptr_t)data->client.user_virt_sb_base +
						data->client.sb_length))) {
		pr_err("cmd buf or resp buf is out of shared buffer region\n");
		return -EINVAL;
	}
	return 0;
}

static int __qseecom_qteec_handle_pre_alc_fd(struct qseecom_dev_handle *data,
				uint32_t fd_idx, struct sg_table *sg_ptr)
{
	struct scatterlist *sg = sg_ptr->sgl;
	struct qseecom_sg_entry *sg_entry;
	void *buf;
	uint i;
	size_t size;
	dma_addr_t coh_pmem;

	if (fd_idx >= MAX_ION_FD) {
		pr_err("fd_idx [%d] is invalid\n", fd_idx);
		return -ENOMEM;
	}
	/*
	 * Allocate a buffer, populate it with number of entry plus
	 * each sg entry's phy addr and length; then return the
	 * phy_addr of the buffer.
	 */
	size = sizeof(uint32_t) +
		sizeof(struct qseecom_sg_entry) * sg_ptr->nents;
	size = (size + PAGE_SIZE) & PAGE_MASK;
	buf = dma_alloc_coherent(qseecom.pdev,
			size, &coh_pmem, GFP_KERNEL);
	if (buf == NULL) {
		pr_err("failed to alloc memory for sg buf\n");
		return -ENOMEM;
	}
	*(uint32_t *)buf = sg_ptr->nents;
	sg_entry = (struct qseecom_sg_entry *) (buf + sizeof(uint32_t));
	for (i = 0; i < sg_ptr->nents; i++) {
		sg_entry->phys_addr = (uint32_t)sg_dma_address(sg);
		sg_entry->len = sg->length;
		sg_entry++;
		sg = sg_next(sg);
	}
	data->client.sec_buf_fd[fd_idx].is_sec_buf_fd = true;
	data->client.sec_buf_fd[fd_idx].vbase = buf;
	data->client.sec_buf_fd[fd_idx].pbase = coh_pmem;
	data->client.sec_buf_fd[fd_idx].size = size;
	return 0;
}

static int __qseecom_update_qteec_req_buf(struct qseecom_qteec_modfd_req *req,
			struct qseecom_dev_handle *data, bool cleanup)
{
	struct ion_handle *ihandle;
	int ret = 0;
	int i = 0;
	uint32_t *update;
	struct sg_table *sg_ptr = NULL;
	struct scatterlist *sg;
	struct qseecom_param_memref *memref;

	if (req == NULL) {
		pr_err("Invalid address\n");
		return -EINVAL;
	}
	for (i = 0; i < MAX_ION_FD; i++) {
		if (req->ifd_data[i].fd > 0) {
			ihandle = ion_import_dma_buf_fd(qseecom.ion_clnt,
					req->ifd_data[i].fd);
			if (IS_ERR_OR_NULL(ihandle)) {
				pr_err("Ion client can't retrieve the handle\n");
				return -ENOMEM;
			}
			if ((req->req_len <
				sizeof(struct qseecom_param_memref)) ||
				(req->ifd_data[i].cmd_buf_offset >
				req->req_len -
				sizeof(struct qseecom_param_memref))) {
				pr_err("Invalid offset/req len 0x%x/0x%x\n",
					req->req_len,
					req->ifd_data[i].cmd_buf_offset);
				return -EINVAL;
			}
			update = (uint32_t *)((char *) req->req_ptr +
				req->ifd_data[i].cmd_buf_offset);
			if (!update) {
				pr_err("update pointer is NULL\n");
				return -EINVAL;
			}
		} else {
			continue;
		}
		/* Populate the cmd data structure with the phys_addr */
		sg_ptr = ion_sg_table(qseecom.ion_clnt, ihandle);
		if (IS_ERR_OR_NULL(sg_ptr)) {
			pr_err("IOn client could not retrieve sg table\n");
			goto err;
		}
		sg = sg_ptr->sgl;
		if (sg == NULL) {
			pr_err("sg is NULL\n");
			goto err;
		}
		if ((sg_ptr->nents == 0) || (sg->length == 0)) {
			pr_err("Num of scat entr (%d)or length(%d) invalid\n",
					sg_ptr->nents, sg->length);
			goto err;
		}
		/* clean up buf for pre-allocated fd */
		if (cleanup && data->client.sec_buf_fd[i].is_sec_buf_fd &&
			(*update)) {
			if (data->client.sec_buf_fd[i].vbase)
				dma_free_coherent(qseecom.pdev,
					data->client.sec_buf_fd[i].size,
					data->client.sec_buf_fd[i].vbase,
					data->client.sec_buf_fd[i].pbase);
			memset((void *)update, 0,
				sizeof(struct qseecom_param_memref));
			memset(&(data->client.sec_buf_fd[i]), 0,
				sizeof(struct qseecom_sec_buf_fd_info));
			goto clean;
		}

		if (*update == 0) {
			/* update buf for pre-allocated fd from secure heap*/
			ret = __qseecom_qteec_handle_pre_alc_fd(data, i,
				sg_ptr);
			if (ret) {
				pr_err("Failed to handle buf for fd[%d]\n", i);
				goto err;
			}
			memref = (struct qseecom_param_memref *)update;
			memref->buffer =
				(uint32_t)(data->client.sec_buf_fd[i].pbase);
			memref->size =
				(uint32_t)(data->client.sec_buf_fd[i].size);
		} else {
			/* update buf for fd from non-secure qseecom heap */
			if (sg_ptr->nents != 1) {
				pr_err("Num of scat entr (%d) invalid\n",
					sg_ptr->nents);
				goto err;
			}
			if (cleanup)
				*update = 0;
			else
				*update = (uint32_t)sg_dma_address(sg_ptr->sgl);
		}
clean:
		if (cleanup) {
			ret = msm_ion_do_cache_op(qseecom.ion_clnt,
				ihandle, NULL, sg->length,
				ION_IOC_INV_CACHES);
			if (ret) {
				pr_err("cache operation failed %d\n", ret);
				goto err;
			}
		} else {
			ret = msm_ion_do_cache_op(qseecom.ion_clnt,
				ihandle, NULL, sg->length,
				ION_IOC_CLEAN_INV_CACHES);
			if (ret) {
				pr_err("cache operation failed %d\n", ret);
				goto err;
			}
			data->sglistinfo_ptr[i].indexAndFlags =
				SGLISTINFO_SET_INDEX_FLAG(
				(sg_ptr->nents == 1), 0,
				req->ifd_data[i].cmd_buf_offset);
			data->sglistinfo_ptr[i].sizeOrCount =
				(sg_ptr->nents == 1) ?
				sg->length : sg_ptr->nents;
			data->sglist_cnt = i + 1;
		}
		/* Deallocate the handle */
		if (!IS_ERR_OR_NULL(ihandle))
			ion_free(qseecom.ion_clnt, ihandle);
	}
	return ret;
err:
	if (!IS_ERR_OR_NULL(ihandle))
		ion_free(qseecom.ion_clnt, ihandle);
	return -ENOMEM;
}

static int __qseecom_qteec_issue_cmd(struct qseecom_dev_handle *data,
				struct qseecom_qteec_req *req, uint32_t cmd_id)
{
	struct qseecom_command_scm_resp resp;
	struct qseecom_qteec_ireq ireq;
	struct qseecom_qteec_64bit_ireq ireq_64bit;
	struct qseecom_registered_app_list *ptr_app;
	bool found_app = false;
	unsigned long flags;
	int ret = 0;
	int ret2 = 0;
	uint32_t reqd_len_sb_in = 0;
	void *cmd_buf = NULL;
	size_t cmd_len;
	struct sglist_info *table = data->sglistinfo_ptr;
	void *req_ptr = NULL;
	void *resp_ptr = NULL;

	ret  = __qseecom_qteec_validate_msg(data, req);
	if (ret)
		return ret;

	req_ptr = req->req_ptr;
	resp_ptr = req->resp_ptr;

	/* find app_id & img_name from list */
	spin_lock_irqsave(&qseecom.registered_app_list_lock, flags);
	list_for_each_entry(ptr_app, &qseecom.registered_app_list_head,
							list) {
		if ((ptr_app->app_id == data->client.app_id) &&
			 (!strcmp(ptr_app->app_name, data->client.app_name))) {
			found_app = true;
			break;
		}
	}
	spin_unlock_irqrestore(&qseecom.registered_app_list_lock, flags);
	if (!found_app) {
		pr_err("app_id %d (%s) is not found\n", data->client.app_id,
			(char *)data->client.app_name);
		return -ENOENT;
	}

	req->req_ptr = (void *)__qseecom_uvirt_to_kvirt(data,
						(uintptr_t)req->req_ptr);
	req->resp_ptr = (void *)__qseecom_uvirt_to_kvirt(data,
						(uintptr_t)req->resp_ptr);

	if ((cmd_id == QSEOS_TEE_OPEN_SESSION) ||
			(cmd_id == QSEOS_TEE_REQUEST_CANCELLATION)) {
		ret = __qseecom_update_qteec_req_buf(
			(struct qseecom_qteec_modfd_req *)req, data, false);
		if (ret)
			return ret;
	}

	if (qseecom.qsee_version < QSEE_VERSION_40) {
		ireq.app_id = data->client.app_id;
		ireq.req_ptr = (uint32_t)__qseecom_uvirt_to_kphys(data,
						(uintptr_t)req_ptr);
		ireq.req_len = req->req_len;
		ireq.resp_ptr = (uint32_t)__qseecom_uvirt_to_kphys(data,
						(uintptr_t)resp_ptr);
		ireq.resp_len = req->resp_len;
		ireq.sglistinfo_ptr = (uint32_t)virt_to_phys(table);
		ireq.sglistinfo_len = SGLISTINFO_TABLE_SIZE;
		dmac_flush_range((void *)table,
				(void *)table + SGLISTINFO_TABLE_SIZE);
		cmd_buf = (void *)&ireq;
		cmd_len = sizeof(struct qseecom_qteec_ireq);
	} else {
		ireq_64bit.app_id = data->client.app_id;
		ireq_64bit.req_ptr = (uint64_t)__qseecom_uvirt_to_kphys(data,
						(uintptr_t)req_ptr);
		ireq_64bit.req_len = req->req_len;
		ireq_64bit.resp_ptr = (uint64_t)__qseecom_uvirt_to_kphys(data,
						(uintptr_t)resp_ptr);
		ireq_64bit.resp_len = req->resp_len;
		if ((data->client.app_arch == ELFCLASS32) &&
			((ireq_64bit.req_ptr >=
				PHY_ADDR_4G - ireq_64bit.req_len) ||
			(ireq_64bit.resp_ptr >=
				PHY_ADDR_4G - ireq_64bit.resp_len))){
			pr_err("32bit app %s (id: %d): phy_addr exceeds 4G\n",
				data->client.app_name, data->client.app_id);
			pr_err("req_ptr:%llx,req_len:%x,rsp_ptr:%llx,rsp_len:%x\n",
				ireq_64bit.req_ptr, ireq_64bit.req_len,
				ireq_64bit.resp_ptr, ireq_64bit.resp_len);
			return -EFAULT;
		}
		ireq_64bit.sglistinfo_ptr = (uint64_t)virt_to_phys(table);
		ireq_64bit.sglistinfo_len = SGLISTINFO_TABLE_SIZE;
		dmac_flush_range((void *)table,
				(void *)table + SGLISTINFO_TABLE_SIZE);
		cmd_buf = (void *)&ireq_64bit;
		cmd_len = sizeof(struct qseecom_qteec_64bit_ireq);
	}
	if (qseecom.whitelist_support == true
		&& cmd_id == QSEOS_TEE_OPEN_SESSION)
		*(uint32_t *)cmd_buf = QSEOS_TEE_OPEN_SESSION_WHITELIST;
	else
		*(uint32_t *)cmd_buf = cmd_id;

	reqd_len_sb_in = req->req_len + req->resp_len;
	ret = msm_ion_do_cache_op(qseecom.ion_clnt, data->client.ihandle,
					data->client.sb_virt,
					reqd_len_sb_in,
					ION_IOC_CLEAN_INV_CACHES);
	if (ret) {
		pr_err("cache operation failed %d\n", ret);
		return ret;
	}

	__qseecom_reentrancy_check_if_this_app_blocked(ptr_app);

	ret = qseecom_scm_call(SCM_SVC_TZSCHEDULER, 1,
				cmd_buf, cmd_len,
				&resp, sizeof(resp));
	if (ret) {
		pr_err("scm_call() failed with err: %d (app_id = %d)\n",
					ret, data->client.app_id);
		goto exit;
	}

	if (qseecom.qsee_reentrancy_support) {
		ret = __qseecom_process_reentrancy(&resp, ptr_app, data);
		if (ret)
			goto exit;
	} else {
		if (resp.result == QSEOS_RESULT_INCOMPLETE) {
			ret = __qseecom_process_incomplete_cmd(data, &resp);
			if (ret) {
				pr_err("process_incomplete_cmd failed err: %d\n",
						ret);
				goto exit;
			}
		} else {
			if (resp.result != QSEOS_RESULT_SUCCESS) {
				pr_err("Response result %d not supported\n",
								resp.result);
				ret = -EINVAL;
				goto exit;
			}
		}
	}
exit:
	ret2 = msm_ion_do_cache_op(qseecom.ion_clnt, data->client.ihandle,
				data->client.sb_virt, data->client.sb_length,
				ION_IOC_INV_CACHES);
	if (ret2) {
		pr_err("cache operation failed %d\n", ret);
		return ret2;
	}

	if ((cmd_id == QSEOS_TEE_OPEN_SESSION) ||
			(cmd_id == QSEOS_TEE_REQUEST_CANCELLATION)) {
		ret2 = __qseecom_update_qteec_req_buf(
			(struct qseecom_qteec_modfd_req *)req, data, true);
		if (ret2)
			return ret2;
	}
	return ret;
}

static int qseecom_qteec_open_session(struct qseecom_dev_handle *data,
				void __user *argp)
{
	struct qseecom_qteec_modfd_req req;
	int ret = 0;

	ret = copy_from_user(&req, argp,
				sizeof(struct qseecom_qteec_modfd_req));
	if (ret) {
		pr_err("copy_from_user failed\n");
		return ret;
	}
	ret = __qseecom_qteec_issue_cmd(data, (struct qseecom_qteec_req *)&req,
							QSEOS_TEE_OPEN_SESSION);

	return ret;
}

static int qseecom_qteec_close_session(struct qseecom_dev_handle *data,
				void __user *argp)
{
	struct qseecom_qteec_req req;
	int ret = 0;

	ret = copy_from_user(&req, argp, sizeof(struct qseecom_qteec_req));
	if (ret) {
		pr_err("copy_from_user failed\n");
		return ret;
	}
	ret = __qseecom_qteec_issue_cmd(data, &req, QSEOS_TEE_CLOSE_SESSION);
	return ret;
}

static int qseecom_qteec_invoke_modfd_cmd(struct qseecom_dev_handle *data,
				void __user *argp)
{
	struct qseecom_qteec_modfd_req req;
	struct qseecom_command_scm_resp resp;
	struct qseecom_qteec_ireq ireq;
	struct qseecom_qteec_64bit_ireq ireq_64bit;
	struct qseecom_registered_app_list *ptr_app;
	bool found_app = false;
	unsigned long flags;
	int ret = 0;
	int i = 0;
	uint32_t reqd_len_sb_in = 0;
	void *cmd_buf = NULL;
	size_t cmd_len;
	struct sglist_info *table = data->sglistinfo_ptr;
	void *req_ptr = NULL;
	void *resp_ptr = NULL;

	ret = copy_from_user(&req, argp,
			sizeof(struct qseecom_qteec_modfd_req));
	if (ret) {
		pr_err("copy_from_user failed\n");
		return ret;
	}
	ret = __qseecom_qteec_validate_msg(data,
					(struct qseecom_qteec_req *)(&req));
	if (ret)
		return ret;
	req_ptr = req.req_ptr;
	resp_ptr = req.resp_ptr;

	/* find app_id & img_name from list */
	spin_lock_irqsave(&qseecom.registered_app_list_lock, flags);
	list_for_each_entry(ptr_app, &qseecom.registered_app_list_head,
							list) {
		if ((ptr_app->app_id == data->client.app_id) &&
			 (!strcmp(ptr_app->app_name, data->client.app_name))) {
			found_app = true;
			break;
		}
	}
	spin_unlock_irqrestore(&qseecom.registered_app_list_lock, flags);
	if (!found_app) {
		pr_err("app_id %d (%s) is not found\n", data->client.app_id,
			(char *)data->client.app_name);
		return -ENOENT;
	}

	/* validate offsets */
	for (i = 0; i < MAX_ION_FD; i++) {
		if (req.ifd_data[i].fd) {
			if (req.ifd_data[i].cmd_buf_offset >= req.req_len)
				return -EINVAL;
		}
	}
	req.req_ptr = (void *)__qseecom_uvirt_to_kvirt(data,
						(uintptr_t)req.req_ptr);
	req.resp_ptr = (void *)__qseecom_uvirt_to_kvirt(data,
						(uintptr_t)req.resp_ptr);
	ret = __qseecom_update_qteec_req_buf(&req, data, false);
	if (ret)
		return ret;

	if (qseecom.qsee_version < QSEE_VERSION_40) {
		ireq.app_id = data->client.app_id;
		ireq.req_ptr = (uint32_t)__qseecom_uvirt_to_kphys(data,
						(uintptr_t)req_ptr);
		ireq.req_len = req.req_len;
		ireq.resp_ptr = (uint32_t)__qseecom_uvirt_to_kphys(data,
						(uintptr_t)resp_ptr);
		ireq.resp_len = req.resp_len;
		cmd_buf = (void *)&ireq;
		cmd_len = sizeof(struct qseecom_qteec_ireq);
		ireq.sglistinfo_ptr = (uint32_t)virt_to_phys(table);
		ireq.sglistinfo_len = SGLISTINFO_TABLE_SIZE;
		dmac_flush_range((void *)table,
				(void *)table + SGLISTINFO_TABLE_SIZE);
	} else {
		ireq_64bit.app_id = data->client.app_id;
		ireq_64bit.req_ptr = (uint64_t)__qseecom_uvirt_to_kphys(data,
						(uintptr_t)req_ptr);
		ireq_64bit.req_len = req.req_len;
		ireq_64bit.resp_ptr = (uint64_t)__qseecom_uvirt_to_kphys(data,
						(uintptr_t)resp_ptr);
		ireq_64bit.resp_len = req.resp_len;
		cmd_buf = (void *)&ireq_64bit;
		cmd_len = sizeof(struct qseecom_qteec_64bit_ireq);
		ireq_64bit.sglistinfo_ptr = (uint64_t)virt_to_phys(table);
		ireq_64bit.sglistinfo_len = SGLISTINFO_TABLE_SIZE;
		dmac_flush_range((void *)table,
				(void *)table + SGLISTINFO_TABLE_SIZE);
	}
	reqd_len_sb_in = req.req_len + req.resp_len;
	if (qseecom.whitelist_support == true)
		*(uint32_t *)cmd_buf = QSEOS_TEE_INVOKE_COMMAND_WHITELIST;
	else
		*(uint32_t *)cmd_buf = QSEOS_TEE_INVOKE_COMMAND;

	ret = msm_ion_do_cache_op(qseecom.ion_clnt, data->client.ihandle,
					data->client.sb_virt,
					reqd_len_sb_in,
					ION_IOC_CLEAN_INV_CACHES);
	if (ret) {
		pr_err("cache operation failed %d\n", ret);
		return ret;
	}

	__qseecom_reentrancy_check_if_this_app_blocked(ptr_app);

	ret = qseecom_scm_call(SCM_SVC_TZSCHEDULER, 1,
				cmd_buf, cmd_len,
				&resp, sizeof(resp));
	if (ret) {
		pr_err("scm_call() failed with err: %d (app_id = %d)\n",
					ret, data->client.app_id);
		return ret;
	}

	if (qseecom.qsee_reentrancy_support) {
		ret = __qseecom_process_reentrancy(&resp, ptr_app, data);
	} else {
		if (resp.result == QSEOS_RESULT_INCOMPLETE) {
			ret = __qseecom_process_incomplete_cmd(data, &resp);
			if (ret) {
				pr_err("process_incomplete_cmd failed err: %d\n",
						ret);
				return ret;
			}
		} else {
			if (resp.result != QSEOS_RESULT_SUCCESS) {
				pr_err("Response result %d not supported\n",
								resp.result);
				ret = -EINVAL;
			}
		}
	}
	ret = __qseecom_update_qteec_req_buf(&req, data, true);
	if (ret)
		return ret;

	ret = msm_ion_do_cache_op(qseecom.ion_clnt, data->client.ihandle,
				data->client.sb_virt, data->client.sb_length,
				ION_IOC_INV_CACHES);
	if (ret) {
		pr_err("cache operation failed %d\n", ret);
		return ret;
	}
	return 0;
}

static int qseecom_qteec_request_cancellation(struct qseecom_dev_handle *data,
				void __user *argp)
{
	struct qseecom_qteec_modfd_req req;
	int ret = 0;

	ret = copy_from_user(&req, argp,
				sizeof(struct qseecom_qteec_modfd_req));
	if (ret) {
		pr_err("copy_from_user failed\n");
		return ret;
	}
	ret = __qseecom_qteec_issue_cmd(data, (struct qseecom_qteec_req *)&req,
						QSEOS_TEE_REQUEST_CANCELLATION);

	return ret;
}

static void __qseecom_clean_data_sglistinfo(struct qseecom_dev_handle *data)
{
	if (data->sglist_cnt) {
		memset(data->sglistinfo_ptr, 0,
			SGLISTINFO_TABLE_SIZE);
		data->sglist_cnt = 0;
	}
}

static long qseecom_ioctl(struct file *file,
			unsigned int cmd, unsigned long arg)
{
	int ret = 0;
	struct qseecom_dev_handle *data = file->private_data;
	void __user *argp = (void __user *) arg;
	bool perf_enabled = false;

	if (!data) {
		pr_err("Invalid/uninitialized device handle\n");
		return -EINVAL;
	}

	if (data->abort) {
		pr_err("Aborting qseecom driver\n");
		return -ENODEV;
	}
	if (cmd != QSEECOM_IOCTL_RECEIVE_REQ &&
		cmd != QSEECOM_IOCTL_SEND_RESP_REQ &&
		cmd != QSEECOM_IOCTL_SEND_MODFD_RESP &&
		cmd != QSEECOM_IOCTL_SEND_MODFD_RESP_64)
		__wakeup_unregister_listener_kthread();

	switch (cmd) {
	case QSEECOM_IOCTL_REGISTER_LISTENER_REQ: {
		if (data->type != QSEECOM_GENERIC) {
			pr_err("reg lstnr req: invalid handle (%d)\n",
								data->type);
			ret = -EINVAL;
			break;
		}
		pr_debug("ioctl register_listener_req()\n");
		mutex_lock(&listener_access_lock);
		atomic_inc(&data->ioctl_count);
		data->type = QSEECOM_LISTENER_SERVICE;
		ret = qseecom_register_listener(data, argp);
		atomic_dec(&data->ioctl_count);
		wake_up_all(&data->abort_wq);
		mutex_unlock(&listener_access_lock);
		if (ret)
			pr_err("failed qseecom_register_listener: %d\n", ret);
		break;
	}
	case QSEECOM_IOCTL_UNREGISTER_LISTENER_REQ: {
		if ((data->listener.id == 0) ||
			(data->type != QSEECOM_LISTENER_SERVICE)) {
			pr_err("unreg lstnr req: invalid handle (%d) lid(%d)\n",
						data->type, data->listener.id);
			ret = -EINVAL;
			break;
		}
		pr_debug("ioctl unregister_listener_req()\n");
		mutex_lock(&listener_access_lock);
		atomic_inc(&data->ioctl_count);
		ret = qseecom_unregister_listener(data);
		atomic_dec(&data->ioctl_count);
		wake_up_all(&data->abort_wq);
		mutex_unlock(&listener_access_lock);
		if (ret)
			pr_err("failed qseecom_unregister_listener: %d\n", ret);
		break;
	}
	case QSEECOM_IOCTL_SEND_CMD_REQ: {
		if ((data->client.app_id == 0) ||
			(data->type != QSEECOM_CLIENT_APP)) {
			pr_err("send cmd req: invalid handle (%d) app_id(%d)\n",
					data->type, data->client.app_id);
			ret = -EINVAL;
			break;
		}
		/* Only one client allowed here at a time */
		mutex_lock(&app_access_lock);
		if (qseecom.support_bus_scaling) {
			/* register bus bw in case the client doesn't do it */
			if (!data->mode) {
				mutex_lock(&qsee_bw_mutex);
				__qseecom_register_bus_bandwidth_needs(
								data, HIGH);
				mutex_unlock(&qsee_bw_mutex);
			}
			ret = qseecom_scale_bus_bandwidth_timer(INACTIVE);
			if (ret) {
				pr_err("Failed to set bw.\n");
				ret = -EINVAL;
				mutex_unlock(&app_access_lock);
				break;
			}
		}
		/*
		 * On targets where crypto clock is handled by HLOS,
		 * if clk_access_cnt is zero and perf_enabled is false,
		 * then the crypto clock was not enabled before sending cmd to
		 * tz, qseecom will enable the clock to avoid service failure.
		 */
		if (!qseecom.no_clock_support &&
			!qseecom.qsee.clk_access_cnt && !data->perf_enabled) {
			pr_debug("ce clock is not enabled!\n");
			ret = qseecom_perf_enable(data);
			if (ret) {
				pr_err("Failed to vote for clock with err %d\n",
						ret);
				mutex_unlock(&app_access_lock);
				ret = -EINVAL;
				break;
			}
			perf_enabled = true;
		}
		atomic_inc(&data->ioctl_count);
		ret = qseecom_send_cmd(data, argp);
		if (qseecom.support_bus_scaling)
			__qseecom_add_bw_scale_down_timer(
				QSEECOM_SEND_CMD_CRYPTO_TIMEOUT);
		if (perf_enabled) {
			qsee_disable_clock_vote(data, CLK_DFAB);
			qsee_disable_clock_vote(data, CLK_SFPB);
		}
		atomic_dec(&data->ioctl_count);
		wake_up_all(&data->abort_wq);
		mutex_unlock(&app_access_lock);
		if (ret)
			pr_err("failed qseecom_send_cmd: %d\n", ret);
		break;
	}
	case QSEECOM_IOCTL_SEND_MODFD_CMD_REQ:
	case QSEECOM_IOCTL_SEND_MODFD_CMD_64_REQ: {
		if ((data->client.app_id == 0) ||
			(data->type != QSEECOM_CLIENT_APP)) {
			pr_err("send mdfd cmd: invalid handle (%d) appid(%d)\n",
					data->type, data->client.app_id);
			ret = -EINVAL;
			break;
		}
		/* Only one client allowed here at a time */
		mutex_lock(&app_access_lock);
		if (qseecom.support_bus_scaling) {
			if (!data->mode) {
				mutex_lock(&qsee_bw_mutex);
				__qseecom_register_bus_bandwidth_needs(
								data, HIGH);
				mutex_unlock(&qsee_bw_mutex);
			}
			ret = qseecom_scale_bus_bandwidth_timer(INACTIVE);
			if (ret) {
				pr_err("Failed to set bw.\n");
				mutex_unlock(&app_access_lock);
				ret = -EINVAL;
				break;
			}
		}
		/*
		 * On targets where crypto clock is handled by HLOS,
		 * if clk_access_cnt is zero and perf_enabled is false,
		 * then the crypto clock was not enabled before sending cmd to
		 * tz, qseecom will enable the clock to avoid service failure.
		 */
		if (!qseecom.no_clock_support &&
			!qseecom.qsee.clk_access_cnt && !data->perf_enabled) {
			pr_debug("ce clock is not enabled!\n");
			ret = qseecom_perf_enable(data);
			if (ret) {
				pr_err("Failed to vote for clock with err %d\n",
						ret);
				mutex_unlock(&app_access_lock);
				ret = -EINVAL;
				break;
			}
			perf_enabled = true;
		}
		atomic_inc(&data->ioctl_count);
		if (cmd == QSEECOM_IOCTL_SEND_MODFD_CMD_REQ)
			ret = qseecom_send_modfd_cmd(data, argp);
		else
			ret = qseecom_send_modfd_cmd_64(data, argp);
		if (qseecom.support_bus_scaling)
			__qseecom_add_bw_scale_down_timer(
				QSEECOM_SEND_CMD_CRYPTO_TIMEOUT);
		if (perf_enabled) {
			qsee_disable_clock_vote(data, CLK_DFAB);
			qsee_disable_clock_vote(data, CLK_SFPB);
		}
		atomic_dec(&data->ioctl_count);
		wake_up_all(&data->abort_wq);
		mutex_unlock(&app_access_lock);
		if (ret)
			pr_err("failed qseecom_send_cmd: %d\n", ret);
		__qseecom_clean_data_sglistinfo(data);
		break;
	}
	case QSEECOM_IOCTL_RECEIVE_REQ: {
		if ((data->listener.id == 0) ||
			(data->type != QSEECOM_LISTENER_SERVICE)) {
			pr_err("receive req: invalid handle (%d), lid(%d)\n",
						data->type, data->listener.id);
			ret = -EINVAL;
			break;
		}
		atomic_inc(&data->ioctl_count);
		ret = qseecom_receive_req(data);
		atomic_dec(&data->ioctl_count);
		wake_up_all(&data->abort_wq);
		if (ret && (ret != -ERESTARTSYS))
			pr_err("failed qseecom_receive_req: %d\n", ret);
		break;
	}
	case QSEECOM_IOCTL_SEND_RESP_REQ: {
		if ((data->listener.id == 0) ||
			(data->type != QSEECOM_LISTENER_SERVICE)) {
			pr_err("send resp req: invalid handle (%d), lid(%d)\n",
						data->type, data->listener.id);
			ret = -EINVAL;
			break;
		}
		mutex_lock(&listener_access_lock);
		atomic_inc(&data->ioctl_count);
		if (!qseecom.qsee_reentrancy_support)
			ret = qseecom_send_resp();
		else
			ret = qseecom_reentrancy_send_resp(data);
		atomic_dec(&data->ioctl_count);
		wake_up_all(&data->abort_wq);
		mutex_unlock(&listener_access_lock);
		if (ret)
			pr_err("failed qseecom_send_resp: %d\n", ret);
		break;
	}
	case QSEECOM_IOCTL_SET_MEM_PARAM_REQ: {
		if ((data->type != QSEECOM_CLIENT_APP) &&
			(data->type != QSEECOM_GENERIC) &&
			(data->type != QSEECOM_SECURE_SERVICE)) {
			pr_err("set mem param req: invalid handle (%d)\n",
								data->type);
			ret = -EINVAL;
			break;
		}
		pr_debug("SET_MEM_PARAM: qseecom addr = 0x%pK\n", data);
		mutex_lock(&app_access_lock);
		atomic_inc(&data->ioctl_count);
		ret = qseecom_set_client_mem_param(data, argp);
		atomic_dec(&data->ioctl_count);
		mutex_unlock(&app_access_lock);
		if (ret)
			pr_err("failed Qqseecom_set_mem_param request: %d\n",
								ret);
		break;
	}
	case QSEECOM_IOCTL_LOAD_APP_REQ: {
		if ((data->type != QSEECOM_GENERIC) &&
			(data->type != QSEECOM_CLIENT_APP)) {
			pr_err("load app req: invalid handle (%d)\n",
								data->type);
			ret = -EINVAL;
			break;
		}
		data->type = QSEECOM_CLIENT_APP;
		pr_debug("LOAD_APP_REQ: qseecom_addr = 0x%pK\n", data);
		mutex_lock(&app_access_lock);
		atomic_inc(&data->ioctl_count);
		ret = qseecom_load_app(data, argp);
		atomic_dec(&data->ioctl_count);
		mutex_unlock(&app_access_lock);
		if (ret)
			pr_err("failed load_app request: %d\n", ret);
		break;
	}
	case QSEECOM_IOCTL_UNLOAD_APP_REQ: {
		if ((data->client.app_id == 0) ||
			(data->type != QSEECOM_CLIENT_APP)) {
			pr_err("unload app req:invalid handle(%d) app_id(%d)\n",
					data->type, data->client.app_id);
			ret = -EINVAL;
			break;
		}
		pr_debug("UNLOAD_APP: qseecom_addr = 0x%pK\n", data);
		mutex_lock(&app_access_lock);
		atomic_inc(&data->ioctl_count);
		ret = qseecom_unload_app(data, false);
		atomic_dec(&data->ioctl_count);
		mutex_unlock(&app_access_lock);
		if (ret)
			pr_err("failed unload_app request: %d\n", ret);
		break;
	}
	case QSEECOM_IOCTL_GET_QSEOS_VERSION_REQ: {
		atomic_inc(&data->ioctl_count);
		ret = qseecom_get_qseos_version(data, argp);
		if (ret)
			pr_err("qseecom_get_qseos_version: %d\n", ret);
		atomic_dec(&data->ioctl_count);
		break;
	}
	case QSEECOM_IOCTL_PERF_ENABLE_REQ:{
		if ((data->type != QSEECOM_GENERIC) &&
			(data->type != QSEECOM_CLIENT_APP)) {
			pr_err("perf enable req: invalid handle (%d)\n",
								data->type);
			ret = -EINVAL;
			break;
		}
		if ((data->type == QSEECOM_CLIENT_APP) &&
			(data->client.app_id == 0)) {
			pr_err("perf enable req:invalid handle(%d) appid(%d)\n",
					data->type, data->client.app_id);
			ret = -EINVAL;
			break;
		}
		atomic_inc(&data->ioctl_count);
		if (qseecom.support_bus_scaling) {
			mutex_lock(&qsee_bw_mutex);
			__qseecom_register_bus_bandwidth_needs(data, HIGH);
			mutex_unlock(&qsee_bw_mutex);
		} else {
			ret = qseecom_perf_enable(data);
			if (ret)
				pr_err("Fail to vote for clocks %d\n", ret);
		}
		atomic_dec(&data->ioctl_count);
		break;
	}
	case QSEECOM_IOCTL_PERF_DISABLE_REQ:{
		if ((data->type != QSEECOM_SECURE_SERVICE) &&
			(data->type != QSEECOM_CLIENT_APP)) {
			pr_err("perf disable req: invalid handle (%d)\n",
								data->type);
			ret = -EINVAL;
			break;
		}
		if ((data->type == QSEECOM_CLIENT_APP) &&
			(data->client.app_id == 0)) {
			pr_err("perf disable: invalid handle (%d)app_id(%d)\n",
					data->type, data->client.app_id);
			ret = -EINVAL;
			break;
		}
		atomic_inc(&data->ioctl_count);
		if (!qseecom.support_bus_scaling) {
			qsee_disable_clock_vote(data, CLK_DFAB);
			qsee_disable_clock_vote(data, CLK_SFPB);
		} else {
			mutex_lock(&qsee_bw_mutex);
			qseecom_unregister_bus_bandwidth_needs(data);
			mutex_unlock(&qsee_bw_mutex);
		}
		atomic_dec(&data->ioctl_count);
		break;
	}

	case QSEECOM_IOCTL_SET_BUS_SCALING_REQ: {
		/* If crypto clock is not handled by HLOS, return directly. */
		if (qseecom.no_clock_support) {
			pr_debug("crypto clock is not handled by HLOS\n");
			break;
		}
		if ((data->client.app_id == 0) ||
			(data->type != QSEECOM_CLIENT_APP)) {
			pr_err("set bus scale: invalid handle (%d) appid(%d)\n",
					data->type, data->client.app_id);
			ret = -EINVAL;
			break;
		}
		atomic_inc(&data->ioctl_count);
		ret = qseecom_scale_bus_bandwidth(data, argp);
		atomic_dec(&data->ioctl_count);
		break;
	}
	case QSEECOM_IOCTL_LOAD_EXTERNAL_ELF_REQ: {
		if (data->type != QSEECOM_GENERIC) {
			pr_err("load ext elf req: invalid client handle (%d)\n",
								data->type);
			ret = -EINVAL;
			break;
		}
		data->type = QSEECOM_UNAVAILABLE_CLIENT_APP;
		data->released = true;
		mutex_lock(&app_access_lock);
		atomic_inc(&data->ioctl_count);
		ret = qseecom_load_external_elf(data, argp);
		atomic_dec(&data->ioctl_count);
		mutex_unlock(&app_access_lock);
		if (ret)
			pr_err("failed load_external_elf request: %d\n", ret);
		break;
	}
	case QSEECOM_IOCTL_UNLOAD_EXTERNAL_ELF_REQ: {
		if (data->type != QSEECOM_UNAVAILABLE_CLIENT_APP) {
			pr_err("unload ext elf req: invalid handle (%d)\n",
								data->type);
			ret = -EINVAL;
			break;
		}
		data->released = true;
		mutex_lock(&app_access_lock);
		atomic_inc(&data->ioctl_count);
		ret = qseecom_unload_external_elf(data);
		atomic_dec(&data->ioctl_count);
		mutex_unlock(&app_access_lock);
		if (ret)
			pr_err("failed unload_app request: %d\n", ret);
		break;
	}
	case QSEECOM_IOCTL_APP_LOADED_QUERY_REQ: {
		if ((data->type != QSEECOM_GENERIC) &&
			(data->type != QSEECOM_CLIENT_APP)) {
			pr_err("app loaded query req: invalid handle (%d)\n",
								data->type);
			ret = -EINVAL;
			break;
		}
		data->type = QSEECOM_CLIENT_APP;
		mutex_lock(&app_access_lock);
		atomic_inc(&data->ioctl_count);
		pr_debug("APP_LOAD_QUERY: qseecom_addr = 0x%pK\n", data);
		ret = qseecom_query_app_loaded(data, argp);
		atomic_dec(&data->ioctl_count);
		mutex_unlock(&app_access_lock);
		break;
	}
	case QSEECOM_IOCTL_SEND_CMD_SERVICE_REQ: {
		if (data->type != QSEECOM_GENERIC) {
			pr_err("send cmd svc req: invalid handle (%d)\n",
								data->type);
			ret = -EINVAL;
			break;
		}
		data->type = QSEECOM_SECURE_SERVICE;
		if (qseecom.qsee_version < QSEE_VERSION_03) {
			pr_err("SEND_CMD_SERVICE_REQ: Invalid qsee ver %u\n",
				qseecom.qsee_version);
			return -EINVAL;
		}
		mutex_lock(&app_access_lock);
		atomic_inc(&data->ioctl_count);
		ret = qseecom_send_service_cmd(data, argp);
		atomic_dec(&data->ioctl_count);
		mutex_unlock(&app_access_lock);
		break;
	}
	case QSEECOM_IOCTL_CREATE_KEY_REQ: {
		if (!(qseecom.support_pfe || qseecom.support_fde))
			pr_err("Features requiring key init not supported\n");
		if (data->type != QSEECOM_GENERIC) {
			pr_err("create key req: invalid handle (%d)\n",
								data->type);
			ret = -EINVAL;
			break;
		}
		if (qseecom.qsee_version < QSEE_VERSION_05) {
			pr_err("Create Key feature unsupported: qsee ver %u\n",
				qseecom.qsee_version);
			return -EINVAL;
		}
		data->released = true;
		mutex_lock(&app_access_lock);
		atomic_inc(&data->ioctl_count);
		ret = qseecom_create_key(data, argp);
		if (ret)
			pr_err("failed to create encryption key: %d\n", ret);

		atomic_dec(&data->ioctl_count);
		mutex_unlock(&app_access_lock);
		break;
	}
	case QSEECOM_IOCTL_WIPE_KEY_REQ: {
		if (!(qseecom.support_pfe || qseecom.support_fde))
			pr_err("Features requiring key init not supported\n");
		if (data->type != QSEECOM_GENERIC) {
			pr_err("wipe key req: invalid handle (%d)\n",
								data->type);
			ret = -EINVAL;
			break;
		}
		if (qseecom.qsee_version < QSEE_VERSION_05) {
			pr_err("Wipe Key feature unsupported in qsee ver %u\n",
				qseecom.qsee_version);
			return -EINVAL;
		}
		data->released = true;
		mutex_lock(&app_access_lock);
		atomic_inc(&data->ioctl_count);
		ret = qseecom_wipe_key(data, argp);
		if (ret)
			pr_err("failed to wipe encryption key: %d\n", ret);
		atomic_dec(&data->ioctl_count);
		mutex_unlock(&app_access_lock);
		break;
	}
	case QSEECOM_IOCTL_UPDATE_KEY_USER_INFO_REQ: {
		if (!(qseecom.support_pfe || qseecom.support_fde))
			pr_err("Features requiring key init not supported\n");
		if (data->type != QSEECOM_GENERIC) {
			pr_err("update key req: invalid handle (%d)\n",
								data->type);
			ret = -EINVAL;
			break;
		}
		if (qseecom.qsee_version < QSEE_VERSION_05) {
			pr_err("Update Key feature unsupported in qsee ver %u\n",
				qseecom.qsee_version);
			return -EINVAL;
		}
		data->released = true;
		mutex_lock(&app_access_lock);
		atomic_inc(&data->ioctl_count);
		ret = qseecom_update_key_user_info(data, argp);
		if (ret)
			pr_err("failed to update key user info: %d\n", ret);
		atomic_dec(&data->ioctl_count);
		mutex_unlock(&app_access_lock);
		break;
	}
	case QSEECOM_IOCTL_SAVE_PARTITION_HASH_REQ: {
		if (data->type != QSEECOM_GENERIC) {
			pr_err("save part hash req: invalid handle (%d)\n",
								data->type);
			ret = -EINVAL;
			break;
		}
		data->released = true;
		mutex_lock(&app_access_lock);
		atomic_inc(&data->ioctl_count);
		ret = qseecom_save_partition_hash(argp);
		atomic_dec(&data->ioctl_count);
		mutex_unlock(&app_access_lock);
		break;
	}
	case QSEECOM_IOCTL_IS_ES_ACTIVATED_REQ: {
		if (data->type != QSEECOM_GENERIC) {
			pr_err("ES activated req: invalid handle (%d)\n",
								data->type);
			ret = -EINVAL;
			break;
		}
		data->released = true;
		mutex_lock(&app_access_lock);
		atomic_inc(&data->ioctl_count);
		ret = qseecom_is_es_activated(argp);
		atomic_dec(&data->ioctl_count);
		mutex_unlock(&app_access_lock);
		break;
	}
	case QSEECOM_IOCTL_MDTP_CIPHER_DIP_REQ: {
		if (data->type != QSEECOM_GENERIC) {
			pr_err("MDTP cipher DIP req: invalid handle (%d)\n",
								data->type);
			ret = -EINVAL;
			break;
		}
		data->released = true;
		mutex_lock(&app_access_lock);
		atomic_inc(&data->ioctl_count);
		ret = qseecom_mdtp_cipher_dip(argp);
		atomic_dec(&data->ioctl_count);
		mutex_unlock(&app_access_lock);
		break;
	}
	case QSEECOM_IOCTL_SEND_MODFD_RESP:
	case QSEECOM_IOCTL_SEND_MODFD_RESP_64: {
		if ((data->listener.id == 0) ||
			(data->type != QSEECOM_LISTENER_SERVICE)) {
			pr_err("receive req: invalid handle (%d), lid(%d)\n",
						data->type, data->listener.id);
			ret = -EINVAL;
			break;
		}
		mutex_lock(&listener_access_lock);
		atomic_inc(&data->ioctl_count);
		if (cmd == QSEECOM_IOCTL_SEND_MODFD_RESP)
			ret = qseecom_send_modfd_resp(data, argp);
		else
			ret = qseecom_send_modfd_resp_64(data, argp);
		atomic_dec(&data->ioctl_count);
		wake_up_all(&data->abort_wq);
		mutex_unlock(&listener_access_lock);
		if (ret)
			pr_err("failed qseecom_send_mod_resp: %d\n", ret);
		__qseecom_clean_data_sglistinfo(data);
		break;
	}
	case QSEECOM_QTEEC_IOCTL_OPEN_SESSION_REQ: {
		if ((data->client.app_id == 0) ||
			(data->type != QSEECOM_CLIENT_APP)) {
			pr_err("Open session: invalid handle (%d) appid(%d)\n",
					data->type, data->client.app_id);
			ret = -EINVAL;
			break;
		}
		if (qseecom.qsee_version < QSEE_VERSION_40) {
			pr_err("GP feature unsupported: qsee ver %u\n",
				qseecom.qsee_version);
			return -EINVAL;
		}
		/* Only one client allowed here at a time */
		mutex_lock(&app_access_lock);
		atomic_inc(&data->ioctl_count);
		ret = qseecom_qteec_open_session(data, argp);
		atomic_dec(&data->ioctl_count);
		wake_up_all(&data->abort_wq);
		mutex_unlock(&app_access_lock);
		if (ret)
			pr_err("failed open_session_cmd: %d\n", ret);
		__qseecom_clean_data_sglistinfo(data);
		break;
	}
	case QSEECOM_QTEEC_IOCTL_CLOSE_SESSION_REQ: {
		if ((data->client.app_id == 0) ||
			(data->type != QSEECOM_CLIENT_APP)) {
			pr_err("Close session: invalid handle (%d) appid(%d)\n",
					data->type, data->client.app_id);
			ret = -EINVAL;
			break;
		}
		if (qseecom.qsee_version < QSEE_VERSION_40) {
			pr_err("GP feature unsupported: qsee ver %u\n",
				qseecom.qsee_version);
			return -EINVAL;
		}
		/* Only one client allowed here at a time */
		mutex_lock(&app_access_lock);
		atomic_inc(&data->ioctl_count);
		ret = qseecom_qteec_close_session(data, argp);
		atomic_dec(&data->ioctl_count);
		wake_up_all(&data->abort_wq);
		mutex_unlock(&app_access_lock);
		if (ret)
			pr_err("failed close_session_cmd: %d\n", ret);
		break;
	}
	case QSEECOM_QTEEC_IOCTL_INVOKE_MODFD_CMD_REQ: {
		if ((data->client.app_id == 0) ||
			(data->type != QSEECOM_CLIENT_APP)) {
			pr_err("Invoke cmd: invalid handle (%d) appid(%d)\n",
					data->type, data->client.app_id);
			ret = -EINVAL;
			break;
		}
		if (qseecom.qsee_version < QSEE_VERSION_40) {
			pr_err("GP feature unsupported: qsee ver %u\n",
				qseecom.qsee_version);
			return -EINVAL;
		}
		/* Only one client allowed here at a time */
		mutex_lock(&app_access_lock);
		atomic_inc(&data->ioctl_count);
		ret = qseecom_qteec_invoke_modfd_cmd(data, argp);
		atomic_dec(&data->ioctl_count);
		wake_up_all(&data->abort_wq);
		mutex_unlock(&app_access_lock);
		if (ret)
			pr_err("failed Invoke cmd: %d\n", ret);
		__qseecom_clean_data_sglistinfo(data);
		break;
	}
	case QSEECOM_QTEEC_IOCTL_REQUEST_CANCELLATION_REQ: {
		if ((data->client.app_id == 0) ||
			(data->type != QSEECOM_CLIENT_APP)) {
			pr_err("Cancel req: invalid handle (%d) appid(%d)\n",
					data->type, data->client.app_id);
			ret = -EINVAL;
			break;
		}
		if (qseecom.qsee_version < QSEE_VERSION_40) {
			pr_err("GP feature unsupported: qsee ver %u\n",
				qseecom.qsee_version);
			return -EINVAL;
		}
		/* Only one client allowed here at a time */
		mutex_lock(&app_access_lock);
		atomic_inc(&data->ioctl_count);
		ret = qseecom_qteec_request_cancellation(data, argp);
		atomic_dec(&data->ioctl_count);
		wake_up_all(&data->abort_wq);
		mutex_unlock(&app_access_lock);
		if (ret)
			pr_err("failed request_cancellation: %d\n", ret);
		break;
	}
	case QSEECOM_IOCTL_GET_CE_PIPE_INFO: {
		atomic_inc(&data->ioctl_count);
		ret = qseecom_get_ce_info(data, argp);
		if (ret)
			pr_err("failed get fde ce pipe info: %d\n", ret);
		atomic_dec(&data->ioctl_count);
		break;
	}
	case QSEECOM_IOCTL_FREE_CE_PIPE_INFO: {
		atomic_inc(&data->ioctl_count);
		ret = qseecom_free_ce_info(data, argp);
		if (ret)
			pr_err("failed get fde ce pipe info: %d\n", ret);
		atomic_dec(&data->ioctl_count);
		break;
	}
	case QSEECOM_IOCTL_QUERY_CE_PIPE_INFO: {
		atomic_inc(&data->ioctl_count);
		ret = qseecom_query_ce_info(data, argp);
		if (ret)
			pr_err("failed get fde ce pipe info: %d\n", ret);
		atomic_dec(&data->ioctl_count);
		break;
	}
	default:
		pr_err("Invalid IOCTL: 0x%x\n", cmd);
		return -EINVAL;
	}
	return ret;
}

static int qseecom_open(struct inode *inode, struct file *file)
{
	int ret = 0;
	struct qseecom_dev_handle *data;

	data = kzalloc(sizeof(*data), GFP_KERNEL);
	if (!data)
		return -ENOMEM;
	file->private_data = data;
	data->abort = 0;
	data->type = QSEECOM_GENERIC;
	data->released = false;
	memset((void *)data->client.app_name, 0, MAX_APP_NAME_SIZE);
	data->mode = INACTIVE;
	init_waitqueue_head(&data->abort_wq);
	atomic_set(&data->ioctl_count, 0);
	return ret;
}

static int qseecom_release(struct inode *inode, struct file *file)
{
	struct qseecom_dev_handle *data = file->private_data;
	int ret = 0;
	bool free_private_data = true;

	if (data->released == false) {
		pr_debug("data: released=false, type=%d, mode=%d, data=0x%pK\n",
			data->type, data->mode, data);
		switch (data->type) {
		case QSEECOM_LISTENER_SERVICE:
			pr_debug("release lsnr svc %d\n", data->listener.id);
			free_private_data = false;
			mutex_lock(&listener_access_lock);
			ret = qseecom_unregister_listener(data);
			data->listener.release_called = true;
			mutex_unlock(&listener_access_lock);
			break;
		case QSEECOM_CLIENT_APP:
			mutex_lock(&app_access_lock);
			ret = qseecom_unload_app(data, true);
			mutex_unlock(&app_access_lock);
			break;
		case QSEECOM_SECURE_SERVICE:
		case QSEECOM_GENERIC:
			ret = qseecom_unmap_ion_allocated_memory(data);
			if (ret)
				pr_err("Ion Unmap failed\n");
			break;
		case QSEECOM_UNAVAILABLE_CLIENT_APP:
			break;
		default:
			pr_err("Unsupported clnt_handle_type %d",
				data->type);
			break;
		}
	}

	if (qseecom.support_bus_scaling) {
		mutex_lock(&qsee_bw_mutex);
		if (data->mode != INACTIVE) {
			qseecom_unregister_bus_bandwidth_needs(data);
			if (qseecom.cumulative_mode == INACTIVE) {
				ret = __qseecom_set_msm_bus_request(INACTIVE);
				if (ret)
					pr_err("Fail to scale down bus\n");
			}
		}
		mutex_unlock(&qsee_bw_mutex);
	} else {
		if (data->fast_load_enabled == true)
			qsee_disable_clock_vote(data, CLK_SFPB);
		if (data->perf_enabled == true)
			qsee_disable_clock_vote(data, CLK_DFAB);
	}

	if (free_private_data)
		kfree(data);
	return ret;
}

#ifdef CONFIG_COMPAT
#include "compat_qseecom.c"
#else
#define compat_qseecom_ioctl	NULL
#endif

static const struct file_operations qseecom_fops = {
		.owner = THIS_MODULE,
		.unlocked_ioctl = qseecom_ioctl,
		.compat_ioctl = compat_qseecom_ioctl,
		.open = qseecom_open,
		.release = qseecom_release
};

static int __qseecom_init_clk(enum qseecom_ce_hw_instance ce)
{
	int rc = 0;
	struct device *pdev;
	struct qseecom_clk *qclk;
	char *core_clk_src = NULL;
	char *core_clk = NULL;
	char *iface_clk = NULL;
	char *bus_clk = NULL;

	switch (ce) {
	case CLK_QSEE: {
		core_clk_src = "core_clk_src";
		core_clk = "core_clk";
		iface_clk = "iface_clk";
		bus_clk = "bus_clk";
		qclk = &qseecom.qsee;
		qclk->instance = CLK_QSEE;
		break;
	};
	case CLK_CE_DRV: {
		core_clk_src = "ce_drv_core_clk_src";
		core_clk = "ce_drv_core_clk";
		iface_clk = "ce_drv_iface_clk";
		bus_clk = "ce_drv_bus_clk";
		qclk = &qseecom.ce_drv;
		qclk->instance = CLK_CE_DRV;
		break;
	};
	default:
		pr_err("Invalid ce hw instance: %d!\n", ce);
		return -EIO;
	}

	if (qseecom.no_clock_support) {
		qclk->ce_core_clk = NULL;
		qclk->ce_clk = NULL;
		qclk->ce_bus_clk = NULL;
		qclk->ce_core_src_clk = NULL;
		return 0;
	}

	pdev = qseecom.pdev;

	/* Get CE3 src core clk. */
	qclk->ce_core_src_clk = clk_get(pdev, core_clk_src);
	if (!IS_ERR(qclk->ce_core_src_clk)) {
		rc = clk_set_rate(qclk->ce_core_src_clk,
					qseecom.ce_opp_freq_hz);
		if (rc) {
			clk_put(qclk->ce_core_src_clk);
			qclk->ce_core_src_clk = NULL;
			pr_err("Unable to set the core src clk @%uMhz.\n",
				qseecom.ce_opp_freq_hz/CE_CLK_DIV);
			return -EIO;
		}
	} else {
		pr_warn("Unable to get CE core src clk, set to NULL\n");
		qclk->ce_core_src_clk = NULL;
	}

	/* Get CE core clk */
	qclk->ce_core_clk = clk_get(pdev, core_clk);
	if (IS_ERR(qclk->ce_core_clk)) {
		rc = PTR_ERR(qclk->ce_core_clk);
		pr_err("Unable to get CE core clk\n");
		if (qclk->ce_core_src_clk != NULL)
			clk_put(qclk->ce_core_src_clk);
		return -EIO;
	}

	/* Get CE Interface clk */
	qclk->ce_clk = clk_get(pdev, iface_clk);
	if (IS_ERR(qclk->ce_clk)) {
		rc = PTR_ERR(qclk->ce_clk);
		pr_err("Unable to get CE interface clk\n");
		if (qclk->ce_core_src_clk != NULL)
			clk_put(qclk->ce_core_src_clk);
		clk_put(qclk->ce_core_clk);
		return -EIO;
	}

	/* Get CE AXI clk */
	qclk->ce_bus_clk = clk_get(pdev, bus_clk);
	if (IS_ERR(qclk->ce_bus_clk)) {
		rc = PTR_ERR(qclk->ce_bus_clk);
		pr_err("Unable to get CE BUS interface clk\n");
		if (qclk->ce_core_src_clk != NULL)
			clk_put(qclk->ce_core_src_clk);
		clk_put(qclk->ce_core_clk);
		clk_put(qclk->ce_clk);
		return -EIO;
	}

	return rc;
}

static void __qseecom_deinit_clk(enum qseecom_ce_hw_instance ce)
{
	struct qseecom_clk *qclk;

	if (ce == CLK_QSEE)
		qclk = &qseecom.qsee;
	else
		qclk = &qseecom.ce_drv;

	if (qclk->ce_clk != NULL) {
		clk_put(qclk->ce_clk);
		qclk->ce_clk = NULL;
	}
	if (qclk->ce_core_clk != NULL) {
		clk_put(qclk->ce_core_clk);
		qclk->ce_core_clk = NULL;
	}
	if (qclk->ce_bus_clk != NULL) {
		clk_put(qclk->ce_bus_clk);
		qclk->ce_bus_clk = NULL;
	}
	if (qclk->ce_core_src_clk != NULL) {
		clk_put(qclk->ce_core_src_clk);
		qclk->ce_core_src_clk = NULL;
	}
	qclk->instance = CLK_INVALID;
}

static int qseecom_retrieve_ce_data(struct platform_device *pdev)
{
	int rc = 0;
	uint32_t hlos_num_ce_hw_instances;
	uint32_t disk_encrypt_pipe;
	uint32_t file_encrypt_pipe;
	uint32_t hlos_ce_hw_instance[MAX_CE_PIPE_PAIR_PER_UNIT] = {0};
	int i;
	const int *tbl;
	int size;
	int entry;
	struct qseecom_crypto_info *pfde_tbl = NULL;
	struct qseecom_crypto_info *p;
	int tbl_size;
	int j;
	bool old_db = true;
	struct qseecom_ce_info_use *pce_info_use;
	uint32_t *unit_tbl = NULL;
	int total_units = 0;
	struct qseecom_ce_pipe_entry *pce_entry;

	qseecom.ce_info.fde = qseecom.ce_info.pfe = NULL;
	qseecom.ce_info.num_fde = qseecom.ce_info.num_pfe = 0;

	if (of_property_read_u32((&pdev->dev)->of_node,
				"qcom,qsee-ce-hw-instance",
				&qseecom.ce_info.qsee_ce_hw_instance)) {
		pr_err("Fail to get qsee ce hw instance information.\n");
		rc = -EINVAL;
		goto out;
	} else {
		pr_debug("qsee-ce-hw-instance=0x%x\n",
			qseecom.ce_info.qsee_ce_hw_instance);
	}

	qseecom.support_fde = of_property_read_bool((&pdev->dev)->of_node,
						"qcom,support-fde");
	qseecom.support_pfe = of_property_read_bool((&pdev->dev)->of_node,
						"qcom,support-pfe");

	if (!qseecom.support_pfe && !qseecom.support_fde) {
		pr_warn("Device does not support PFE/FDE");
		goto out;
	}

	if (qseecom.support_fde)
		tbl = of_get_property((&pdev->dev)->of_node,
			"qcom,full-disk-encrypt-info", &size);
	else
		tbl = NULL;
	if (tbl) {
		old_db = false;
		if (size % sizeof(struct qseecom_crypto_info)) {
			pr_err("full-disk-encrypt-info tbl size(%d)\n",
				size);
			rc = -EINVAL;
			goto out;
		}
		tbl_size = size / sizeof
				(struct qseecom_crypto_info);

		pfde_tbl = kzalloc(size, GFP_KERNEL);
		unit_tbl = kcalloc(tbl_size, sizeof(int), GFP_KERNEL);
		total_units = 0;

		if (!pfde_tbl || !unit_tbl) {
			pr_err("failed to alloc memory\n");
			rc = -ENOMEM;
			goto out;
		}
		if (of_property_read_u32_array((&pdev->dev)->of_node,
			"qcom,full-disk-encrypt-info",
			(u32 *)pfde_tbl, size/sizeof(u32))) {
			pr_err("failed to read full-disk-encrypt-info tbl\n");
			rc = -EINVAL;
			goto out;
		}

		for (i = 0, p = pfde_tbl;  i < tbl_size; i++, p++) {
			for (j = 0; j < total_units; j++) {
				if (p->unit_num == *(unit_tbl + j))
					break;
			}
			if (j == total_units) {
				*(unit_tbl + total_units) = p->unit_num;
				total_units++;
			}
		}

		qseecom.ce_info.num_fde = total_units;
		pce_info_use = qseecom.ce_info.fde = kcalloc(
			total_units, sizeof(struct qseecom_ce_info_use),
				GFP_KERNEL);
		if (!pce_info_use) {
			pr_err("failed to alloc memory\n");
			rc = -ENOMEM;
			goto out;
		}

		for (j = 0; j < total_units; j++, pce_info_use++) {
			pce_info_use->unit_num = *(unit_tbl + j);
			pce_info_use->alloc = false;
			pce_info_use->type = CE_PIPE_PAIR_USE_TYPE_FDE;
			pce_info_use->num_ce_pipe_entries = 0;
			pce_info_use->ce_pipe_entry = NULL;
			for (i = 0, p = pfde_tbl;  i < tbl_size; i++, p++) {
				if (p->unit_num == pce_info_use->unit_num)
					pce_info_use->num_ce_pipe_entries++;
			}

			entry = pce_info_use->num_ce_pipe_entries;
			pce_entry = pce_info_use->ce_pipe_entry =
				kcalloc(entry,
					sizeof(struct qseecom_ce_pipe_entry),
					GFP_KERNEL);
			if (pce_entry == NULL) {
				pr_err("failed to alloc memory\n");
				rc = -ENOMEM;
				goto out;
			}

			for (i = 0, p = pfde_tbl; i < tbl_size; i++, p++) {
				if (p->unit_num == pce_info_use->unit_num) {
					pce_entry->ce_num = p->ce;
					pce_entry->ce_pipe_pair =
							p->pipe_pair;
					pce_entry->valid = true;
					pce_entry++;
				}
			}
		}
		kfree(unit_tbl);
		unit_tbl = NULL;
		kfree(pfde_tbl);
		pfde_tbl = NULL;
	}

	if (qseecom.support_pfe)
		tbl = of_get_property((&pdev->dev)->of_node,
			"qcom,per-file-encrypt-info", &size);
	else
		tbl = NULL;
	if (tbl) {
		old_db = false;
		if (size % sizeof(struct qseecom_crypto_info)) {
			pr_err("per-file-encrypt-info tbl size(%d)\n",
				size);
			rc = -EINVAL;
			goto out;
		}
		tbl_size = size / sizeof
				(struct qseecom_crypto_info);

		pfde_tbl = kzalloc(size, GFP_KERNEL);
		unit_tbl = kcalloc(tbl_size, sizeof(int), GFP_KERNEL);
		total_units = 0;
		if (!pfde_tbl || !unit_tbl) {
			pr_err("failed to alloc memory\n");
			rc = -ENOMEM;
			goto out;
		}
		if (of_property_read_u32_array((&pdev->dev)->of_node,
			"qcom,per-file-encrypt-info",
			(u32 *)pfde_tbl, size/sizeof(u32))) {
			pr_err("failed to read per-file-encrypt-info tbl\n");
			rc = -EINVAL;
			goto out;
		}

		for (i = 0, p = pfde_tbl;  i < tbl_size; i++, p++) {
			for (j = 0; j < total_units; j++) {
				if (p->unit_num == *(unit_tbl + j))
					break;
			}
			if (j == total_units) {
				*(unit_tbl + total_units) = p->unit_num;
				total_units++;
			}
		}

		qseecom.ce_info.num_pfe = total_units;
		pce_info_use = qseecom.ce_info.pfe = kcalloc(
			total_units, sizeof(struct qseecom_ce_info_use),
				GFP_KERNEL);
		if (!pce_info_use) {
			pr_err("failed to alloc memory\n");
			rc = -ENOMEM;
			goto out;
		}

		for (j = 0; j < total_units; j++, pce_info_use++) {
			pce_info_use->unit_num = *(unit_tbl + j);
			pce_info_use->alloc = false;
			pce_info_use->type = CE_PIPE_PAIR_USE_TYPE_PFE;
			pce_info_use->num_ce_pipe_entries = 0;
			pce_info_use->ce_pipe_entry = NULL;
			for (i = 0, p = pfde_tbl; i < tbl_size; i++, p++) {
				if (p->unit_num == pce_info_use->unit_num)
					pce_info_use->num_ce_pipe_entries++;
			}

			entry = pce_info_use->num_ce_pipe_entries;
			pce_entry = pce_info_use->ce_pipe_entry =
				kcalloc(entry,
					sizeof(struct qseecom_ce_pipe_entry),
					GFP_KERNEL);
			if (pce_entry == NULL) {
				pr_err("failed to alloc memory\n");
				rc = -ENOMEM;
				goto out;
			}

			for (i = 0, p = pfde_tbl; i < tbl_size; i++, p++) {
				if (p->unit_num == pce_info_use->unit_num) {
					pce_entry->ce_num = p->ce;
					pce_entry->ce_pipe_pair =
							p->pipe_pair;
					pce_entry->valid = true;
					pce_entry++;
				}
			}
		}
		kfree(unit_tbl);
		unit_tbl = NULL;
		kfree(pfde_tbl);
		pfde_tbl = NULL;
	}

	if (!old_db)
		goto out1;

	if (of_property_read_bool((&pdev->dev)->of_node,
			"qcom,support-multiple-ce-hw-instance")) {
		if (of_property_read_u32((&pdev->dev)->of_node,
			"qcom,hlos-num-ce-hw-instances",
				&hlos_num_ce_hw_instances)) {
			pr_err("Fail: get hlos number of ce hw instance\n");
			rc = -EINVAL;
			goto out;
		}
	} else {
		hlos_num_ce_hw_instances = 1;
	}

	if (hlos_num_ce_hw_instances > MAX_CE_PIPE_PAIR_PER_UNIT) {
		pr_err("Fail: hlos number of ce hw instance exceeds %d\n",
			MAX_CE_PIPE_PAIR_PER_UNIT);
		rc = -EINVAL;
		goto out;
	}

	if (of_property_read_u32_array((&pdev->dev)->of_node,
			"qcom,hlos-ce-hw-instance", hlos_ce_hw_instance,
			hlos_num_ce_hw_instances)) {
		pr_err("Fail: get hlos ce hw instance info\n");
		rc = -EINVAL;
		goto out;
	}

	if (qseecom.support_fde) {
		pce_info_use = qseecom.ce_info.fde =
			kzalloc(sizeof(struct qseecom_ce_info_use), GFP_KERNEL);
		if (!pce_info_use) {
			pr_err("failed to alloc memory\n");
			rc = -ENOMEM;
			goto out;
		}
		/* by default for old db */
		qseecom.ce_info.num_fde = DEFAULT_NUM_CE_INFO_UNIT;
		pce_info_use->unit_num = DEFAULT_CE_INFO_UNIT;
		pce_info_use->alloc = false;
		pce_info_use->type = CE_PIPE_PAIR_USE_TYPE_FDE;
		pce_info_use->ce_pipe_entry = NULL;
		if (of_property_read_u32((&pdev->dev)->of_node,
				"qcom,disk-encrypt-pipe-pair",
				&disk_encrypt_pipe)) {
			pr_err("Fail to get FDE pipe information.\n");
			rc = -EINVAL;
				goto out;
		} else {
			pr_debug("disk-encrypt-pipe-pair=0x%x",
				disk_encrypt_pipe);
		}
		entry = pce_info_use->num_ce_pipe_entries =
				hlos_num_ce_hw_instances;
		pce_entry = pce_info_use->ce_pipe_entry =
			kcalloc(entry,
				sizeof(struct qseecom_ce_pipe_entry),
				GFP_KERNEL);
		if (pce_entry == NULL) {
			pr_err("failed to alloc memory\n");
			rc = -ENOMEM;
			goto out;
		}
		for (i = 0; i < entry; i++) {
			pce_entry->ce_num = hlos_ce_hw_instance[i];
			pce_entry->ce_pipe_pair = disk_encrypt_pipe;
			pce_entry->valid = 1;
			pce_entry++;
		}
	} else {
		pr_warn("Device does not support FDE");
		disk_encrypt_pipe = 0xff;
	}
	if (qseecom.support_pfe) {
		pce_info_use = qseecom.ce_info.pfe =
			kzalloc(sizeof(struct qseecom_ce_info_use), GFP_KERNEL);
		if (!pce_info_use) {
			pr_err("failed to alloc memory\n");
			rc = -ENOMEM;
			goto out;
		}
		/* by default for old db */
		qseecom.ce_info.num_pfe = DEFAULT_NUM_CE_INFO_UNIT;
		pce_info_use->unit_num = DEFAULT_CE_INFO_UNIT;
		pce_info_use->alloc = false;
		pce_info_use->type = CE_PIPE_PAIR_USE_TYPE_PFE;
		pce_info_use->ce_pipe_entry = NULL;

		if (of_property_read_u32((&pdev->dev)->of_node,
				"qcom,file-encrypt-pipe-pair",
				&file_encrypt_pipe)) {
			pr_err("Fail to get PFE pipe information.\n");
			rc = -EINVAL;
			goto out;
		} else {
			pr_debug("file-encrypt-pipe-pair=0x%x",
				file_encrypt_pipe);
		}
		entry = pce_info_use->num_ce_pipe_entries =
						hlos_num_ce_hw_instances;
		pce_entry = pce_info_use->ce_pipe_entry =
			kcalloc(entry,
				sizeof(struct qseecom_ce_pipe_entry),
				GFP_KERNEL);
		if (pce_entry == NULL) {
			pr_err("failed to alloc memory\n");
			rc = -ENOMEM;
			goto out;
		}
		for (i = 0; i < entry; i++) {
			pce_entry->ce_num = hlos_ce_hw_instance[i];
			pce_entry->ce_pipe_pair = file_encrypt_pipe;
			pce_entry->valid = 1;
			pce_entry++;
		}
	} else {
		pr_warn("Device does not support PFE");
		file_encrypt_pipe = 0xff;
	}

out1:
	qseecom.qsee.instance = qseecom.ce_info.qsee_ce_hw_instance;
	qseecom.ce_drv.instance = hlos_ce_hw_instance[0];
out:
	if (rc) {
		if (qseecom.ce_info.fde) {
			pce_info_use = qseecom.ce_info.fde;
			for (i = 0; i < qseecom.ce_info.num_fde; i++) {
				pce_entry = pce_info_use->ce_pipe_entry;
				kfree(pce_entry);
				pce_info_use++;
			}
		}
		kfree(qseecom.ce_info.fde);
		qseecom.ce_info.fde = NULL;
		if (qseecom.ce_info.pfe) {
			pce_info_use = qseecom.ce_info.pfe;
			for (i = 0; i < qseecom.ce_info.num_pfe; i++) {
				pce_entry = pce_info_use->ce_pipe_entry;
				kfree(pce_entry);
				pce_info_use++;
			}
		}
		kfree(qseecom.ce_info.pfe);
		qseecom.ce_info.pfe = NULL;
	}
	kfree(unit_tbl);
	kfree(pfde_tbl);
	return rc;
}

static int qseecom_get_ce_info(struct qseecom_dev_handle *data,
				void __user *argp)
{
	struct qseecom_ce_info_req req;
	struct qseecom_ce_info_req *pinfo = &req;
	int ret = 0;
	int i;
	unsigned int entries;
	struct qseecom_ce_info_use *pce_info_use, *p;
	int total = 0;
	bool found = false;
	struct qseecom_ce_pipe_entry *pce_entry;

	ret = copy_from_user(pinfo, argp,
				sizeof(struct qseecom_ce_info_req));
	if (ret) {
		pr_err("copy_from_user failed\n");
		return ret;
	}

	switch (pinfo->usage) {
	case QSEOS_KM_USAGE_DISK_ENCRYPTION:
	case QSEOS_KM_USAGE_UFS_ICE_DISK_ENCRYPTION:
	case QSEOS_KM_USAGE_SDCC_ICE_DISK_ENCRYPTION:
		if (qseecom.support_fde) {
			p = qseecom.ce_info.fde;
			total = qseecom.ce_info.num_fde;
		} else {
			pr_err("system does not support fde\n");
			return -EINVAL;
		}
		break;
	case QSEOS_KM_USAGE_FILE_ENCRYPTION:
		if (qseecom.support_pfe) {
			p = qseecom.ce_info.pfe;
			total = qseecom.ce_info.num_pfe;
		} else {
			pr_err("system does not support pfe\n");
			return -EINVAL;
		}
		break;
	default:
		pr_err("unsupported usage %d\n", pinfo->usage);
		return -EINVAL;
	}

	pce_info_use = NULL;
	for (i = 0; i < total; i++) {
		if (!p->alloc)
			pce_info_use = p;
		else if (!memcmp(p->handle, pinfo->handle,
						MAX_CE_INFO_HANDLE_SIZE)) {
			pce_info_use = p;
			found = true;
			break;
		}
		p++;
	}

	if (pce_info_use == NULL)
		return -EBUSY;

	pinfo->unit_num = pce_info_use->unit_num;
	if (!pce_info_use->alloc) {
		pce_info_use->alloc = true;
		memcpy(pce_info_use->handle,
			pinfo->handle, MAX_CE_INFO_HANDLE_SIZE);
	}
	if (pce_info_use->num_ce_pipe_entries >
					MAX_CE_PIPE_PAIR_PER_UNIT)
		entries = MAX_CE_PIPE_PAIR_PER_UNIT;
	else
		entries = pce_info_use->num_ce_pipe_entries;
	pinfo->num_ce_pipe_entries = entries;
	pce_entry = pce_info_use->ce_pipe_entry;
	for (i = 0; i < entries; i++, pce_entry++)
		pinfo->ce_pipe_entry[i] = *pce_entry;
	for (; i < MAX_CE_PIPE_PAIR_PER_UNIT; i++)
		pinfo->ce_pipe_entry[i].valid = 0;

	if (copy_to_user(argp, pinfo, sizeof(struct qseecom_ce_info_req))) {
		pr_err("copy_to_user failed\n");
		ret = -EFAULT;
	}
	return ret;
}

static int qseecom_free_ce_info(struct qseecom_dev_handle *data,
				void __user *argp)
{
	struct qseecom_ce_info_req req;
	struct qseecom_ce_info_req *pinfo = &req;
	int ret = 0;
	struct qseecom_ce_info_use *p;
	int total = 0;
	int i;
	bool found = false;

	ret = copy_from_user(pinfo, argp,
				sizeof(struct qseecom_ce_info_req));
	if (ret)
		return ret;

	switch (pinfo->usage) {
	case QSEOS_KM_USAGE_DISK_ENCRYPTION:
	case QSEOS_KM_USAGE_UFS_ICE_DISK_ENCRYPTION:
	case QSEOS_KM_USAGE_SDCC_ICE_DISK_ENCRYPTION:
		if (qseecom.support_fde) {
			p = qseecom.ce_info.fde;
			total = qseecom.ce_info.num_fde;
		} else {
			pr_err("system does not support fde\n");
			return -EINVAL;
		}
		break;
	case QSEOS_KM_USAGE_FILE_ENCRYPTION:
		if (qseecom.support_pfe) {
			p = qseecom.ce_info.pfe;
			total = qseecom.ce_info.num_pfe;
		} else {
			pr_err("system does not support pfe\n");
			return -EINVAL;
		}
		break;
	default:
		pr_err("unsupported usage %d\n", pinfo->usage);
		return -EINVAL;
	}

	for (i = 0; i < total; i++) {
		if (p->alloc &&
			!memcmp(p->handle, pinfo->handle,
					MAX_CE_INFO_HANDLE_SIZE)) {
			memset(p->handle, 0, MAX_CE_INFO_HANDLE_SIZE);
			p->alloc = false;
			found = true;
			break;
		}
		p++;
	}
	return ret;
}

static int qseecom_query_ce_info(struct qseecom_dev_handle *data,
				void __user *argp)
{
	struct qseecom_ce_info_req req;
	struct qseecom_ce_info_req *pinfo = &req;
	int ret = 0;
	int i;
	unsigned int entries;
	struct qseecom_ce_info_use *pce_info_use, *p;
	int total = 0;
	bool found = false;
	struct qseecom_ce_pipe_entry *pce_entry;

	ret = copy_from_user(pinfo, argp,
				sizeof(struct qseecom_ce_info_req));
	if (ret)
		return ret;

	switch (pinfo->usage) {
	case QSEOS_KM_USAGE_DISK_ENCRYPTION:
	case QSEOS_KM_USAGE_UFS_ICE_DISK_ENCRYPTION:
	case QSEOS_KM_USAGE_SDCC_ICE_DISK_ENCRYPTION:
		if (qseecom.support_fde) {
			p = qseecom.ce_info.fde;
			total = qseecom.ce_info.num_fde;
		} else {
			pr_err("system does not support fde\n");
			return -EINVAL;
		}
		break;
	case QSEOS_KM_USAGE_FILE_ENCRYPTION:
		if (qseecom.support_pfe) {
			p = qseecom.ce_info.pfe;
			total = qseecom.ce_info.num_pfe;
		} else {
			pr_err("system does not support pfe\n");
			return -EINVAL;
		}
		break;
	default:
		pr_err("unsupported usage %d\n", pinfo->usage);
		return -EINVAL;
	}

	pce_info_use = NULL;
	pinfo->unit_num = INVALID_CE_INFO_UNIT_NUM;
	pinfo->num_ce_pipe_entries  = 0;
	for (i = 0; i < MAX_CE_PIPE_PAIR_PER_UNIT; i++)
		pinfo->ce_pipe_entry[i].valid = 0;

	for (i = 0; i < total; i++) {

		if (p->alloc && !memcmp(p->handle,
				pinfo->handle, MAX_CE_INFO_HANDLE_SIZE)) {
			pce_info_use = p;
			found = true;
			break;
		}
		p++;
	}
	if (!pce_info_use)
		goto out;
	pinfo->unit_num = pce_info_use->unit_num;
	if (pce_info_use->num_ce_pipe_entries >
					MAX_CE_PIPE_PAIR_PER_UNIT)
		entries = MAX_CE_PIPE_PAIR_PER_UNIT;
	else
		entries = pce_info_use->num_ce_pipe_entries;
	pinfo->num_ce_pipe_entries = entries;
	pce_entry = pce_info_use->ce_pipe_entry;
	for (i = 0; i < entries; i++, pce_entry++)
		pinfo->ce_pipe_entry[i] = *pce_entry;
	for (; i < MAX_CE_PIPE_PAIR_PER_UNIT; i++)
		pinfo->ce_pipe_entry[i].valid = 0;
out:
	if (copy_to_user(argp, pinfo, sizeof(struct qseecom_ce_info_req))) {
		pr_err("copy_to_user failed\n");
		ret = -EFAULT;
	}
	return ret;
}

/*
 * Check whitelist feature, and if TZ feature version is < 1.0.0,
 * then whitelist feature is not supported.
 */
static int qseecom_check_whitelist_feature(void)
{
	int version = scm_get_feat_version(FEATURE_ID_WHITELIST);

	return version >= MAKE_WHITELIST_VERSION(1, 0, 0);
}

static int qseecom_probe(struct platform_device *pdev)
{
	int rc;
	int i;
	uint32_t feature = 10;
	struct device *class_dev;
	struct msm_bus_scale_pdata *qseecom_platform_support = NULL;
	struct qseecom_command_scm_resp resp;
	struct qseecom_ce_info_use *pce_info_use = NULL;

	qseecom.qsee_bw_count = 0;
	qseecom.qsee_perf_client = 0;
	qseecom.qsee_sfpb_bw_count = 0;

	qseecom.qsee.ce_core_clk = NULL;
	qseecom.qsee.ce_clk = NULL;
	qseecom.qsee.ce_core_src_clk = NULL;
	qseecom.qsee.ce_bus_clk = NULL;

	qseecom.cumulative_mode = 0;
	qseecom.current_mode = INACTIVE;
	qseecom.support_bus_scaling = false;
	qseecom.support_fde = false;
	qseecom.support_pfe = false;

	qseecom.ce_drv.ce_core_clk = NULL;
	qseecom.ce_drv.ce_clk = NULL;
	qseecom.ce_drv.ce_core_src_clk = NULL;
	qseecom.ce_drv.ce_bus_clk = NULL;
	atomic_set(&qseecom.qseecom_state, QSEECOM_STATE_NOT_READY);

	qseecom.app_block_ref_cnt = 0;
	init_waitqueue_head(&qseecom.app_block_wq);
	qseecom.whitelist_support = true;

	rc = alloc_chrdev_region(&qseecom_device_no, 0, 1, QSEECOM_DEV);
	if (rc < 0) {
		pr_err("alloc_chrdev_region failed %d\n", rc);
		return rc;
	}

	driver_class = class_create(THIS_MODULE, QSEECOM_DEV);
	if (IS_ERR(driver_class)) {
		rc = -ENOMEM;
		pr_err("class_create failed %d\n", rc);
		goto exit_unreg_chrdev_region;
	}

	class_dev = device_create(driver_class, NULL, qseecom_device_no, NULL,
			QSEECOM_DEV);
	if (IS_ERR(class_dev)) {
		pr_err("class_device_create failed %d\n", rc);
		rc = -ENOMEM;
		goto exit_destroy_class;
	}

	cdev_init(&qseecom.cdev, &qseecom_fops);
	qseecom.cdev.owner = THIS_MODULE;

	rc = cdev_add(&qseecom.cdev, MKDEV(MAJOR(qseecom_device_no), 0), 1);
	if (rc < 0) {
		pr_err("cdev_add failed %d\n", rc);
		goto exit_destroy_device;
	}

	INIT_LIST_HEAD(&qseecom.registered_listener_list_head);
	INIT_LIST_HEAD(&qseecom.registered_app_list_head);
	spin_lock_init(&qseecom.registered_app_list_lock);
	INIT_LIST_HEAD(&qseecom.unregister_lsnr_pending_list_head);
	INIT_LIST_HEAD(&qseecom.registered_kclient_list_head);
	spin_lock_init(&qseecom.registered_kclient_list_lock);
	init_waitqueue_head(&qseecom.send_resp_wq);
	init_waitqueue_head(&qseecom.register_lsnr_pending_wq);
	init_waitqueue_head(&qseecom.unregister_lsnr_kthread_wq);
	qseecom.send_resp_flag = 0;

	qseecom.qsee_version = QSEEE_VERSION_00;
	mutex_lock(&app_access_lock);
	rc = qseecom_scm_call(6, 3, &feature, sizeof(feature),
		&resp, sizeof(resp));
	mutex_unlock(&app_access_lock);
	pr_info("qseecom.qsee_version = 0x%x\n", resp.result);
	if (rc) {
		pr_err("Failed to get QSEE version info %d\n", rc);
		goto exit_del_cdev;
	}
	qseecom.qsee_version = resp.result;
	qseecom.qseos_version = QSEOS_VERSION_14;
	qseecom.commonlib_loaded = false;
	qseecom.commonlib64_loaded = false;
	qseecom.pdev = class_dev;
	/* Create ION msm client */
	qseecom.ion_clnt = msm_ion_client_create("qseecom-kernel");
	if (IS_ERR_OR_NULL(qseecom.ion_clnt)) {
		pr_err("Ion client cannot be created\n");
		rc = -ENOMEM;
		goto exit_del_cdev;
	}

	/* register client for bus scaling */
	if (pdev->dev.of_node) {
		qseecom.pdev->of_node = pdev->dev.of_node;
		qseecom.support_bus_scaling =
				of_property_read_bool((&pdev->dev)->of_node,
						"qcom,support-bus-scaling");
		rc = qseecom_retrieve_ce_data(pdev);
		if (rc)
			goto exit_destroy_ion_client;
		qseecom.appsbl_qseecom_support =
				of_property_read_bool((&pdev->dev)->of_node,
						"qcom,appsbl-qseecom-support");
		pr_debug("qseecom.appsbl_qseecom_support = 0x%x",
				qseecom.appsbl_qseecom_support);

		qseecom.commonlib64_loaded =
				of_property_read_bool((&pdev->dev)->of_node,
						"qcom,commonlib64-loaded-by-uefi");
		pr_debug("qseecom.commonlib64-loaded-by-uefi = 0x%x",
				qseecom.commonlib64_loaded);
		qseecom.fde_key_size =
			of_property_read_bool((&pdev->dev)->of_node,
						"qcom,fde-key-size");
		qseecom.no_clock_support =
				of_property_read_bool((&pdev->dev)->of_node,
						"qcom,no-clock-support");
		if (!qseecom.no_clock_support) {
			pr_info("qseecom clocks handled by other subsystem\n");
		} else {
			pr_info("no-clock-support=0x%x",
			qseecom.no_clock_support);
		}

		if (of_property_read_u32((&pdev->dev)->of_node,
					"qcom,qsee-reentrancy-support",
					&qseecom.qsee_reentrancy_support)) {
			pr_warn("qsee reentrancy support phase is not defined, setting to default 0\n");
			qseecom.qsee_reentrancy_support = 0;
		} else {
			pr_warn("qseecom.qsee_reentrancy_support = %d\n",
				qseecom.qsee_reentrancy_support);
		}

		/*
		 * The qseecom bus scaling flag can not be enabled when
		 * crypto clock is not handled by HLOS.
		 */
		if (qseecom.no_clock_support && qseecom.support_bus_scaling) {
			pr_err("support_bus_scaling flag can not be enabled.\n");
			rc = -EINVAL;
			goto exit_destroy_ion_client;
		}

		if (of_property_read_u32((&pdev->dev)->of_node,
				"qcom,ce-opp-freq",
				&qseecom.ce_opp_freq_hz)) {
			pr_debug("CE operating frequency is not defined, setting to default 100MHZ\n");
			qseecom.ce_opp_freq_hz = QSEE_CE_CLK_100MHZ;
		}
		rc = __qseecom_init_clk(CLK_QSEE);
		if (rc)
			goto exit_destroy_ion_client;

		if ((qseecom.qsee.instance != qseecom.ce_drv.instance) &&
				(qseecom.support_pfe || qseecom.support_fde)) {
			rc = __qseecom_init_clk(CLK_CE_DRV);
			if (rc) {
				__qseecom_deinit_clk(CLK_QSEE);
				goto exit_destroy_ion_client;
			}
		} else {
			struct qseecom_clk *qclk;

			qclk = &qseecom.qsee;
			qseecom.ce_drv.ce_core_clk = qclk->ce_core_clk;
			qseecom.ce_drv.ce_clk = qclk->ce_clk;
			qseecom.ce_drv.ce_core_src_clk = qclk->ce_core_src_clk;
			qseecom.ce_drv.ce_bus_clk = qclk->ce_bus_clk;
		}

		qseecom_platform_support = (struct msm_bus_scale_pdata *)
						msm_bus_cl_get_pdata(pdev);
		if (qseecom.qsee_version >= (QSEE_VERSION_02) &&
			(!qseecom.is_apps_region_protected &&
			!qseecom.appsbl_qseecom_support)) {
			struct resource *resource = NULL;
			struct qsee_apps_region_info_ireq req;
			struct qsee_apps_region_info_64bit_ireq req_64bit;
			struct qseecom_command_scm_resp resp;
			void *cmd_buf = NULL;
			size_t cmd_len;

			resource = platform_get_resource_byname(pdev,
					IORESOURCE_MEM, "secapp-region");
			if (resource) {
				if (qseecom.qsee_version < QSEE_VERSION_40) {
					req.qsee_cmd_id =
						QSEOS_APP_REGION_NOTIFICATION;
					req.addr = (uint32_t)resource->start;
					req.size = resource_size(resource);
					cmd_buf = (void *)&req;
					cmd_len = sizeof(struct
						qsee_apps_region_info_ireq);
					pr_warn("secure app region addr=0x%x size=0x%x",
							req.addr, req.size);
				} else {
					req_64bit.qsee_cmd_id =
						QSEOS_APP_REGION_NOTIFICATION;
					req_64bit.addr = resource->start;
					req_64bit.size = resource_size(
							resource);
					cmd_buf = (void *)&req_64bit;
					cmd_len = sizeof(struct
					qsee_apps_region_info_64bit_ireq);
					pr_warn("secure app region addr=0x%llx size=0x%x",
						req_64bit.addr, req_64bit.size);
				}
			} else {
				pr_err("Fail to get secure app region info\n");
				rc = -EINVAL;
				goto exit_deinit_clock;
			}
			rc = __qseecom_enable_clk(CLK_QSEE);
			if (rc) {
				pr_err("CLK_QSEE enabling failed (%d)\n", rc);
				rc = -EIO;
				goto exit_deinit_clock;
			}
			mutex_lock(&app_access_lock);
			rc = qseecom_scm_call(SCM_SVC_TZSCHEDULER, 1,
					cmd_buf, cmd_len,
					&resp, sizeof(resp));
			mutex_unlock(&app_access_lock);
			__qseecom_disable_clk(CLK_QSEE);
			if (rc || (resp.result != QSEOS_RESULT_SUCCESS)) {
				pr_err("send secapp reg fail %d resp.res %d\n",
							rc, resp.result);
				rc = -EINVAL;
				goto exit_deinit_clock;
			}
		}
	/*
	 * By default, appsbl only loads cmnlib. If OEM changes appsbl to
	 * load cmnlib64 too, while cmnlib64 img is not present in non_hlos.bin,
	 * Pls add "qseecom.commonlib64_loaded = true" here too.
	 */
		if (qseecom.is_apps_region_protected ||
					qseecom.appsbl_qseecom_support)
			qseecom.commonlib_loaded = true;
	} else {
		qseecom_platform_support = (struct msm_bus_scale_pdata *)
						pdev->dev.platform_data;
	}
	if (qseecom.support_bus_scaling) {
		init_timer(&(qseecom.bw_scale_down_timer));
		INIT_WORK(&qseecom.bw_inactive_req_ws,
					qseecom_bw_inactive_req_work);
		qseecom.bw_scale_down_timer.function =
				qseecom_scale_bus_bandwidth_timer_callback;
	}
	qseecom.timer_running = false;
	qseecom.qsee_perf_client = msm_bus_scale_register_client(
					qseecom_platform_support);

	qseecom.whitelist_support = qseecom_check_whitelist_feature();
	pr_warn("qseecom.whitelist_support = %d\n",
				qseecom.whitelist_support);

	if (!qseecom.qsee_perf_client)
		pr_err("Unable to register bus client\n");

	/*create a kthread to process pending listener unregister task */
	qseecom.unregister_lsnr_kthread_task = kthread_run(
			__qseecom_unregister_listener_kthread_func,
			NULL, "qseecom-unreg-lsnr");
	if (IS_ERR(qseecom.unregister_lsnr_kthread_task)) {
		pr_err("failed to create kthread to unregister listener\n");
		rc = -EINVAL;
		goto exit_deinit_clock;
	}
	atomic_set(&qseecom.unregister_lsnr_kthread_state,
					LSNR_UNREG_KT_SLEEP);
	atomic_set(&qseecom.qseecom_state, QSEECOM_STATE_READY);
	return 0;

exit_deinit_clock:
	__qseecom_deinit_clk(CLK_QSEE);
	if ((qseecom.qsee.instance != qseecom.ce_drv.instance) &&
		(qseecom.support_pfe || qseecom.support_fde))
		__qseecom_deinit_clk(CLK_CE_DRV);
exit_destroy_ion_client:
	if (qseecom.ce_info.fde) {
		pce_info_use = qseecom.ce_info.fde;
		for (i = 0; i < qseecom.ce_info.num_fde; i++) {
			kzfree(pce_info_use->ce_pipe_entry);
			pce_info_use++;
		}
		kfree(qseecom.ce_info.fde);
	}
	if (qseecom.ce_info.pfe) {
		pce_info_use = qseecom.ce_info.pfe;
		for (i = 0; i < qseecom.ce_info.num_pfe; i++) {
			kzfree(pce_info_use->ce_pipe_entry);
			pce_info_use++;
		}
		kfree(qseecom.ce_info.pfe);
	}
	ion_client_destroy(qseecom.ion_clnt);
exit_del_cdev:
	cdev_del(&qseecom.cdev);
exit_destroy_device:
	device_destroy(driver_class, qseecom_device_no);
exit_destroy_class:
	class_destroy(driver_class);
exit_unreg_chrdev_region:
	unregister_chrdev_region(qseecom_device_no, 1);
	return rc;
}

static int qseecom_remove(struct platform_device *pdev)
{
	struct qseecom_registered_kclient_list *kclient = NULL;
	struct qseecom_registered_kclient_list *kclient_tmp = NULL;
	unsigned long flags = 0;
	int ret = 0;
	int i;
	struct qseecom_ce_pipe_entry *pce_entry;
	struct qseecom_ce_info_use *pce_info_use;

	atomic_set(&qseecom.qseecom_state, QSEECOM_STATE_NOT_READY);
	spin_lock_irqsave(&qseecom.registered_kclient_list_lock, flags);

	list_for_each_entry_safe(kclient, kclient_tmp,
		&qseecom.registered_kclient_list_head, list) {

		/* Break the loop if client handle is NULL */
		if (!kclient->handle) {
			list_del(&kclient->list);
			kzfree(kclient);
			break;
		}

		list_del(&kclient->list);
		mutex_lock(&app_access_lock);
		ret = qseecom_unload_app(kclient->handle->dev, false);
		mutex_unlock(&app_access_lock);
		if (!ret) {
			kzfree(kclient->handle->dev);
			kzfree(kclient->handle);
			kzfree(kclient);
		}
	}

	spin_unlock_irqrestore(&qseecom.registered_kclient_list_lock, flags);

	if (qseecom.qseos_version > QSEEE_VERSION_00)
		qseecom_unload_commonlib_image();

	if (qseecom.qsee_perf_client)
		msm_bus_scale_client_update_request(qseecom.qsee_perf_client,
									0);
	if (pdev->dev.platform_data != NULL)
		msm_bus_scale_unregister_client(qseecom.qsee_perf_client);

	if (qseecom.support_bus_scaling) {
		cancel_work_sync(&qseecom.bw_inactive_req_ws);
		del_timer_sync(&qseecom.bw_scale_down_timer);
	}

	if (qseecom.ce_info.fde) {
		pce_info_use = qseecom.ce_info.fde;
		for (i = 0; i < qseecom.ce_info.num_fde; i++) {
			pce_entry = pce_info_use->ce_pipe_entry;
			kfree(pce_entry);
			pce_info_use++;
		}
	}
	kfree(qseecom.ce_info.fde);
	if (qseecom.ce_info.pfe) {
		pce_info_use = qseecom.ce_info.pfe;
		for (i = 0; i < qseecom.ce_info.num_pfe; i++) {
			pce_entry = pce_info_use->ce_pipe_entry;
			kfree(pce_entry);
			pce_info_use++;
		}
	}
	kfree(qseecom.ce_info.pfe);

	/* register client for bus scaling */
	if (pdev->dev.of_node) {
		__qseecom_deinit_clk(CLK_QSEE);
		if ((qseecom.qsee.instance != qseecom.ce_drv.instance) &&
				(qseecom.support_pfe || qseecom.support_fde))
			__qseecom_deinit_clk(CLK_CE_DRV);
	}

	ion_client_destroy(qseecom.ion_clnt);

	kthread_stop(qseecom.unregister_lsnr_kthread_task);

	cdev_del(&qseecom.cdev);

	device_destroy(driver_class, qseecom_device_no);

	class_destroy(driver_class);

	unregister_chrdev_region(qseecom_device_no, 1);

	return ret;
}

static int qseecom_suspend(struct platform_device *pdev, pm_message_t state)
{
	int ret = 0;
	struct qseecom_clk *qclk;

	qclk = &qseecom.qsee;
	atomic_set(&qseecom.qseecom_state, QSEECOM_STATE_SUSPEND);
	if (qseecom.no_clock_support)
		return 0;

	mutex_lock(&qsee_bw_mutex);
	mutex_lock(&clk_access_lock);

	if (qseecom.current_mode != INACTIVE) {
		ret = msm_bus_scale_client_update_request(
			qseecom.qsee_perf_client, INACTIVE);
		if (ret)
			pr_err("Fail to scale down bus\n");
		else
			qseecom.current_mode = INACTIVE;
	}

	if (qclk->clk_access_cnt) {
		if (qclk->ce_clk != NULL)
			clk_disable_unprepare(qclk->ce_clk);
		if (qclk->ce_core_clk != NULL)
			clk_disable_unprepare(qclk->ce_core_clk);
		if (qclk->ce_bus_clk != NULL)
			clk_disable_unprepare(qclk->ce_bus_clk);
	}

	del_timer_sync(&(qseecom.bw_scale_down_timer));
	qseecom.timer_running = false;

	mutex_unlock(&clk_access_lock);
	mutex_unlock(&qsee_bw_mutex);
	cancel_work_sync(&qseecom.bw_inactive_req_ws);

	return 0;
}

static int qseecom_resume(struct platform_device *pdev)
{
	int mode = 0;
	int ret = 0;
	struct qseecom_clk *qclk;

	qclk = &qseecom.qsee;
	if (qseecom.no_clock_support)
		goto exit;

	mutex_lock(&qsee_bw_mutex);
	mutex_lock(&clk_access_lock);
	if (qseecom.cumulative_mode >= HIGH)
		mode = HIGH;
	else
		mode = qseecom.cumulative_mode;

	if (qseecom.cumulative_mode != INACTIVE) {
		ret = msm_bus_scale_client_update_request(
			qseecom.qsee_perf_client, mode);
		if (ret)
			pr_err("Fail to scale up bus to %d\n", mode);
		else
			qseecom.current_mode = mode;
	}

	if (qclk->clk_access_cnt) {
		if (qclk->ce_core_clk != NULL) {
			ret = clk_prepare_enable(qclk->ce_core_clk);
			if (ret) {
				pr_err("Unable to enable/prep CE core clk\n");
				qclk->clk_access_cnt = 0;
				goto err;
			}
		}
		if (qclk->ce_clk != NULL) {
			ret = clk_prepare_enable(qclk->ce_clk);
			if (ret) {
				pr_err("Unable to enable/prep CE iface clk\n");
				qclk->clk_access_cnt = 0;
				goto ce_clk_err;
			}
		}
		if (qclk->ce_bus_clk != NULL) {
			ret = clk_prepare_enable(qclk->ce_bus_clk);
			if (ret) {
				pr_err("Unable to enable/prep CE bus clk\n");
				qclk->clk_access_cnt = 0;
				goto ce_bus_clk_err;
			}
		}
	}

	if (qclk->clk_access_cnt || qseecom.cumulative_mode) {
		qseecom.bw_scale_down_timer.expires = jiffies +
			msecs_to_jiffies(QSEECOM_SEND_CMD_CRYPTO_TIMEOUT);
		mod_timer(&(qseecom.bw_scale_down_timer),
				qseecom.bw_scale_down_timer.expires);
		qseecom.timer_running = true;
	}

	mutex_unlock(&clk_access_lock);
	mutex_unlock(&qsee_bw_mutex);
	goto exit;

ce_bus_clk_err:
	if (qclk->ce_clk)
		clk_disable_unprepare(qclk->ce_clk);
ce_clk_err:
	if (qclk->ce_core_clk)
		clk_disable_unprepare(qclk->ce_core_clk);
err:
	mutex_unlock(&clk_access_lock);
	mutex_unlock(&qsee_bw_mutex);
	ret = -EIO;
exit:
	atomic_set(&qseecom.qseecom_state, QSEECOM_STATE_READY);
	return ret;
}

static const struct of_device_id qseecom_match[] = {
	{
		.compatible = "qcom,qseecom",
	},
	{}
};

static struct platform_driver qseecom_plat_driver = {
	.probe = qseecom_probe,
	.remove = qseecom_remove,
	.suspend = qseecom_suspend,
	.resume = qseecom_resume,
	.driver = {
		.name = "qseecom",
		.owner = THIS_MODULE,
		.of_match_table = qseecom_match,
	},
};

static int qseecom_init(void)
{
	return platform_driver_register(&qseecom_plat_driver);
}

static void qseecom_exit(void)
{
	platform_driver_unregister(&qseecom_plat_driver);
}

MODULE_LICENSE("GPL v2");
MODULE_DESCRIPTION("QTI Secure Execution Environment Communicator");

module_init(qseecom_init);
module_exit(qseecom_exit);<|MERGE_RESOLUTION|>--- conflicted
+++ resolved
@@ -2144,7 +2144,6 @@
 			ptr_svc = NULL;
 			status = QSEOS_RESULT_FAILURE;
 			goto err_resp;
-<<<<<<< HEAD
 		}
 
 		if (ptr_svc->abort == 1) {
@@ -2155,18 +2154,6 @@
 			goto err_resp;
 		}
 
-=======
-		}
-
-		if (ptr_svc->abort == 1) {
-			pr_debug("Service %d abort %d\n",
-						lstnr, ptr_svc->abort);
-			rc = -ENODEV;
-			status = QSEOS_RESULT_FAILURE;
-			goto err_resp;
-		}
-
->>>>>>> a8868c93
 		pr_debug("waking up rcv_req_wq and waiting for send_resp_wq\n");
 
 		/* initialize the new signal mask with all signals*/
