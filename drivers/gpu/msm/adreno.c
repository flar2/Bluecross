--- conflicted
+++ resolved
@@ -1711,11 +1711,6 @@
 			return error;
 		}
 	}
-<<<<<<< HEAD
-
-	adreno_set_active_ctxs_null(adreno_dev);
-=======
->>>>>>> f526258c
 
 	adreno_dispatcher_stop(adreno_dev);
 
