/*
 * Copyright 2014 Advanced Micro Devices, Inc.
 *
 * Permission is hereby granted, free of charge, to any person obtaining a
 * copy of this software and associated documentation files (the "Software"),
 * to deal in the Software without restriction, including without limitation
 * the rights to use, copy, modify, merge, publish, distribute, sublicense,
 * and/or sell copies of the Software, and to permit persons to whom the
 * Software is furnished to do so, subject to the following conditions:
 *
 * The above copyright notice and this permission notice shall be included in
 * all copies or substantial portions of the Software.
 *
 * THE SOFTWARE IS PROVIDED "AS IS", WITHOUT WARRANTY OF ANY KIND, EXPRESS OR
 * IMPLIED, INCLUDING BUT NOT LIMITED TO THE WARRANTIES OF MERCHANTABILITY,
 * FITNESS FOR A PARTICULAR PURPOSE AND NONINFRINGEMENT.  IN NO EVENT SHALL
 * THE COPYRIGHT HOLDER(S) OR AUTHOR(S) BE LIABLE FOR ANY CLAIM, DAMAGES OR
 * OTHER LIABILITY, WHETHER IN AN ACTION OF CONTRACT, TORT OR OTHERWISE,
 * ARISING FROM, OUT OF OR IN CONNECTION WITH THE SOFTWARE OR THE USE OR
 * OTHER DEALINGS IN THE SOFTWARE.
 *
 */
#include <linux/firmware.h>
#include "drmP.h"
#include "amdgpu.h"
#include "amdgpu_ih.h"
#include "amdgpu_gfx.h"
#include "cikd.h"
#include "cik.h"
#include "atom.h"
#include "amdgpu_ucode.h"
#include "clearstate_ci.h"

#include "uvd/uvd_4_2_d.h"

#include "dce/dce_8_0_d.h"
#include "dce/dce_8_0_sh_mask.h"

#include "bif/bif_4_1_d.h"
#include "bif/bif_4_1_sh_mask.h"

#include "gca/gfx_7_0_d.h"
#include "gca/gfx_7_2_enum.h"
#include "gca/gfx_7_2_sh_mask.h"

#include "gmc/gmc_7_0_d.h"
#include "gmc/gmc_7_0_sh_mask.h"

#include "oss/oss_2_0_d.h"
#include "oss/oss_2_0_sh_mask.h"

#define GFX7_NUM_GFX_RINGS     1
#define GFX7_NUM_COMPUTE_RINGS 8

static void gfx_v7_0_set_ring_funcs(struct amdgpu_device *adev);
static void gfx_v7_0_set_irq_funcs(struct amdgpu_device *adev);
static void gfx_v7_0_set_gds_init(struct amdgpu_device *adev);
int gfx_v7_0_get_cu_info(struct amdgpu_device *, struct amdgpu_cu_info *);

MODULE_FIRMWARE("radeon/bonaire_pfp.bin");
MODULE_FIRMWARE("radeon/bonaire_me.bin");
MODULE_FIRMWARE("radeon/bonaire_ce.bin");
MODULE_FIRMWARE("radeon/bonaire_rlc.bin");
MODULE_FIRMWARE("radeon/bonaire_mec.bin");

MODULE_FIRMWARE("radeon/hawaii_pfp.bin");
MODULE_FIRMWARE("radeon/hawaii_me.bin");
MODULE_FIRMWARE("radeon/hawaii_ce.bin");
MODULE_FIRMWARE("radeon/hawaii_rlc.bin");
MODULE_FIRMWARE("radeon/hawaii_mec.bin");

MODULE_FIRMWARE("radeon/kaveri_pfp.bin");
MODULE_FIRMWARE("radeon/kaveri_me.bin");
MODULE_FIRMWARE("radeon/kaveri_ce.bin");
MODULE_FIRMWARE("radeon/kaveri_rlc.bin");
MODULE_FIRMWARE("radeon/kaveri_mec.bin");
MODULE_FIRMWARE("radeon/kaveri_mec2.bin");

MODULE_FIRMWARE("radeon/kabini_pfp.bin");
MODULE_FIRMWARE("radeon/kabini_me.bin");
MODULE_FIRMWARE("radeon/kabini_ce.bin");
MODULE_FIRMWARE("radeon/kabini_rlc.bin");
MODULE_FIRMWARE("radeon/kabini_mec.bin");

MODULE_FIRMWARE("radeon/mullins_pfp.bin");
MODULE_FIRMWARE("radeon/mullins_me.bin");
MODULE_FIRMWARE("radeon/mullins_ce.bin");
MODULE_FIRMWARE("radeon/mullins_rlc.bin");
MODULE_FIRMWARE("radeon/mullins_mec.bin");

static const struct amdgpu_gds_reg_offset amdgpu_gds_reg_offset[] =
{
	{mmGDS_VMID0_BASE, mmGDS_VMID0_SIZE, mmGDS_GWS_VMID0, mmGDS_OA_VMID0},
	{mmGDS_VMID1_BASE, mmGDS_VMID1_SIZE, mmGDS_GWS_VMID1, mmGDS_OA_VMID1},
	{mmGDS_VMID2_BASE, mmGDS_VMID2_SIZE, mmGDS_GWS_VMID2, mmGDS_OA_VMID2},
	{mmGDS_VMID3_BASE, mmGDS_VMID3_SIZE, mmGDS_GWS_VMID3, mmGDS_OA_VMID3},
	{mmGDS_VMID4_BASE, mmGDS_VMID4_SIZE, mmGDS_GWS_VMID4, mmGDS_OA_VMID4},
	{mmGDS_VMID5_BASE, mmGDS_VMID5_SIZE, mmGDS_GWS_VMID5, mmGDS_OA_VMID5},
	{mmGDS_VMID6_BASE, mmGDS_VMID6_SIZE, mmGDS_GWS_VMID6, mmGDS_OA_VMID6},
	{mmGDS_VMID7_BASE, mmGDS_VMID7_SIZE, mmGDS_GWS_VMID7, mmGDS_OA_VMID7},
	{mmGDS_VMID8_BASE, mmGDS_VMID8_SIZE, mmGDS_GWS_VMID8, mmGDS_OA_VMID8},
	{mmGDS_VMID9_BASE, mmGDS_VMID9_SIZE, mmGDS_GWS_VMID9, mmGDS_OA_VMID9},
	{mmGDS_VMID10_BASE, mmGDS_VMID10_SIZE, mmGDS_GWS_VMID10, mmGDS_OA_VMID10},
	{mmGDS_VMID11_BASE, mmGDS_VMID11_SIZE, mmGDS_GWS_VMID11, mmGDS_OA_VMID11},
	{mmGDS_VMID12_BASE, mmGDS_VMID12_SIZE, mmGDS_GWS_VMID12, mmGDS_OA_VMID12},
	{mmGDS_VMID13_BASE, mmGDS_VMID13_SIZE, mmGDS_GWS_VMID13, mmGDS_OA_VMID13},
	{mmGDS_VMID14_BASE, mmGDS_VMID14_SIZE, mmGDS_GWS_VMID14, mmGDS_OA_VMID14},
	{mmGDS_VMID15_BASE, mmGDS_VMID15_SIZE, mmGDS_GWS_VMID15, mmGDS_OA_VMID15}
};

static const u32 spectre_rlc_save_restore_register_list[] =
{
	(0x0e00 << 16) | (0xc12c >> 2),
	0x00000000,
	(0x0e00 << 16) | (0xc140 >> 2),
	0x00000000,
	(0x0e00 << 16) | (0xc150 >> 2),
	0x00000000,
	(0x0e00 << 16) | (0xc15c >> 2),
	0x00000000,
	(0x0e00 << 16) | (0xc168 >> 2),
	0x00000000,
	(0x0e00 << 16) | (0xc170 >> 2),
	0x00000000,
	(0x0e00 << 16) | (0xc178 >> 2),
	0x00000000,
	(0x0e00 << 16) | (0xc204 >> 2),
	0x00000000,
	(0x0e00 << 16) | (0xc2b4 >> 2),
	0x00000000,
	(0x0e00 << 16) | (0xc2b8 >> 2),
	0x00000000,
	(0x0e00 << 16) | (0xc2bc >> 2),
	0x00000000,
	(0x0e00 << 16) | (0xc2c0 >> 2),
	0x00000000,
	(0x0e00 << 16) | (0x8228 >> 2),
	0x00000000,
	(0x0e00 << 16) | (0x829c >> 2),
	0x00000000,
	(0x0e00 << 16) | (0x869c >> 2),
	0x00000000,
	(0x0600 << 16) | (0x98f4 >> 2),
	0x00000000,
	(0x0e00 << 16) | (0x98f8 >> 2),
	0x00000000,
	(0x0e00 << 16) | (0x9900 >> 2),
	0x00000000,
	(0x0e00 << 16) | (0xc260 >> 2),
	0x00000000,
	(0x0e00 << 16) | (0x90e8 >> 2),
	0x00000000,
	(0x0e00 << 16) | (0x3c000 >> 2),
	0x00000000,
	(0x0e00 << 16) | (0x3c00c >> 2),
	0x00000000,
	(0x0e00 << 16) | (0x8c1c >> 2),
	0x00000000,
	(0x0e00 << 16) | (0x9700 >> 2),
	0x00000000,
	(0x0e00 << 16) | (0xcd20 >> 2),
	0x00000000,
	(0x4e00 << 16) | (0xcd20 >> 2),
	0x00000000,
	(0x5e00 << 16) | (0xcd20 >> 2),
	0x00000000,
	(0x6e00 << 16) | (0xcd20 >> 2),
	0x00000000,
	(0x7e00 << 16) | (0xcd20 >> 2),
	0x00000000,
	(0x8e00 << 16) | (0xcd20 >> 2),
	0x00000000,
	(0x9e00 << 16) | (0xcd20 >> 2),
	0x00000000,
	(0xae00 << 16) | (0xcd20 >> 2),
	0x00000000,
	(0xbe00 << 16) | (0xcd20 >> 2),
	0x00000000,
	(0x0e00 << 16) | (0x89bc >> 2),
	0x00000000,
	(0x0e00 << 16) | (0x8900 >> 2),
	0x00000000,
	0x3,
	(0x0e00 << 16) | (0xc130 >> 2),
	0x00000000,
	(0x0e00 << 16) | (0xc134 >> 2),
	0x00000000,
	(0x0e00 << 16) | (0xc1fc >> 2),
	0x00000000,
	(0x0e00 << 16) | (0xc208 >> 2),
	0x00000000,
	(0x0e00 << 16) | (0xc264 >> 2),
	0x00000000,
	(0x0e00 << 16) | (0xc268 >> 2),
	0x00000000,
	(0x0e00 << 16) | (0xc26c >> 2),
	0x00000000,
	(0x0e00 << 16) | (0xc270 >> 2),
	0x00000000,
	(0x0e00 << 16) | (0xc274 >> 2),
	0x00000000,
	(0x0e00 << 16) | (0xc278 >> 2),
	0x00000000,
	(0x0e00 << 16) | (0xc27c >> 2),
	0x00000000,
	(0x0e00 << 16) | (0xc280 >> 2),
	0x00000000,
	(0x0e00 << 16) | (0xc284 >> 2),
	0x00000000,
	(0x0e00 << 16) | (0xc288 >> 2),
	0x00000000,
	(0x0e00 << 16) | (0xc28c >> 2),
	0x00000000,
	(0x0e00 << 16) | (0xc290 >> 2),
	0x00000000,
	(0x0e00 << 16) | (0xc294 >> 2),
	0x00000000,
	(0x0e00 << 16) | (0xc298 >> 2),
	0x00000000,
	(0x0e00 << 16) | (0xc29c >> 2),
	0x00000000,
	(0x0e00 << 16) | (0xc2a0 >> 2),
	0x00000000,
	(0x0e00 << 16) | (0xc2a4 >> 2),
	0x00000000,
	(0x0e00 << 16) | (0xc2a8 >> 2),
	0x00000000,
	(0x0e00 << 16) | (0xc2ac  >> 2),
	0x00000000,
	(0x0e00 << 16) | (0xc2b0 >> 2),
	0x00000000,
	(0x0e00 << 16) | (0x301d0 >> 2),
	0x00000000,
	(0x0e00 << 16) | (0x30238 >> 2),
	0x00000000,
	(0x0e00 << 16) | (0x30250 >> 2),
	0x00000000,
	(0x0e00 << 16) | (0x30254 >> 2),
	0x00000000,
	(0x0e00 << 16) | (0x30258 >> 2),
	0x00000000,
	(0x0e00 << 16) | (0x3025c >> 2),
	0x00000000,
	(0x4e00 << 16) | (0xc900 >> 2),
	0x00000000,
	(0x5e00 << 16) | (0xc900 >> 2),
	0x00000000,
	(0x6e00 << 16) | (0xc900 >> 2),
	0x00000000,
	(0x7e00 << 16) | (0xc900 >> 2),
	0x00000000,
	(0x8e00 << 16) | (0xc900 >> 2),
	0x00000000,
	(0x9e00 << 16) | (0xc900 >> 2),
	0x00000000,
	(0xae00 << 16) | (0xc900 >> 2),
	0x00000000,
	(0xbe00 << 16) | (0xc900 >> 2),
	0x00000000,
	(0x4e00 << 16) | (0xc904 >> 2),
	0x00000000,
	(0x5e00 << 16) | (0xc904 >> 2),
	0x00000000,
	(0x6e00 << 16) | (0xc904 >> 2),
	0x00000000,
	(0x7e00 << 16) | (0xc904 >> 2),
	0x00000000,
	(0x8e00 << 16) | (0xc904 >> 2),
	0x00000000,
	(0x9e00 << 16) | (0xc904 >> 2),
	0x00000000,
	(0xae00 << 16) | (0xc904 >> 2),
	0x00000000,
	(0xbe00 << 16) | (0xc904 >> 2),
	0x00000000,
	(0x4e00 << 16) | (0xc908 >> 2),
	0x00000000,
	(0x5e00 << 16) | (0xc908 >> 2),
	0x00000000,
	(0x6e00 << 16) | (0xc908 >> 2),
	0x00000000,
	(0x7e00 << 16) | (0xc908 >> 2),
	0x00000000,
	(0x8e00 << 16) | (0xc908 >> 2),
	0x00000000,
	(0x9e00 << 16) | (0xc908 >> 2),
	0x00000000,
	(0xae00 << 16) | (0xc908 >> 2),
	0x00000000,
	(0xbe00 << 16) | (0xc908 >> 2),
	0x00000000,
	(0x4e00 << 16) | (0xc90c >> 2),
	0x00000000,
	(0x5e00 << 16) | (0xc90c >> 2),
	0x00000000,
	(0x6e00 << 16) | (0xc90c >> 2),
	0x00000000,
	(0x7e00 << 16) | (0xc90c >> 2),
	0x00000000,
	(0x8e00 << 16) | (0xc90c >> 2),
	0x00000000,
	(0x9e00 << 16) | (0xc90c >> 2),
	0x00000000,
	(0xae00 << 16) | (0xc90c >> 2),
	0x00000000,
	(0xbe00 << 16) | (0xc90c >> 2),
	0x00000000,
	(0x4e00 << 16) | (0xc910 >> 2),
	0x00000000,
	(0x5e00 << 16) | (0xc910 >> 2),
	0x00000000,
	(0x6e00 << 16) | (0xc910 >> 2),
	0x00000000,
	(0x7e00 << 16) | (0xc910 >> 2),
	0x00000000,
	(0x8e00 << 16) | (0xc910 >> 2),
	0x00000000,
	(0x9e00 << 16) | (0xc910 >> 2),
	0x00000000,
	(0xae00 << 16) | (0xc910 >> 2),
	0x00000000,
	(0xbe00 << 16) | (0xc910 >> 2),
	0x00000000,
	(0x0e00 << 16) | (0xc99c >> 2),
	0x00000000,
	(0x0e00 << 16) | (0x9834 >> 2),
	0x00000000,
	(0x0000 << 16) | (0x30f00 >> 2),
	0x00000000,
	(0x0001 << 16) | (0x30f00 >> 2),
	0x00000000,
	(0x0000 << 16) | (0x30f04 >> 2),
	0x00000000,
	(0x0001 << 16) | (0x30f04 >> 2),
	0x00000000,
	(0x0000 << 16) | (0x30f08 >> 2),
	0x00000000,
	(0x0001 << 16) | (0x30f08 >> 2),
	0x00000000,
	(0x0000 << 16) | (0x30f0c >> 2),
	0x00000000,
	(0x0001 << 16) | (0x30f0c >> 2),
	0x00000000,
	(0x0600 << 16) | (0x9b7c >> 2),
	0x00000000,
	(0x0e00 << 16) | (0x8a14 >> 2),
	0x00000000,
	(0x0e00 << 16) | (0x8a18 >> 2),
	0x00000000,
	(0x0600 << 16) | (0x30a00 >> 2),
	0x00000000,
	(0x0e00 << 16) | (0x8bf0 >> 2),
	0x00000000,
	(0x0e00 << 16) | (0x8bcc >> 2),
	0x00000000,
	(0x0e00 << 16) | (0x8b24 >> 2),
	0x00000000,
	(0x0e00 << 16) | (0x30a04 >> 2),
	0x00000000,
	(0x0600 << 16) | (0x30a10 >> 2),
	0x00000000,
	(0x0600 << 16) | (0x30a14 >> 2),
	0x00000000,
	(0x0600 << 16) | (0x30a18 >> 2),
	0x00000000,
	(0x0600 << 16) | (0x30a2c >> 2),
	0x00000000,
	(0x0e00 << 16) | (0xc700 >> 2),
	0x00000000,
	(0x0e00 << 16) | (0xc704 >> 2),
	0x00000000,
	(0x0e00 << 16) | (0xc708 >> 2),
	0x00000000,
	(0x0e00 << 16) | (0xc768 >> 2),
	0x00000000,
	(0x0400 << 16) | (0xc770 >> 2),
	0x00000000,
	(0x0400 << 16) | (0xc774 >> 2),
	0x00000000,
	(0x0400 << 16) | (0xc778 >> 2),
	0x00000000,
	(0x0400 << 16) | (0xc77c >> 2),
	0x00000000,
	(0x0400 << 16) | (0xc780 >> 2),
	0x00000000,
	(0x0400 << 16) | (0xc784 >> 2),
	0x00000000,
	(0x0400 << 16) | (0xc788 >> 2),
	0x00000000,
	(0x0400 << 16) | (0xc78c >> 2),
	0x00000000,
	(0x0400 << 16) | (0xc798 >> 2),
	0x00000000,
	(0x0400 << 16) | (0xc79c >> 2),
	0x00000000,
	(0x0400 << 16) | (0xc7a0 >> 2),
	0x00000000,
	(0x0400 << 16) | (0xc7a4 >> 2),
	0x00000000,
	(0x0400 << 16) | (0xc7a8 >> 2),
	0x00000000,
	(0x0400 << 16) | (0xc7ac >> 2),
	0x00000000,
	(0x0400 << 16) | (0xc7b0 >> 2),
	0x00000000,
	(0x0400 << 16) | (0xc7b4 >> 2),
	0x00000000,
	(0x0e00 << 16) | (0x9100 >> 2),
	0x00000000,
	(0x0e00 << 16) | (0x3c010 >> 2),
	0x00000000,
	(0x0e00 << 16) | (0x92a8 >> 2),
	0x00000000,
	(0x0e00 << 16) | (0x92ac >> 2),
	0x00000000,
	(0x0e00 << 16) | (0x92b4 >> 2),
	0x00000000,
	(0x0e00 << 16) | (0x92b8 >> 2),
	0x00000000,
	(0x0e00 << 16) | (0x92bc >> 2),
	0x00000000,
	(0x0e00 << 16) | (0x92c0 >> 2),
	0x00000000,
	(0x0e00 << 16) | (0x92c4 >> 2),
	0x00000000,
	(0x0e00 << 16) | (0x92c8 >> 2),
	0x00000000,
	(0x0e00 << 16) | (0x92cc >> 2),
	0x00000000,
	(0x0e00 << 16) | (0x92d0 >> 2),
	0x00000000,
	(0x0e00 << 16) | (0x8c00 >> 2),
	0x00000000,
	(0x0e00 << 16) | (0x8c04 >> 2),
	0x00000000,
	(0x0e00 << 16) | (0x8c20 >> 2),
	0x00000000,
	(0x0e00 << 16) | (0x8c38 >> 2),
	0x00000000,
	(0x0e00 << 16) | (0x8c3c >> 2),
	0x00000000,
	(0x0e00 << 16) | (0xae00 >> 2),
	0x00000000,
	(0x0e00 << 16) | (0x9604 >> 2),
	0x00000000,
	(0x0e00 << 16) | (0xac08 >> 2),
	0x00000000,
	(0x0e00 << 16) | (0xac0c >> 2),
	0x00000000,
	(0x0e00 << 16) | (0xac10 >> 2),
	0x00000000,
	(0x0e00 << 16) | (0xac14 >> 2),
	0x00000000,
	(0x0e00 << 16) | (0xac58 >> 2),
	0x00000000,
	(0x0e00 << 16) | (0xac68 >> 2),
	0x00000000,
	(0x0e00 << 16) | (0xac6c >> 2),
	0x00000000,
	(0x0e00 << 16) | (0xac70 >> 2),
	0x00000000,
	(0x0e00 << 16) | (0xac74 >> 2),
	0x00000000,
	(0x0e00 << 16) | (0xac78 >> 2),
	0x00000000,
	(0x0e00 << 16) | (0xac7c >> 2),
	0x00000000,
	(0x0e00 << 16) | (0xac80 >> 2),
	0x00000000,
	(0x0e00 << 16) | (0xac84 >> 2),
	0x00000000,
	(0x0e00 << 16) | (0xac88 >> 2),
	0x00000000,
	(0x0e00 << 16) | (0xac8c >> 2),
	0x00000000,
	(0x0e00 << 16) | (0x970c >> 2),
	0x00000000,
	(0x0e00 << 16) | (0x9714 >> 2),
	0x00000000,
	(0x0e00 << 16) | (0x9718 >> 2),
	0x00000000,
	(0x0e00 << 16) | (0x971c >> 2),
	0x00000000,
	(0x0e00 << 16) | (0x31068 >> 2),
	0x00000000,
	(0x4e00 << 16) | (0x31068 >> 2),
	0x00000000,
	(0x5e00 << 16) | (0x31068 >> 2),
	0x00000000,
	(0x6e00 << 16) | (0x31068 >> 2),
	0x00000000,
	(0x7e00 << 16) | (0x31068 >> 2),
	0x00000000,
	(0x8e00 << 16) | (0x31068 >> 2),
	0x00000000,
	(0x9e00 << 16) | (0x31068 >> 2),
	0x00000000,
	(0xae00 << 16) | (0x31068 >> 2),
	0x00000000,
	(0xbe00 << 16) | (0x31068 >> 2),
	0x00000000,
	(0x0e00 << 16) | (0xcd10 >> 2),
	0x00000000,
	(0x0e00 << 16) | (0xcd14 >> 2),
	0x00000000,
	(0x0e00 << 16) | (0x88b0 >> 2),
	0x00000000,
	(0x0e00 << 16) | (0x88b4 >> 2),
	0x00000000,
	(0x0e00 << 16) | (0x88b8 >> 2),
	0x00000000,
	(0x0e00 << 16) | (0x88bc >> 2),
	0x00000000,
	(0x0400 << 16) | (0x89c0 >> 2),
	0x00000000,
	(0x0e00 << 16) | (0x88c4 >> 2),
	0x00000000,
	(0x0e00 << 16) | (0x88c8 >> 2),
	0x00000000,
	(0x0e00 << 16) | (0x88d0 >> 2),
	0x00000000,
	(0x0e00 << 16) | (0x88d4 >> 2),
	0x00000000,
	(0x0e00 << 16) | (0x88d8 >> 2),
	0x00000000,
	(0x0e00 << 16) | (0x8980 >> 2),
	0x00000000,
	(0x0e00 << 16) | (0x30938 >> 2),
	0x00000000,
	(0x0e00 << 16) | (0x3093c >> 2),
	0x00000000,
	(0x0e00 << 16) | (0x30940 >> 2),
	0x00000000,
	(0x0e00 << 16) | (0x89a0 >> 2),
	0x00000000,
	(0x0e00 << 16) | (0x30900 >> 2),
	0x00000000,
	(0x0e00 << 16) | (0x30904 >> 2),
	0x00000000,
	(0x0e00 << 16) | (0x89b4 >> 2),
	0x00000000,
	(0x0e00 << 16) | (0x3c210 >> 2),
	0x00000000,
	(0x0e00 << 16) | (0x3c214 >> 2),
	0x00000000,
	(0x0e00 << 16) | (0x3c218 >> 2),
	0x00000000,
	(0x0e00 << 16) | (0x8904 >> 2),
	0x00000000,
	0x5,
	(0x0e00 << 16) | (0x8c28 >> 2),
	(0x0e00 << 16) | (0x8c2c >> 2),
	(0x0e00 << 16) | (0x8c30 >> 2),
	(0x0e00 << 16) | (0x8c34 >> 2),
	(0x0e00 << 16) | (0x9600 >> 2),
};

static const u32 kalindi_rlc_save_restore_register_list[] =
{
	(0x0e00 << 16) | (0xc12c >> 2),
	0x00000000,
	(0x0e00 << 16) | (0xc140 >> 2),
	0x00000000,
	(0x0e00 << 16) | (0xc150 >> 2),
	0x00000000,
	(0x0e00 << 16) | (0xc15c >> 2),
	0x00000000,
	(0x0e00 << 16) | (0xc168 >> 2),
	0x00000000,
	(0x0e00 << 16) | (0xc170 >> 2),
	0x00000000,
	(0x0e00 << 16) | (0xc204 >> 2),
	0x00000000,
	(0x0e00 << 16) | (0xc2b4 >> 2),
	0x00000000,
	(0x0e00 << 16) | (0xc2b8 >> 2),
	0x00000000,
	(0x0e00 << 16) | (0xc2bc >> 2),
	0x00000000,
	(0x0e00 << 16) | (0xc2c0 >> 2),
	0x00000000,
	(0x0e00 << 16) | (0x8228 >> 2),
	0x00000000,
	(0x0e00 << 16) | (0x829c >> 2),
	0x00000000,
	(0x0e00 << 16) | (0x869c >> 2),
	0x00000000,
	(0x0600 << 16) | (0x98f4 >> 2),
	0x00000000,
	(0x0e00 << 16) | (0x98f8 >> 2),
	0x00000000,
	(0x0e00 << 16) | (0x9900 >> 2),
	0x00000000,
	(0x0e00 << 16) | (0xc260 >> 2),
	0x00000000,
	(0x0e00 << 16) | (0x90e8 >> 2),
	0x00000000,
	(0x0e00 << 16) | (0x3c000 >> 2),
	0x00000000,
	(0x0e00 << 16) | (0x3c00c >> 2),
	0x00000000,
	(0x0e00 << 16) | (0x8c1c >> 2),
	0x00000000,
	(0x0e00 << 16) | (0x9700 >> 2),
	0x00000000,
	(0x0e00 << 16) | (0xcd20 >> 2),
	0x00000000,
	(0x4e00 << 16) | (0xcd20 >> 2),
	0x00000000,
	(0x5e00 << 16) | (0xcd20 >> 2),
	0x00000000,
	(0x6e00 << 16) | (0xcd20 >> 2),
	0x00000000,
	(0x7e00 << 16) | (0xcd20 >> 2),
	0x00000000,
	(0x0e00 << 16) | (0x89bc >> 2),
	0x00000000,
	(0x0e00 << 16) | (0x8900 >> 2),
	0x00000000,
	0x3,
	(0x0e00 << 16) | (0xc130 >> 2),
	0x00000000,
	(0x0e00 << 16) | (0xc134 >> 2),
	0x00000000,
	(0x0e00 << 16) | (0xc1fc >> 2),
	0x00000000,
	(0x0e00 << 16) | (0xc208 >> 2),
	0x00000000,
	(0x0e00 << 16) | (0xc264 >> 2),
	0x00000000,
	(0x0e00 << 16) | (0xc268 >> 2),
	0x00000000,
	(0x0e00 << 16) | (0xc26c >> 2),
	0x00000000,
	(0x0e00 << 16) | (0xc270 >> 2),
	0x00000000,
	(0x0e00 << 16) | (0xc274 >> 2),
	0x00000000,
	(0x0e00 << 16) | (0xc28c >> 2),
	0x00000000,
	(0x0e00 << 16) | (0xc290 >> 2),
	0x00000000,
	(0x0e00 << 16) | (0xc294 >> 2),
	0x00000000,
	(0x0e00 << 16) | (0xc298 >> 2),
	0x00000000,
	(0x0e00 << 16) | (0xc2a0 >> 2),
	0x00000000,
	(0x0e00 << 16) | (0xc2a4 >> 2),
	0x00000000,
	(0x0e00 << 16) | (0xc2a8 >> 2),
	0x00000000,
	(0x0e00 << 16) | (0xc2ac >> 2),
	0x00000000,
	(0x0e00 << 16) | (0x301d0 >> 2),
	0x00000000,
	(0x0e00 << 16) | (0x30238 >> 2),
	0x00000000,
	(0x0e00 << 16) | (0x30250 >> 2),
	0x00000000,
	(0x0e00 << 16) | (0x30254 >> 2),
	0x00000000,
	(0x0e00 << 16) | (0x30258 >> 2),
	0x00000000,
	(0x0e00 << 16) | (0x3025c >> 2),
	0x00000000,
	(0x4e00 << 16) | (0xc900 >> 2),
	0x00000000,
	(0x5e00 << 16) | (0xc900 >> 2),
	0x00000000,
	(0x6e00 << 16) | (0xc900 >> 2),
	0x00000000,
	(0x7e00 << 16) | (0xc900 >> 2),
	0x00000000,
	(0x4e00 << 16) | (0xc904 >> 2),
	0x00000000,
	(0x5e00 << 16) | (0xc904 >> 2),
	0x00000000,
	(0x6e00 << 16) | (0xc904 >> 2),
	0x00000000,
	(0x7e00 << 16) | (0xc904 >> 2),
	0x00000000,
	(0x4e00 << 16) | (0xc908 >> 2),
	0x00000000,
	(0x5e00 << 16) | (0xc908 >> 2),
	0x00000000,
	(0x6e00 << 16) | (0xc908 >> 2),
	0x00000000,
	(0x7e00 << 16) | (0xc908 >> 2),
	0x00000000,
	(0x4e00 << 16) | (0xc90c >> 2),
	0x00000000,
	(0x5e00 << 16) | (0xc90c >> 2),
	0x00000000,
	(0x6e00 << 16) | (0xc90c >> 2),
	0x00000000,
	(0x7e00 << 16) | (0xc90c >> 2),
	0x00000000,
	(0x4e00 << 16) | (0xc910 >> 2),
	0x00000000,
	(0x5e00 << 16) | (0xc910 >> 2),
	0x00000000,
	(0x6e00 << 16) | (0xc910 >> 2),
	0x00000000,
	(0x7e00 << 16) | (0xc910 >> 2),
	0x00000000,
	(0x0e00 << 16) | (0xc99c >> 2),
	0x00000000,
	(0x0e00 << 16) | (0x9834 >> 2),
	0x00000000,
	(0x0000 << 16) | (0x30f00 >> 2),
	0x00000000,
	(0x0000 << 16) | (0x30f04 >> 2),
	0x00000000,
	(0x0000 << 16) | (0x30f08 >> 2),
	0x00000000,
	(0x0000 << 16) | (0x30f0c >> 2),
	0x00000000,
	(0x0600 << 16) | (0x9b7c >> 2),
	0x00000000,
	(0x0e00 << 16) | (0x8a14 >> 2),
	0x00000000,
	(0x0e00 << 16) | (0x8a18 >> 2),
	0x00000000,
	(0x0600 << 16) | (0x30a00 >> 2),
	0x00000000,
	(0x0e00 << 16) | (0x8bf0 >> 2),
	0x00000000,
	(0x0e00 << 16) | (0x8bcc >> 2),
	0x00000000,
	(0x0e00 << 16) | (0x8b24 >> 2),
	0x00000000,
	(0x0e00 << 16) | (0x30a04 >> 2),
	0x00000000,
	(0x0600 << 16) | (0x30a10 >> 2),
	0x00000000,
	(0x0600 << 16) | (0x30a14 >> 2),
	0x00000000,
	(0x0600 << 16) | (0x30a18 >> 2),
	0x00000000,
	(0x0600 << 16) | (0x30a2c >> 2),
	0x00000000,
	(0x0e00 << 16) | (0xc700 >> 2),
	0x00000000,
	(0x0e00 << 16) | (0xc704 >> 2),
	0x00000000,
	(0x0e00 << 16) | (0xc708 >> 2),
	0x00000000,
	(0x0e00 << 16) | (0xc768 >> 2),
	0x00000000,
	(0x0400 << 16) | (0xc770 >> 2),
	0x00000000,
	(0x0400 << 16) | (0xc774 >> 2),
	0x00000000,
	(0x0400 << 16) | (0xc798 >> 2),
	0x00000000,
	(0x0400 << 16) | (0xc79c >> 2),
	0x00000000,
	(0x0e00 << 16) | (0x9100 >> 2),
	0x00000000,
	(0x0e00 << 16) | (0x3c010 >> 2),
	0x00000000,
	(0x0e00 << 16) | (0x8c00 >> 2),
	0x00000000,
	(0x0e00 << 16) | (0x8c04 >> 2),
	0x00000000,
	(0x0e00 << 16) | (0x8c20 >> 2),
	0x00000000,
	(0x0e00 << 16) | (0x8c38 >> 2),
	0x00000000,
	(0x0e00 << 16) | (0x8c3c >> 2),
	0x00000000,
	(0x0e00 << 16) | (0xae00 >> 2),
	0x00000000,
	(0x0e00 << 16) | (0x9604 >> 2),
	0x00000000,
	(0x0e00 << 16) | (0xac08 >> 2),
	0x00000000,
	(0x0e00 << 16) | (0xac0c >> 2),
	0x00000000,
	(0x0e00 << 16) | (0xac10 >> 2),
	0x00000000,
	(0x0e00 << 16) | (0xac14 >> 2),
	0x00000000,
	(0x0e00 << 16) | (0xac58 >> 2),
	0x00000000,
	(0x0e00 << 16) | (0xac68 >> 2),
	0x00000000,
	(0x0e00 << 16) | (0xac6c >> 2),
	0x00000000,
	(0x0e00 << 16) | (0xac70 >> 2),
	0x00000000,
	(0x0e00 << 16) | (0xac74 >> 2),
	0x00000000,
	(0x0e00 << 16) | (0xac78 >> 2),
	0x00000000,
	(0x0e00 << 16) | (0xac7c >> 2),
	0x00000000,
	(0x0e00 << 16) | (0xac80 >> 2),
	0x00000000,
	(0x0e00 << 16) | (0xac84 >> 2),
	0x00000000,
	(0x0e00 << 16) | (0xac88 >> 2),
	0x00000000,
	(0x0e00 << 16) | (0xac8c >> 2),
	0x00000000,
	(0x0e00 << 16) | (0x970c >> 2),
	0x00000000,
	(0x0e00 << 16) | (0x9714 >> 2),
	0x00000000,
	(0x0e00 << 16) | (0x9718 >> 2),
	0x00000000,
	(0x0e00 << 16) | (0x971c >> 2),
	0x00000000,
	(0x0e00 << 16) | (0x31068 >> 2),
	0x00000000,
	(0x4e00 << 16) | (0x31068 >> 2),
	0x00000000,
	(0x5e00 << 16) | (0x31068 >> 2),
	0x00000000,
	(0x6e00 << 16) | (0x31068 >> 2),
	0x00000000,
	(0x7e00 << 16) | (0x31068 >> 2),
	0x00000000,
	(0x0e00 << 16) | (0xcd10 >> 2),
	0x00000000,
	(0x0e00 << 16) | (0xcd14 >> 2),
	0x00000000,
	(0x0e00 << 16) | (0x88b0 >> 2),
	0x00000000,
	(0x0e00 << 16) | (0x88b4 >> 2),
	0x00000000,
	(0x0e00 << 16) | (0x88b8 >> 2),
	0x00000000,
	(0x0e00 << 16) | (0x88bc >> 2),
	0x00000000,
	(0x0400 << 16) | (0x89c0 >> 2),
	0x00000000,
	(0x0e00 << 16) | (0x88c4 >> 2),
	0x00000000,
	(0x0e00 << 16) | (0x88c8 >> 2),
	0x00000000,
	(0x0e00 << 16) | (0x88d0 >> 2),
	0x00000000,
	(0x0e00 << 16) | (0x88d4 >> 2),
	0x00000000,
	(0x0e00 << 16) | (0x88d8 >> 2),
	0x00000000,
	(0x0e00 << 16) | (0x8980 >> 2),
	0x00000000,
	(0x0e00 << 16) | (0x30938 >> 2),
	0x00000000,
	(0x0e00 << 16) | (0x3093c >> 2),
	0x00000000,
	(0x0e00 << 16) | (0x30940 >> 2),
	0x00000000,
	(0x0e00 << 16) | (0x89a0 >> 2),
	0x00000000,
	(0x0e00 << 16) | (0x30900 >> 2),
	0x00000000,
	(0x0e00 << 16) | (0x30904 >> 2),
	0x00000000,
	(0x0e00 << 16) | (0x89b4 >> 2),
	0x00000000,
	(0x0e00 << 16) | (0x3e1fc >> 2),
	0x00000000,
	(0x0e00 << 16) | (0x3c210 >> 2),
	0x00000000,
	(0x0e00 << 16) | (0x3c214 >> 2),
	0x00000000,
	(0x0e00 << 16) | (0x3c218 >> 2),
	0x00000000,
	(0x0e00 << 16) | (0x8904 >> 2),
	0x00000000,
	0x5,
	(0x0e00 << 16) | (0x8c28 >> 2),
	(0x0e00 << 16) | (0x8c2c >> 2),
	(0x0e00 << 16) | (0x8c30 >> 2),
	(0x0e00 << 16) | (0x8c34 >> 2),
	(0x0e00 << 16) | (0x9600 >> 2),
};

static u32 gfx_v7_0_get_csb_size(struct amdgpu_device *adev);
static void gfx_v7_0_get_csb_buffer(struct amdgpu_device *adev, volatile u32 *buffer);
static void gfx_v7_0_init_cp_pg_table(struct amdgpu_device *adev);
static void gfx_v7_0_init_pg(struct amdgpu_device *adev);

/*
 * Core functions
 */
/**
 * gfx_v7_0_init_microcode - load ucode images from disk
 *
 * @adev: amdgpu_device pointer
 *
 * Use the firmware interface to load the ucode images into
 * the driver (not loaded into hw).
 * Returns 0 on success, error on failure.
 */
static int gfx_v7_0_init_microcode(struct amdgpu_device *adev)
{
	const char *chip_name;
	char fw_name[30];
	int err;

	DRM_DEBUG("\n");

	switch (adev->asic_type) {
	case CHIP_BONAIRE:
		chip_name = "bonaire";
		break;
	case CHIP_HAWAII:
		chip_name = "hawaii";
		break;
	case CHIP_KAVERI:
		chip_name = "kaveri";
		break;
	case CHIP_KABINI:
		chip_name = "kabini";
		break;
	case CHIP_MULLINS:
		chip_name = "mullins";
		break;
	default: BUG();
	}

	snprintf(fw_name, sizeof(fw_name), "radeon/%s_pfp.bin", chip_name);
	err = request_firmware(&adev->gfx.pfp_fw, fw_name, adev->dev);
	if (err)
		goto out;
	err = amdgpu_ucode_validate(adev->gfx.pfp_fw);
	if (err)
		goto out;

	snprintf(fw_name, sizeof(fw_name), "radeon/%s_me.bin", chip_name);
	err = request_firmware(&adev->gfx.me_fw, fw_name, adev->dev);
	if (err)
		goto out;
	err = amdgpu_ucode_validate(adev->gfx.me_fw);
	if (err)
		goto out;

	snprintf(fw_name, sizeof(fw_name), "radeon/%s_ce.bin", chip_name);
	err = request_firmware(&adev->gfx.ce_fw, fw_name, adev->dev);
	if (err)
		goto out;
	err = amdgpu_ucode_validate(adev->gfx.ce_fw);
	if (err)
		goto out;

	snprintf(fw_name, sizeof(fw_name), "radeon/%s_mec.bin", chip_name);
	err = request_firmware(&adev->gfx.mec_fw, fw_name, adev->dev);
	if (err)
		goto out;
	err = amdgpu_ucode_validate(adev->gfx.mec_fw);
	if (err)
		goto out;

	if (adev->asic_type == CHIP_KAVERI) {
		snprintf(fw_name, sizeof(fw_name), "radeon/%s_mec2.bin", chip_name);
		err = request_firmware(&adev->gfx.mec2_fw, fw_name, adev->dev);
		if (err)
			goto out;
		err = amdgpu_ucode_validate(adev->gfx.mec2_fw);
		if (err)
			goto out;
	}

	snprintf(fw_name, sizeof(fw_name), "radeon/%s_rlc.bin", chip_name);
	err = request_firmware(&adev->gfx.rlc_fw, fw_name, adev->dev);
	if (err)
		goto out;
	err = amdgpu_ucode_validate(adev->gfx.rlc_fw);

out:
	if (err) {
		printk(KERN_ERR
		       "gfx7: Failed to load firmware \"%s\"\n",
		       fw_name);
		release_firmware(adev->gfx.pfp_fw);
		adev->gfx.pfp_fw = NULL;
		release_firmware(adev->gfx.me_fw);
		adev->gfx.me_fw = NULL;
		release_firmware(adev->gfx.ce_fw);
		adev->gfx.ce_fw = NULL;
		release_firmware(adev->gfx.mec_fw);
		adev->gfx.mec_fw = NULL;
		release_firmware(adev->gfx.mec2_fw);
		adev->gfx.mec2_fw = NULL;
		release_firmware(adev->gfx.rlc_fw);
		adev->gfx.rlc_fw = NULL;
	}
	return err;
}

/**
 * gfx_v7_0_tiling_mode_table_init - init the hw tiling table
 *
 * @adev: amdgpu_device pointer
 *
 * Starting with SI, the tiling setup is done globally in a
 * set of 32 tiling modes.  Rather than selecting each set of
 * parameters per surface as on older asics, we just select
 * which index in the tiling table we want to use, and the
 * surface uses those parameters (CIK).
 */
static void gfx_v7_0_tiling_mode_table_init(struct amdgpu_device *adev)
{
	const u32 num_tile_mode_states = 32;
	const u32 num_secondary_tile_mode_states = 16;
	u32 reg_offset, gb_tile_moden, split_equal_to_row_size;

	switch (adev->gfx.config.mem_row_size_in_kb) {
	case 1:
		split_equal_to_row_size = ADDR_SURF_TILE_SPLIT_1KB;
		break;
	case 2:
	default:
		split_equal_to_row_size = ADDR_SURF_TILE_SPLIT_2KB;
		break;
	case 4:
		split_equal_to_row_size = ADDR_SURF_TILE_SPLIT_4KB;
		break;
	}

	switch (adev->asic_type) {
	case CHIP_BONAIRE:
		for (reg_offset = 0; reg_offset < num_tile_mode_states; reg_offset++) {
			switch (reg_offset) {
			case 0:
				gb_tile_moden = (ARRAY_MODE(ARRAY_2D_TILED_THIN1) |
						PIPE_CONFIG(ADDR_SURF_P4_16x16) |
						TILE_SPLIT(ADDR_SURF_TILE_SPLIT_64B) |
						MICRO_TILE_MODE_NEW(ADDR_SURF_DEPTH_MICRO_TILING));
				break;
			case 1:
				gb_tile_moden = (ARRAY_MODE(ARRAY_2D_TILED_THIN1) |
						PIPE_CONFIG(ADDR_SURF_P4_16x16) |
						TILE_SPLIT(ADDR_SURF_TILE_SPLIT_128B) |
						MICRO_TILE_MODE_NEW(ADDR_SURF_DEPTH_MICRO_TILING));
				break;
			case 2:
				gb_tile_moden = (ARRAY_MODE(ARRAY_2D_TILED_THIN1) |
						PIPE_CONFIG(ADDR_SURF_P4_16x16) |
						TILE_SPLIT(ADDR_SURF_TILE_SPLIT_256B) |
						MICRO_TILE_MODE_NEW(ADDR_SURF_DEPTH_MICRO_TILING));
				break;
			case 3:
				gb_tile_moden = (ARRAY_MODE(ARRAY_2D_TILED_THIN1) |
						PIPE_CONFIG(ADDR_SURF_P4_16x16) |
						TILE_SPLIT(ADDR_SURF_TILE_SPLIT_512B) |
						MICRO_TILE_MODE_NEW(ADDR_SURF_DEPTH_MICRO_TILING));
				break;
			case 4:
				gb_tile_moden = (ARRAY_MODE(ARRAY_2D_TILED_THIN1) |
						PIPE_CONFIG(ADDR_SURF_P4_16x16) |
						MICRO_TILE_MODE_NEW(ADDR_SURF_DEPTH_MICRO_TILING) |
						TILE_SPLIT(split_equal_to_row_size));
				break;
			case 5:
				gb_tile_moden = (ARRAY_MODE(ARRAY_1D_TILED_THIN1) |
						PIPE_CONFIG(ADDR_SURF_P4_16x16) |
						MICRO_TILE_MODE_NEW(ADDR_SURF_DEPTH_MICRO_TILING));
				break;
			case 6:
				gb_tile_moden = (ARRAY_MODE(ARRAY_PRT_TILED_THIN1) |
						PIPE_CONFIG(ADDR_SURF_P4_16x16) |
						MICRO_TILE_MODE_NEW(ADDR_SURF_DEPTH_MICRO_TILING) |
						TILE_SPLIT(split_equal_to_row_size));
				break;
			case 7:
				gb_tile_moden = (TILE_SPLIT(split_equal_to_row_size));
				break;

			case 8:
				gb_tile_moden = (ARRAY_MODE(ARRAY_LINEAR_ALIGNED) |
						PIPE_CONFIG(ADDR_SURF_P4_16x16));
				break;
			case 9:
				gb_tile_moden = (ARRAY_MODE(ARRAY_1D_TILED_THIN1) |
						PIPE_CONFIG(ADDR_SURF_P4_16x16) |
						MICRO_TILE_MODE_NEW(ADDR_SURF_DISPLAY_MICRO_TILING));
				break;
			case 10:
				gb_tile_moden = (ARRAY_MODE(ARRAY_2D_TILED_THIN1) |
						PIPE_CONFIG(ADDR_SURF_P4_16x16) |
						MICRO_TILE_MODE_NEW(ADDR_SURF_DISPLAY_MICRO_TILING) |
						SAMPLE_SPLIT(ADDR_SURF_SAMPLE_SPLIT_2));
				break;
			case 11:
				gb_tile_moden = (ARRAY_MODE(ARRAY_PRT_TILED_THIN1) |
						PIPE_CONFIG(ADDR_SURF_P4_16x16) |
						MICRO_TILE_MODE_NEW(ADDR_SURF_DISPLAY_MICRO_TILING) |
						SAMPLE_SPLIT(ADDR_SURF_SAMPLE_SPLIT_8));
				break;
			case 12:
				gb_tile_moden = (TILE_SPLIT(split_equal_to_row_size));
				break;
			case 13:
				gb_tile_moden = (ARRAY_MODE(ARRAY_1D_TILED_THIN1) |
						PIPE_CONFIG(ADDR_SURF_P4_16x16) |
						MICRO_TILE_MODE_NEW(ADDR_SURF_THIN_MICRO_TILING));
				break;
			case 14:
				gb_tile_moden = (ARRAY_MODE(ARRAY_2D_TILED_THIN1) |
						PIPE_CONFIG(ADDR_SURF_P4_16x16) |
						MICRO_TILE_MODE_NEW(ADDR_SURF_THIN_MICRO_TILING) |
						SAMPLE_SPLIT(ADDR_SURF_SAMPLE_SPLIT_2));
				break;
			case 15:
				gb_tile_moden = (ARRAY_MODE(ARRAY_3D_TILED_THIN1) |
						PIPE_CONFIG(ADDR_SURF_P4_16x16) |
						MICRO_TILE_MODE_NEW(ADDR_SURF_THIN_MICRO_TILING) |
						SAMPLE_SPLIT(ADDR_SURF_SAMPLE_SPLIT_2));
				break;
			case 16:
				gb_tile_moden = (ARRAY_MODE(ARRAY_PRT_TILED_THIN1) |
						PIPE_CONFIG(ADDR_SURF_P4_16x16) |
						MICRO_TILE_MODE_NEW(ADDR_SURF_THIN_MICRO_TILING) |
						SAMPLE_SPLIT(ADDR_SURF_SAMPLE_SPLIT_8));
				break;
			case 17:
				gb_tile_moden = (TILE_SPLIT(split_equal_to_row_size));
				break;
			case 18:
				gb_tile_moden = (ARRAY_MODE(ARRAY_1D_TILED_THICK) |
						PIPE_CONFIG(ADDR_SURF_P4_16x16) |
						MICRO_TILE_MODE_NEW(ADDR_SURF_THIN_MICRO_TILING) |
						SAMPLE_SPLIT(ADDR_SURF_SAMPLE_SPLIT_1));
				break;
			case 19:
				gb_tile_moden = (ARRAY_MODE(ARRAY_1D_TILED_THICK) |
						PIPE_CONFIG(ADDR_SURF_P4_16x16) |
						MICRO_TILE_MODE_NEW(ADDR_SURF_THIN_MICRO_TILING));
				break;
			case 20:
				gb_tile_moden = (ARRAY_MODE(ARRAY_2D_TILED_THICK) |
						PIPE_CONFIG(ADDR_SURF_P4_16x16) |
						MICRO_TILE_MODE_NEW(ADDR_SURF_THIN_MICRO_TILING) |
						SAMPLE_SPLIT(ADDR_SURF_SAMPLE_SPLIT_1));
				break;
			case 21:
				gb_tile_moden = (ARRAY_MODE(ARRAY_3D_TILED_THICK) |
						PIPE_CONFIG(ADDR_SURF_P4_16x16) |
						MICRO_TILE_MODE_NEW(ADDR_SURF_THIN_MICRO_TILING) |
						SAMPLE_SPLIT(ADDR_SURF_SAMPLE_SPLIT_1));
				break;
			case 22:
				gb_tile_moden = (ARRAY_MODE(ARRAY_PRT_TILED_THICK) |
						PIPE_CONFIG(ADDR_SURF_P4_16x16) |
						MICRO_TILE_MODE_NEW(ADDR_SURF_THIN_MICRO_TILING) |
						SAMPLE_SPLIT(ADDR_SURF_SAMPLE_SPLIT_1));
				break;
			case 23:
				gb_tile_moden = (TILE_SPLIT(split_equal_to_row_size));
				break;
			case 24:
				gb_tile_moden = (ARRAY_MODE(ARRAY_2D_TILED_THICK) |
						PIPE_CONFIG(ADDR_SURF_P4_16x16) |
						MICRO_TILE_MODE_NEW(ADDR_SURF_THIN_MICRO_TILING) |
						SAMPLE_SPLIT(ADDR_SURF_SAMPLE_SPLIT_1));
				break;
			case 25:
				gb_tile_moden = (ARRAY_MODE(ARRAY_2D_TILED_XTHICK) |
						PIPE_CONFIG(ADDR_SURF_P4_16x16) |
						MICRO_TILE_MODE_NEW(ADDR_SURF_THIN_MICRO_TILING) |
						SAMPLE_SPLIT(ADDR_SURF_SAMPLE_SPLIT_1));
				break;
			case 26:
				gb_tile_moden = (ARRAY_MODE(ARRAY_3D_TILED_XTHICK) |
						PIPE_CONFIG(ADDR_SURF_P4_16x16) |
						MICRO_TILE_MODE_NEW(ADDR_SURF_THIN_MICRO_TILING) |
						SAMPLE_SPLIT(ADDR_SURF_SAMPLE_SPLIT_1));
				break;
			case 27:
				gb_tile_moden = (ARRAY_MODE(ARRAY_1D_TILED_THIN1) |
						PIPE_CONFIG(ADDR_SURF_P4_16x16) |
						MICRO_TILE_MODE_NEW(ADDR_SURF_ROTATED_MICRO_TILING));
				break;
			case 28:
				gb_tile_moden = (ARRAY_MODE(ARRAY_2D_TILED_THIN1) |
						PIPE_CONFIG(ADDR_SURF_P4_16x16) |
						MICRO_TILE_MODE_NEW(ADDR_SURF_ROTATED_MICRO_TILING) |
						SAMPLE_SPLIT(ADDR_SURF_SAMPLE_SPLIT_2));
				break;
			case 29:
				gb_tile_moden = (ARRAY_MODE(ARRAY_PRT_TILED_THIN1) |
						PIPE_CONFIG(ADDR_SURF_P4_16x16) |
						MICRO_TILE_MODE_NEW(ADDR_SURF_ROTATED_MICRO_TILING) |
						SAMPLE_SPLIT(ADDR_SURF_SAMPLE_SPLIT_8));
				break;
			case 30:
				gb_tile_moden = (TILE_SPLIT(split_equal_to_row_size));
				break;
			default:
				gb_tile_moden = 0;
				break;
			}
			adev->gfx.config.tile_mode_array[reg_offset] = gb_tile_moden;
			WREG32(mmGB_TILE_MODE0 + reg_offset, gb_tile_moden);
		}
		for (reg_offset = 0; reg_offset < num_secondary_tile_mode_states; reg_offset++) {
			switch (reg_offset) {
			case 0:
				gb_tile_moden = (BANK_WIDTH(ADDR_SURF_BANK_WIDTH_1) |
						BANK_HEIGHT(ADDR_SURF_BANK_HEIGHT_4) |
						MACRO_TILE_ASPECT(ADDR_SURF_MACRO_ASPECT_4) |
						NUM_BANKS(ADDR_SURF_16_BANK));
				break;
			case 1:
				gb_tile_moden = (BANK_WIDTH(ADDR_SURF_BANK_WIDTH_1) |
						BANK_HEIGHT(ADDR_SURF_BANK_HEIGHT_2) |
						MACRO_TILE_ASPECT(ADDR_SURF_MACRO_ASPECT_4) |
						NUM_BANKS(ADDR_SURF_16_BANK));
				break;
			case 2:
				gb_tile_moden = (BANK_WIDTH(ADDR_SURF_BANK_WIDTH_1) |
						BANK_HEIGHT(ADDR_SURF_BANK_HEIGHT_1) |
						MACRO_TILE_ASPECT(ADDR_SURF_MACRO_ASPECT_2) |
						NUM_BANKS(ADDR_SURF_16_BANK));
				break;
			case 3:
				gb_tile_moden = (BANK_WIDTH(ADDR_SURF_BANK_WIDTH_1) |
						BANK_HEIGHT(ADDR_SURF_BANK_HEIGHT_1) |
						MACRO_TILE_ASPECT(ADDR_SURF_MACRO_ASPECT_2) |
						NUM_BANKS(ADDR_SURF_16_BANK));
				break;
			case 4:
				gb_tile_moden = (BANK_WIDTH(ADDR_SURF_BANK_WIDTH_1) |
						BANK_HEIGHT(ADDR_SURF_BANK_HEIGHT_1) |
						MACRO_TILE_ASPECT(ADDR_SURF_MACRO_ASPECT_2) |
						NUM_BANKS(ADDR_SURF_16_BANK));
				break;
			case 5:
				gb_tile_moden = (BANK_WIDTH(ADDR_SURF_BANK_WIDTH_1) |
						BANK_HEIGHT(ADDR_SURF_BANK_HEIGHT_1) |
						MACRO_TILE_ASPECT(ADDR_SURF_MACRO_ASPECT_2) |
						NUM_BANKS(ADDR_SURF_8_BANK));
				break;
			case 6:
				gb_tile_moden = (BANK_WIDTH(ADDR_SURF_BANK_WIDTH_1) |
						BANK_HEIGHT(ADDR_SURF_BANK_HEIGHT_1) |
						MACRO_TILE_ASPECT(ADDR_SURF_MACRO_ASPECT_1) |
						NUM_BANKS(ADDR_SURF_4_BANK));
				break;
			case 8:
				gb_tile_moden = (BANK_WIDTH(ADDR_SURF_BANK_WIDTH_2) |
						BANK_HEIGHT(ADDR_SURF_BANK_HEIGHT_8) |
						MACRO_TILE_ASPECT(ADDR_SURF_MACRO_ASPECT_4) |
						NUM_BANKS(ADDR_SURF_16_BANK));
				break;
			case 9:
				gb_tile_moden = (BANK_WIDTH(ADDR_SURF_BANK_WIDTH_2) |
						BANK_HEIGHT(ADDR_SURF_BANK_HEIGHT_4) |
						MACRO_TILE_ASPECT(ADDR_SURF_MACRO_ASPECT_4) |
						NUM_BANKS(ADDR_SURF_16_BANK));
				break;
			case 10:
				gb_tile_moden = (BANK_WIDTH(ADDR_SURF_BANK_WIDTH_1) |
						BANK_HEIGHT(ADDR_SURF_BANK_HEIGHT_4) |
						MACRO_TILE_ASPECT(ADDR_SURF_MACRO_ASPECT_4) |
						NUM_BANKS(ADDR_SURF_16_BANK));
				break;
			case 11:
				gb_tile_moden = (BANK_WIDTH(ADDR_SURF_BANK_WIDTH_1) |
						BANK_HEIGHT(ADDR_SURF_BANK_HEIGHT_2) |
						MACRO_TILE_ASPECT(ADDR_SURF_MACRO_ASPECT_4) |
						NUM_BANKS(ADDR_SURF_16_BANK));
				break;
			case 12:
				gb_tile_moden = (BANK_WIDTH(ADDR_SURF_BANK_WIDTH_1) |
						BANK_HEIGHT(ADDR_SURF_BANK_HEIGHT_1) |
						MACRO_TILE_ASPECT(ADDR_SURF_MACRO_ASPECT_2) |
						NUM_BANKS(ADDR_SURF_16_BANK));
				break;
			case 13:
				gb_tile_moden = (BANK_WIDTH(ADDR_SURF_BANK_WIDTH_1) |
						BANK_HEIGHT(ADDR_SURF_BANK_HEIGHT_1) |
						MACRO_TILE_ASPECT(ADDR_SURF_MACRO_ASPECT_2) |
						NUM_BANKS(ADDR_SURF_8_BANK));
				break;
			case 14:
				gb_tile_moden = (BANK_WIDTH(ADDR_SURF_BANK_WIDTH_1) |
						BANK_HEIGHT(ADDR_SURF_BANK_HEIGHT_1) |
						MACRO_TILE_ASPECT(ADDR_SURF_MACRO_ASPECT_1) |
						NUM_BANKS(ADDR_SURF_4_BANK));
				break;
			default:
				gb_tile_moden = 0;
				break;
			}
			adev->gfx.config.macrotile_mode_array[reg_offset] = gb_tile_moden;
			WREG32(mmGB_MACROTILE_MODE0 + reg_offset, gb_tile_moden);
		}
		break;
	case CHIP_HAWAII:
		for (reg_offset = 0; reg_offset < num_tile_mode_states; reg_offset++) {
			switch (reg_offset) {
			case 0:
				gb_tile_moden = (ARRAY_MODE(ARRAY_2D_TILED_THIN1) |
						PIPE_CONFIG(ADDR_SURF_P16_32x32_16x16) |
						TILE_SPLIT(ADDR_SURF_TILE_SPLIT_64B) |
						MICRO_TILE_MODE_NEW(ADDR_SURF_DEPTH_MICRO_TILING));
				break;
			case 1:
				gb_tile_moden = (ARRAY_MODE(ARRAY_2D_TILED_THIN1) |
						PIPE_CONFIG(ADDR_SURF_P16_32x32_16x16) |
						TILE_SPLIT(ADDR_SURF_TILE_SPLIT_128B) |
						MICRO_TILE_MODE_NEW(ADDR_SURF_DEPTH_MICRO_TILING));
				break;
			case 2:
				gb_tile_moden = (ARRAY_MODE(ARRAY_2D_TILED_THIN1) |
						PIPE_CONFIG(ADDR_SURF_P16_32x32_16x16) |
						TILE_SPLIT(ADDR_SURF_TILE_SPLIT_256B) |
						MICRO_TILE_MODE_NEW(ADDR_SURF_DEPTH_MICRO_TILING));
				break;
			case 3:
				gb_tile_moden = (ARRAY_MODE(ARRAY_2D_TILED_THIN1) |
						PIPE_CONFIG(ADDR_SURF_P16_32x32_16x16) |
						TILE_SPLIT(ADDR_SURF_TILE_SPLIT_512B) |
						MICRO_TILE_MODE_NEW(ADDR_SURF_DEPTH_MICRO_TILING));
				break;
			case 4:
				gb_tile_moden = (ARRAY_MODE(ARRAY_2D_TILED_THIN1) |
						PIPE_CONFIG(ADDR_SURF_P16_32x32_16x16) |
						MICRO_TILE_MODE_NEW(ADDR_SURF_DEPTH_MICRO_TILING) |
						TILE_SPLIT(split_equal_to_row_size));
				break;
			case 5:
				gb_tile_moden = (ARRAY_MODE(ARRAY_1D_TILED_THIN1) |
						PIPE_CONFIG(ADDR_SURF_P16_32x32_16x16) |
						MICRO_TILE_MODE_NEW(ADDR_SURF_DEPTH_MICRO_TILING) |
						TILE_SPLIT(split_equal_to_row_size));
				break;
			case 6:
				gb_tile_moden = (ARRAY_MODE(ARRAY_PRT_TILED_THIN1) |
						PIPE_CONFIG(ADDR_SURF_P16_32x32_16x16) |
						MICRO_TILE_MODE_NEW(ADDR_SURF_DEPTH_MICRO_TILING) |
						TILE_SPLIT(split_equal_to_row_size));
				break;
			case 7:
				gb_tile_moden = (ARRAY_MODE(ARRAY_PRT_TILED_THIN1) |
						PIPE_CONFIG(ADDR_SURF_P4_16x16) |
						MICRO_TILE_MODE_NEW(ADDR_SURF_DEPTH_MICRO_TILING) |
						TILE_SPLIT(split_equal_to_row_size));
				break;

			case 8:
				gb_tile_moden = (ARRAY_MODE(ARRAY_LINEAR_ALIGNED) |
						PIPE_CONFIG(ADDR_SURF_P16_32x32_16x16));
				break;
			case 9:
				gb_tile_moden = (ARRAY_MODE(ARRAY_1D_TILED_THIN1) |
						PIPE_CONFIG(ADDR_SURF_P16_32x32_16x16) |
						MICRO_TILE_MODE_NEW(ADDR_SURF_DISPLAY_MICRO_TILING));
				break;
			case 10:
				gb_tile_moden = (ARRAY_MODE(ARRAY_2D_TILED_THIN1) |
						PIPE_CONFIG(ADDR_SURF_P16_32x32_16x16) |
						MICRO_TILE_MODE_NEW(ADDR_SURF_DISPLAY_MICRO_TILING) |
						SAMPLE_SPLIT(ADDR_SURF_SAMPLE_SPLIT_2));
				break;
			case 11:
				gb_tile_moden = (ARRAY_MODE(ARRAY_PRT_TILED_THIN1) |
						PIPE_CONFIG(ADDR_SURF_P16_32x32_16x16) |
						MICRO_TILE_MODE_NEW(ADDR_SURF_DISPLAY_MICRO_TILING) |
						SAMPLE_SPLIT(ADDR_SURF_SAMPLE_SPLIT_8));
				break;
			case 12:
				gb_tile_moden = (ARRAY_MODE(ARRAY_PRT_2D_TILED_THIN1) |
						PIPE_CONFIG(ADDR_SURF_P4_16x16) |
						MICRO_TILE_MODE_NEW(ADDR_SURF_DISPLAY_MICRO_TILING) |
						SAMPLE_SPLIT(ADDR_SURF_SAMPLE_SPLIT_8));
				break;
			case 13:
				gb_tile_moden = (ARRAY_MODE(ARRAY_1D_TILED_THIN1) |
						PIPE_CONFIG(ADDR_SURF_P16_32x32_16x16) |
						MICRO_TILE_MODE_NEW(ADDR_SURF_THIN_MICRO_TILING));
				break;
			case 14:
				gb_tile_moden = (ARRAY_MODE(ARRAY_2D_TILED_THIN1) |
						PIPE_CONFIG(ADDR_SURF_P16_32x32_16x16) |
						MICRO_TILE_MODE_NEW(ADDR_SURF_THIN_MICRO_TILING) |
						SAMPLE_SPLIT(ADDR_SURF_SAMPLE_SPLIT_2));
				break;
			case 15:
				gb_tile_moden = (ARRAY_MODE(ARRAY_3D_TILED_THIN1) |
						PIPE_CONFIG(ADDR_SURF_P16_32x32_16x16) |
						MICRO_TILE_MODE_NEW(ADDR_SURF_THIN_MICRO_TILING) |
						SAMPLE_SPLIT(ADDR_SURF_SAMPLE_SPLIT_2));
				break;
			case 16:
				gb_tile_moden = (ARRAY_MODE(ARRAY_PRT_TILED_THIN1) |
						PIPE_CONFIG(ADDR_SURF_P16_32x32_16x16) |
						MICRO_TILE_MODE_NEW(ADDR_SURF_THIN_MICRO_TILING) |
						SAMPLE_SPLIT(ADDR_SURF_SAMPLE_SPLIT_8));
				break;
			case 17:
				gb_tile_moden = (ARRAY_MODE(ARRAY_PRT_TILED_THIN1) |
						PIPE_CONFIG(ADDR_SURF_P4_16x16) |
						MICRO_TILE_MODE_NEW(ADDR_SURF_THIN_MICRO_TILING) |
						SAMPLE_SPLIT(ADDR_SURF_SAMPLE_SPLIT_8));
				break;
			case 18:
				gb_tile_moden = (ARRAY_MODE(ARRAY_1D_TILED_THICK) |
						PIPE_CONFIG(ADDR_SURF_P16_32x32_16x16) |
						MICRO_TILE_MODE_NEW(ADDR_SURF_THIN_MICRO_TILING) |
						SAMPLE_SPLIT(ADDR_SURF_SAMPLE_SPLIT_1));
				break;
			case 19:
				gb_tile_moden = (ARRAY_MODE(ARRAY_1D_TILED_THICK) |
						PIPE_CONFIG(ADDR_SURF_P16_32x32_16x16) |
						MICRO_TILE_MODE_NEW(ADDR_SURF_THICK_MICRO_TILING));
				break;
			case 20:
				gb_tile_moden = (ARRAY_MODE(ARRAY_2D_TILED_THICK) |
						PIPE_CONFIG(ADDR_SURF_P16_32x32_16x16) |
						MICRO_TILE_MODE_NEW(ADDR_SURF_THICK_MICRO_TILING) |
						SAMPLE_SPLIT(ADDR_SURF_SAMPLE_SPLIT_1));
				break;
			case 21:
				gb_tile_moden = (ARRAY_MODE(ARRAY_3D_TILED_THICK) |
						PIPE_CONFIG(ADDR_SURF_P16_32x32_16x16) |
						MICRO_TILE_MODE_NEW(ADDR_SURF_THICK_MICRO_TILING) |
						SAMPLE_SPLIT(ADDR_SURF_SAMPLE_SPLIT_1));
				break;
			case 22:
				gb_tile_moden = (ARRAY_MODE(ARRAY_PRT_TILED_THICK) |
						PIPE_CONFIG(ADDR_SURF_P16_32x32_16x16) |
						MICRO_TILE_MODE_NEW(ADDR_SURF_THICK_MICRO_TILING) |
						SAMPLE_SPLIT(ADDR_SURF_SAMPLE_SPLIT_1));
				break;
			case 23:
				gb_tile_moden = (ARRAY_MODE(ARRAY_PRT_TILED_THICK) |
						PIPE_CONFIG(ADDR_SURF_P4_16x16) |
						MICRO_TILE_MODE_NEW(ADDR_SURF_THICK_MICRO_TILING) |
						SAMPLE_SPLIT(ADDR_SURF_SAMPLE_SPLIT_1));
				break;
			case 24:
				gb_tile_moden = (ARRAY_MODE(ARRAY_2D_TILED_THICK) |
						PIPE_CONFIG(ADDR_SURF_P16_32x32_16x16) |
						MICRO_TILE_MODE_NEW(ADDR_SURF_THIN_MICRO_TILING) |
						SAMPLE_SPLIT(ADDR_SURF_SAMPLE_SPLIT_1));
				break;
			case 25:
				gb_tile_moden = (ARRAY_MODE(ARRAY_2D_TILED_XTHICK) |
						PIPE_CONFIG(ADDR_SURF_P16_32x32_16x16) |
						MICRO_TILE_MODE_NEW(ADDR_SURF_THICK_MICRO_TILING) |
						SAMPLE_SPLIT(ADDR_SURF_SAMPLE_SPLIT_1));
				break;
			case 26:
				gb_tile_moden = (ARRAY_MODE(ARRAY_3D_TILED_XTHICK) |
						PIPE_CONFIG(ADDR_SURF_P16_32x32_16x16) |
						MICRO_TILE_MODE_NEW(ADDR_SURF_THICK_MICRO_TILING) |
						SAMPLE_SPLIT(ADDR_SURF_SAMPLE_SPLIT_1));
				break;
			case 27:
				gb_tile_moden = (ARRAY_MODE(ARRAY_1D_TILED_THIN1) |
						PIPE_CONFIG(ADDR_SURF_P16_32x32_16x16) |
						MICRO_TILE_MODE_NEW(ADDR_SURF_ROTATED_MICRO_TILING));
				break;
			case 28:
				gb_tile_moden = (ARRAY_MODE(ARRAY_2D_TILED_THIN1) |
						PIPE_CONFIG(ADDR_SURF_P16_32x32_16x16) |
						MICRO_TILE_MODE_NEW(ADDR_SURF_ROTATED_MICRO_TILING) |
						SAMPLE_SPLIT(ADDR_SURF_SAMPLE_SPLIT_2));
				break;
			case 29:
				gb_tile_moden = (ARRAY_MODE(ARRAY_PRT_TILED_THIN1) |
						PIPE_CONFIG(ADDR_SURF_P16_32x32_16x16) |
						MICRO_TILE_MODE_NEW(ADDR_SURF_ROTATED_MICRO_TILING) |
						SAMPLE_SPLIT(ADDR_SURF_SAMPLE_SPLIT_8));
				break;
			case 30:
				gb_tile_moden = (ARRAY_MODE(ARRAY_PRT_TILED_THIN1) |
						PIPE_CONFIG(ADDR_SURF_P4_16x16) |
						MICRO_TILE_MODE_NEW(ADDR_SURF_ROTATED_MICRO_TILING) |
						SAMPLE_SPLIT(ADDR_SURF_SAMPLE_SPLIT_8));
				break;
			default:
				gb_tile_moden = 0;
				break;
			}
			adev->gfx.config.tile_mode_array[reg_offset] = gb_tile_moden;
			WREG32(mmGB_TILE_MODE0 + reg_offset, gb_tile_moden);
		}
		for (reg_offset = 0; reg_offset < num_secondary_tile_mode_states; reg_offset++) {
			switch (reg_offset) {
			case 0:
				gb_tile_moden = (BANK_WIDTH(ADDR_SURF_BANK_WIDTH_1) |
						BANK_HEIGHT(ADDR_SURF_BANK_HEIGHT_4) |
						MACRO_TILE_ASPECT(ADDR_SURF_MACRO_ASPECT_2) |
						NUM_BANKS(ADDR_SURF_16_BANK));
				break;
			case 1:
				gb_tile_moden = (BANK_WIDTH(ADDR_SURF_BANK_WIDTH_1) |
						BANK_HEIGHT(ADDR_SURF_BANK_HEIGHT_2) |
						MACRO_TILE_ASPECT(ADDR_SURF_MACRO_ASPECT_2) |
						NUM_BANKS(ADDR_SURF_16_BANK));
				break;
			case 2:
				gb_tile_moden = (BANK_WIDTH(ADDR_SURF_BANK_WIDTH_1) |
						BANK_HEIGHT(ADDR_SURF_BANK_HEIGHT_1) |
						MACRO_TILE_ASPECT(ADDR_SURF_MACRO_ASPECT_1) |
						NUM_BANKS(ADDR_SURF_16_BANK));
				break;
			case 3:
				gb_tile_moden = (BANK_WIDTH(ADDR_SURF_BANK_WIDTH_1) |
						BANK_HEIGHT(ADDR_SURF_BANK_HEIGHT_1) |
						MACRO_TILE_ASPECT(ADDR_SURF_MACRO_ASPECT_1) |
						NUM_BANKS(ADDR_SURF_16_BANK));
				break;
			case 4:
				gb_tile_moden = (BANK_WIDTH(ADDR_SURF_BANK_WIDTH_1) |
						BANK_HEIGHT(ADDR_SURF_BANK_HEIGHT_1) |
						MACRO_TILE_ASPECT(ADDR_SURF_MACRO_ASPECT_1) |
						NUM_BANKS(ADDR_SURF_8_BANK));
				break;
			case 5:
				gb_tile_moden = (BANK_WIDTH(ADDR_SURF_BANK_WIDTH_1) |
						BANK_HEIGHT(ADDR_SURF_BANK_HEIGHT_1) |
						MACRO_TILE_ASPECT(ADDR_SURF_MACRO_ASPECT_1) |
						NUM_BANKS(ADDR_SURF_4_BANK));
				break;
			case 6:
				gb_tile_moden = (BANK_WIDTH(ADDR_SURF_BANK_WIDTH_1) |
						BANK_HEIGHT(ADDR_SURF_BANK_HEIGHT_1) |
						MACRO_TILE_ASPECT(ADDR_SURF_MACRO_ASPECT_1) |
						NUM_BANKS(ADDR_SURF_4_BANK));
				break;
			case 8:
				gb_tile_moden = (BANK_WIDTH(ADDR_SURF_BANK_WIDTH_1) |
						BANK_HEIGHT(ADDR_SURF_BANK_HEIGHT_4) |
						MACRO_TILE_ASPECT(ADDR_SURF_MACRO_ASPECT_2) |
						NUM_BANKS(ADDR_SURF_16_BANK));
				break;
			case 9:
				gb_tile_moden = (BANK_WIDTH(ADDR_SURF_BANK_WIDTH_1) |
						BANK_HEIGHT(ADDR_SURF_BANK_HEIGHT_2) |
						MACRO_TILE_ASPECT(ADDR_SURF_MACRO_ASPECT_2) |
						NUM_BANKS(ADDR_SURF_16_BANK));
				break;
			case 10:
				gb_tile_moden = (BANK_WIDTH(ADDR_SURF_BANK_WIDTH_1) |
						BANK_HEIGHT(ADDR_SURF_BANK_HEIGHT_1) |
						MACRO_TILE_ASPECT(ADDR_SURF_MACRO_ASPECT_1) |
						NUM_BANKS(ADDR_SURF_16_BANK));
				break;
			case 11:
				gb_tile_moden = (BANK_WIDTH(ADDR_SURF_BANK_WIDTH_1) |
						BANK_HEIGHT(ADDR_SURF_BANK_HEIGHT_1) |
						MACRO_TILE_ASPECT(ADDR_SURF_MACRO_ASPECT_1) |
						NUM_BANKS(ADDR_SURF_8_BANK));
				break;
			case 12:
				gb_tile_moden = (BANK_WIDTH(ADDR_SURF_BANK_WIDTH_1) |
						BANK_HEIGHT(ADDR_SURF_BANK_HEIGHT_1) |
						MACRO_TILE_ASPECT(ADDR_SURF_MACRO_ASPECT_2) |
						NUM_BANKS(ADDR_SURF_16_BANK));
				break;
			case 13:
				gb_tile_moden = (BANK_WIDTH(ADDR_SURF_BANK_WIDTH_1) |
						BANK_HEIGHT(ADDR_SURF_BANK_HEIGHT_1) |
						MACRO_TILE_ASPECT(ADDR_SURF_MACRO_ASPECT_2) |
						NUM_BANKS(ADDR_SURF_8_BANK));
				break;
			case 14:
				gb_tile_moden = (BANK_WIDTH(ADDR_SURF_BANK_WIDTH_1) |
						BANK_HEIGHT(ADDR_SURF_BANK_HEIGHT_1) |
						MACRO_TILE_ASPECT(ADDR_SURF_MACRO_ASPECT_1) |
						NUM_BANKS(ADDR_SURF_4_BANK));
				break;
			default:
				gb_tile_moden = 0;
				break;
			}
			adev->gfx.config.macrotile_mode_array[reg_offset] = gb_tile_moden;
			WREG32(mmGB_MACROTILE_MODE0 + reg_offset, gb_tile_moden);
		}
		break;
	case CHIP_KABINI:
	case CHIP_KAVERI:
	case CHIP_MULLINS:
	default:
		for (reg_offset = 0; reg_offset < num_tile_mode_states; reg_offset++) {
			switch (reg_offset) {
			case 0:
				gb_tile_moden = (ARRAY_MODE(ARRAY_2D_TILED_THIN1) |
						PIPE_CONFIG(ADDR_SURF_P2) |
						TILE_SPLIT(ADDR_SURF_TILE_SPLIT_64B) |
						MICRO_TILE_MODE_NEW(ADDR_SURF_DEPTH_MICRO_TILING));
				break;
			case 1:
				gb_tile_moden = (ARRAY_MODE(ARRAY_2D_TILED_THIN1) |
						PIPE_CONFIG(ADDR_SURF_P2) |
						TILE_SPLIT(ADDR_SURF_TILE_SPLIT_128B) |
						MICRO_TILE_MODE_NEW(ADDR_SURF_DEPTH_MICRO_TILING));
				break;
			case 2:
				gb_tile_moden = (ARRAY_MODE(ARRAY_2D_TILED_THIN1) |
						PIPE_CONFIG(ADDR_SURF_P2) |
						TILE_SPLIT(ADDR_SURF_TILE_SPLIT_256B) |
						MICRO_TILE_MODE_NEW(ADDR_SURF_DEPTH_MICRO_TILING));
				break;
			case 3:
				gb_tile_moden = (ARRAY_MODE(ARRAY_2D_TILED_THIN1) |
						PIPE_CONFIG(ADDR_SURF_P2) |
						TILE_SPLIT(ADDR_SURF_TILE_SPLIT_512B) |
						MICRO_TILE_MODE_NEW(ADDR_SURF_DEPTH_MICRO_TILING));
				break;
			case 4:
				gb_tile_moden = (ARRAY_MODE(ARRAY_2D_TILED_THIN1) |
						PIPE_CONFIG(ADDR_SURF_P2) |
						MICRO_TILE_MODE_NEW(ADDR_SURF_DEPTH_MICRO_TILING) |
						TILE_SPLIT(split_equal_to_row_size));
				break;
			case 5:
				gb_tile_moden = (ARRAY_MODE(ARRAY_1D_TILED_THIN1) |
						PIPE_CONFIG(ADDR_SURF_P2) |
						MICRO_TILE_MODE_NEW(ADDR_SURF_DEPTH_MICRO_TILING));
				break;
			case 6:
				gb_tile_moden = (ARRAY_MODE(ARRAY_PRT_TILED_THIN1) |
						PIPE_CONFIG(ADDR_SURF_P2) |
						MICRO_TILE_MODE_NEW(ADDR_SURF_DEPTH_MICRO_TILING) |
						TILE_SPLIT(split_equal_to_row_size));
				break;
			case 7:
				gb_tile_moden = (TILE_SPLIT(split_equal_to_row_size));
				break;

			case 8:
				gb_tile_moden = (ARRAY_MODE(ARRAY_LINEAR_ALIGNED) |
						PIPE_CONFIG(ADDR_SURF_P2));
				break;
			case 9:
				gb_tile_moden = (ARRAY_MODE(ARRAY_1D_TILED_THIN1) |
						PIPE_CONFIG(ADDR_SURF_P2) |
						MICRO_TILE_MODE_NEW(ADDR_SURF_DISPLAY_MICRO_TILING));
				break;
			case 10:
				gb_tile_moden = (ARRAY_MODE(ARRAY_2D_TILED_THIN1) |
						PIPE_CONFIG(ADDR_SURF_P2) |
						MICRO_TILE_MODE_NEW(ADDR_SURF_DISPLAY_MICRO_TILING) |
						SAMPLE_SPLIT(ADDR_SURF_SAMPLE_SPLIT_2));
				break;
			case 11:
				gb_tile_moden = (ARRAY_MODE(ARRAY_PRT_TILED_THIN1) |
						PIPE_CONFIG(ADDR_SURF_P2) |
						MICRO_TILE_MODE_NEW(ADDR_SURF_DISPLAY_MICRO_TILING) |
						SAMPLE_SPLIT(ADDR_SURF_SAMPLE_SPLIT_8));
				break;
			case 12:
				gb_tile_moden = (TILE_SPLIT(split_equal_to_row_size));
				break;
			case 13:
				gb_tile_moden = (ARRAY_MODE(ARRAY_1D_TILED_THIN1) |
						PIPE_CONFIG(ADDR_SURF_P2) |
						MICRO_TILE_MODE_NEW(ADDR_SURF_THIN_MICRO_TILING));
				break;
			case 14:
				gb_tile_moden = (ARRAY_MODE(ARRAY_2D_TILED_THIN1) |
						PIPE_CONFIG(ADDR_SURF_P2) |
						MICRO_TILE_MODE_NEW(ADDR_SURF_THIN_MICRO_TILING) |
						SAMPLE_SPLIT(ADDR_SURF_SAMPLE_SPLIT_2));
				break;
			case 15:
				gb_tile_moden = (ARRAY_MODE(ARRAY_3D_TILED_THIN1) |
						PIPE_CONFIG(ADDR_SURF_P2) |
						MICRO_TILE_MODE_NEW(ADDR_SURF_THIN_MICRO_TILING) |
						SAMPLE_SPLIT(ADDR_SURF_SAMPLE_SPLIT_2));
				break;
			case 16:
				gb_tile_moden = (ARRAY_MODE(ARRAY_PRT_TILED_THIN1) |
						PIPE_CONFIG(ADDR_SURF_P2) |
						MICRO_TILE_MODE_NEW(ADDR_SURF_THIN_MICRO_TILING) |
						SAMPLE_SPLIT(ADDR_SURF_SAMPLE_SPLIT_8));
				break;
			case 17:
				gb_tile_moden = (TILE_SPLIT(split_equal_to_row_size));
				break;
			case 18:
				gb_tile_moden = (ARRAY_MODE(ARRAY_1D_TILED_THICK) |
						PIPE_CONFIG(ADDR_SURF_P2) |
						MICRO_TILE_MODE_NEW(ADDR_SURF_THIN_MICRO_TILING) |
						SAMPLE_SPLIT(ADDR_SURF_SAMPLE_SPLIT_1));
				break;
			case 19:
				gb_tile_moden = (ARRAY_MODE(ARRAY_1D_TILED_THICK) |
						PIPE_CONFIG(ADDR_SURF_P2) |
						MICRO_TILE_MODE_NEW(ADDR_SURF_THICK_MICRO_TILING));
				break;
			case 20:
				gb_tile_moden = (ARRAY_MODE(ARRAY_2D_TILED_THICK) |
						PIPE_CONFIG(ADDR_SURF_P2) |
						MICRO_TILE_MODE_NEW(ADDR_SURF_THICK_MICRO_TILING) |
						SAMPLE_SPLIT(ADDR_SURF_SAMPLE_SPLIT_1));
				break;
			case 21:
				gb_tile_moden = (ARRAY_MODE(ARRAY_3D_TILED_THICK) |
						PIPE_CONFIG(ADDR_SURF_P2) |
						MICRO_TILE_MODE_NEW(ADDR_SURF_THICK_MICRO_TILING) |
						SAMPLE_SPLIT(ADDR_SURF_SAMPLE_SPLIT_1));
				break;
			case 22:
				gb_tile_moden = (ARRAY_MODE(ARRAY_PRT_TILED_THICK) |
						PIPE_CONFIG(ADDR_SURF_P2) |
						MICRO_TILE_MODE_NEW(ADDR_SURF_THICK_MICRO_TILING) |
						SAMPLE_SPLIT(ADDR_SURF_SAMPLE_SPLIT_1));
				break;
			case 23:
				gb_tile_moden = (TILE_SPLIT(split_equal_to_row_size));
				break;
			case 24:
				gb_tile_moden = (ARRAY_MODE(ARRAY_2D_TILED_THICK) |
						PIPE_CONFIG(ADDR_SURF_P2) |
						MICRO_TILE_MODE_NEW(ADDR_SURF_THIN_MICRO_TILING) |
						SAMPLE_SPLIT(ADDR_SURF_SAMPLE_SPLIT_1));
				break;
			case 25:
				gb_tile_moden = (ARRAY_MODE(ARRAY_2D_TILED_XTHICK) |
						PIPE_CONFIG(ADDR_SURF_P2) |
						MICRO_TILE_MODE_NEW(ADDR_SURF_THICK_MICRO_TILING) |
						SAMPLE_SPLIT(ADDR_SURF_SAMPLE_SPLIT_1));
				break;
			case 26:
				gb_tile_moden = (ARRAY_MODE(ARRAY_3D_TILED_XTHICK) |
						PIPE_CONFIG(ADDR_SURF_P2) |
						MICRO_TILE_MODE_NEW(ADDR_SURF_THICK_MICRO_TILING) |
						SAMPLE_SPLIT(ADDR_SURF_SAMPLE_SPLIT_1));
				break;
			case 27:
				gb_tile_moden = (ARRAY_MODE(ARRAY_1D_TILED_THIN1) |
						PIPE_CONFIG(ADDR_SURF_P2) |
						MICRO_TILE_MODE_NEW(ADDR_SURF_ROTATED_MICRO_TILING));
				break;
			case 28:
				gb_tile_moden = (ARRAY_MODE(ARRAY_2D_TILED_THIN1) |
						PIPE_CONFIG(ADDR_SURF_P2) |
						MICRO_TILE_MODE_NEW(ADDR_SURF_ROTATED_MICRO_TILING) |
						SAMPLE_SPLIT(ADDR_SURF_SAMPLE_SPLIT_2));
				break;
			case 29:
				gb_tile_moden = (ARRAY_MODE(ARRAY_PRT_TILED_THIN1) |
						PIPE_CONFIG(ADDR_SURF_P2) |
						MICRO_TILE_MODE_NEW(ADDR_SURF_ROTATED_MICRO_TILING) |
						SAMPLE_SPLIT(ADDR_SURF_SAMPLE_SPLIT_8));
				break;
			case 30:
				gb_tile_moden = (TILE_SPLIT(split_equal_to_row_size));
				break;
			default:
				gb_tile_moden = 0;
				break;
			}
			adev->gfx.config.tile_mode_array[reg_offset] = gb_tile_moden;
			WREG32(mmGB_TILE_MODE0 + reg_offset, gb_tile_moden);
		}
		for (reg_offset = 0; reg_offset < num_secondary_tile_mode_states; reg_offset++) {
			switch (reg_offset) {
			case 0:
				gb_tile_moden = (BANK_WIDTH(ADDR_SURF_BANK_WIDTH_1) |
						BANK_HEIGHT(ADDR_SURF_BANK_HEIGHT_4) |
						MACRO_TILE_ASPECT(ADDR_SURF_MACRO_ASPECT_4) |
						NUM_BANKS(ADDR_SURF_8_BANK));
				break;
			case 1:
				gb_tile_moden = (BANK_WIDTH(ADDR_SURF_BANK_WIDTH_1) |
						BANK_HEIGHT(ADDR_SURF_BANK_HEIGHT_2) |
						MACRO_TILE_ASPECT(ADDR_SURF_MACRO_ASPECT_4) |
						NUM_BANKS(ADDR_SURF_8_BANK));
				break;
			case 2:
				gb_tile_moden = (BANK_WIDTH(ADDR_SURF_BANK_WIDTH_1) |
						BANK_HEIGHT(ADDR_SURF_BANK_HEIGHT_2) |
						MACRO_TILE_ASPECT(ADDR_SURF_MACRO_ASPECT_2) |
						NUM_BANKS(ADDR_SURF_8_BANK));
				break;
			case 3:
				gb_tile_moden = (BANK_WIDTH(ADDR_SURF_BANK_WIDTH_1) |
						BANK_HEIGHT(ADDR_SURF_BANK_HEIGHT_1) |
						MACRO_TILE_ASPECT(ADDR_SURF_MACRO_ASPECT_2) |
						NUM_BANKS(ADDR_SURF_8_BANK));
				break;
			case 4:
				gb_tile_moden = (BANK_WIDTH(ADDR_SURF_BANK_WIDTH_1) |
						BANK_HEIGHT(ADDR_SURF_BANK_HEIGHT_1) |
						MACRO_TILE_ASPECT(ADDR_SURF_MACRO_ASPECT_2) |
						NUM_BANKS(ADDR_SURF_8_BANK));
				break;
			case 5:
				gb_tile_moden = (BANK_WIDTH(ADDR_SURF_BANK_WIDTH_1) |
						BANK_HEIGHT(ADDR_SURF_BANK_HEIGHT_1) |
						MACRO_TILE_ASPECT(ADDR_SURF_MACRO_ASPECT_2) |
						NUM_BANKS(ADDR_SURF_8_BANK));
				break;
			case 6:
				gb_tile_moden = (BANK_WIDTH(ADDR_SURF_BANK_WIDTH_1) |
						BANK_HEIGHT(ADDR_SURF_BANK_HEIGHT_1) |
						MACRO_TILE_ASPECT(ADDR_SURF_MACRO_ASPECT_2) |
						NUM_BANKS(ADDR_SURF_8_BANK));
				break;
			case 8:
				gb_tile_moden = (BANK_WIDTH(ADDR_SURF_BANK_WIDTH_4) |
						BANK_HEIGHT(ADDR_SURF_BANK_HEIGHT_8) |
						MACRO_TILE_ASPECT(ADDR_SURF_MACRO_ASPECT_4) |
						NUM_BANKS(ADDR_SURF_16_BANK));
				break;
			case 9:
				gb_tile_moden = (BANK_WIDTH(ADDR_SURF_BANK_WIDTH_4) |
						BANK_HEIGHT(ADDR_SURF_BANK_HEIGHT_4) |
						MACRO_TILE_ASPECT(ADDR_SURF_MACRO_ASPECT_4) |
						NUM_BANKS(ADDR_SURF_16_BANK));
				break;
			case 10:
				gb_tile_moden = (BANK_WIDTH(ADDR_SURF_BANK_WIDTH_2) |
						BANK_HEIGHT(ADDR_SURF_BANK_HEIGHT_4) |
						MACRO_TILE_ASPECT(ADDR_SURF_MACRO_ASPECT_4) |
						NUM_BANKS(ADDR_SURF_16_BANK));
				break;
			case 11:
				gb_tile_moden = (BANK_WIDTH(ADDR_SURF_BANK_WIDTH_2) |
						BANK_HEIGHT(ADDR_SURF_BANK_HEIGHT_2) |
						MACRO_TILE_ASPECT(ADDR_SURF_MACRO_ASPECT_4) |
						NUM_BANKS(ADDR_SURF_16_BANK));
				break;
			case 12:
				gb_tile_moden = (BANK_WIDTH(ADDR_SURF_BANK_WIDTH_1) |
						BANK_HEIGHT(ADDR_SURF_BANK_HEIGHT_2) |
						MACRO_TILE_ASPECT(ADDR_SURF_MACRO_ASPECT_4) |
						NUM_BANKS(ADDR_SURF_16_BANK));
				break;
			case 13:
				gb_tile_moden = (BANK_WIDTH(ADDR_SURF_BANK_WIDTH_1) |
						BANK_HEIGHT(ADDR_SURF_BANK_HEIGHT_1) |
						MACRO_TILE_ASPECT(ADDR_SURF_MACRO_ASPECT_4) |
						NUM_BANKS(ADDR_SURF_16_BANK));
				break;
			case 14:
				gb_tile_moden = (BANK_WIDTH(ADDR_SURF_BANK_WIDTH_1) |
						BANK_HEIGHT(ADDR_SURF_BANK_HEIGHT_1) |
						MACRO_TILE_ASPECT(ADDR_SURF_MACRO_ASPECT_2) |
						NUM_BANKS(ADDR_SURF_8_BANK));
				break;
			default:
				gb_tile_moden = 0;
				break;
			}
			adev->gfx.config.macrotile_mode_array[reg_offset] = gb_tile_moden;
			WREG32(mmGB_MACROTILE_MODE0 + reg_offset, gb_tile_moden);
		}
		break;
	}
}

/**
 * gfx_v7_0_select_se_sh - select which SE, SH to address
 *
 * @adev: amdgpu_device pointer
 * @se_num: shader engine to address
 * @sh_num: sh block to address
 *
 * Select which SE, SH combinations to address. Certain
 * registers are instanced per SE or SH.  0xffffffff means
 * broadcast to all SEs or SHs (CIK).
 */
void gfx_v7_0_select_se_sh(struct amdgpu_device *adev, u32 se_num, u32 sh_num)
{
	u32 data = GRBM_GFX_INDEX__INSTANCE_BROADCAST_WRITES_MASK;

	if ((se_num == 0xffffffff) && (sh_num == 0xffffffff))
		data |= GRBM_GFX_INDEX__SH_BROADCAST_WRITES_MASK |
			GRBM_GFX_INDEX__SE_BROADCAST_WRITES_MASK;
	else if (se_num == 0xffffffff)
		data |= GRBM_GFX_INDEX__SE_BROADCAST_WRITES_MASK |
			(sh_num << GRBM_GFX_INDEX__SH_INDEX__SHIFT);
	else if (sh_num == 0xffffffff)
		data |= GRBM_GFX_INDEX__SH_BROADCAST_WRITES_MASK |
			(se_num << GRBM_GFX_INDEX__SE_INDEX__SHIFT);
	else
		data |= (sh_num << GRBM_GFX_INDEX__SH_INDEX__SHIFT) |
			(se_num << GRBM_GFX_INDEX__SE_INDEX__SHIFT);
	WREG32(mmGRBM_GFX_INDEX, data);
}

/**
 * gfx_v7_0_create_bitmask - create a bitmask
 *
 * @bit_width: length of the mask
 *
 * create a variable length bit mask (CIK).
 * Returns the bitmask.
 */
static u32 gfx_v7_0_create_bitmask(u32 bit_width)
{
	u32 i, mask = 0;

	for (i = 0; i < bit_width; i++) {
		mask <<= 1;
		mask |= 1;
	}
	return mask;
}

/**
 * gfx_v7_0_get_rb_disabled - computes the mask of disabled RBs
 *
 * @adev: amdgpu_device pointer
 * @max_rb_num: max RBs (render backends) for the asic
 * @se_num: number of SEs (shader engines) for the asic
 * @sh_per_se: number of SH blocks per SE for the asic
 *
 * Calculates the bitmask of disabled RBs (CIK).
 * Returns the disabled RB bitmask.
 */
static u32 gfx_v7_0_get_rb_disabled(struct amdgpu_device *adev,
				    u32 max_rb_num_per_se,
				    u32 sh_per_se)
{
	u32 data, mask;

	data = RREG32(mmCC_RB_BACKEND_DISABLE);
	if (data & 1)
		data &= CC_RB_BACKEND_DISABLE__BACKEND_DISABLE_MASK;
	else
		data = 0;

	data |= RREG32(mmGC_USER_RB_BACKEND_DISABLE);

	data >>= GC_USER_RB_BACKEND_DISABLE__BACKEND_DISABLE__SHIFT;

	mask = gfx_v7_0_create_bitmask(max_rb_num_per_se / sh_per_se);

	return data & mask;
}

/**
 * gfx_v7_0_setup_rb - setup the RBs on the asic
 *
 * @adev: amdgpu_device pointer
 * @se_num: number of SEs (shader engines) for the asic
 * @sh_per_se: number of SH blocks per SE for the asic
 * @max_rb_num: max RBs (render backends) for the asic
 *
 * Configures per-SE/SH RB registers (CIK).
 */
static void gfx_v7_0_setup_rb(struct amdgpu_device *adev,
			      u32 se_num, u32 sh_per_se,
			      u32 max_rb_num_per_se)
{
	int i, j;
	u32 data, mask;
	u32 disabled_rbs = 0;
	u32 enabled_rbs = 0;

	mutex_lock(&adev->grbm_idx_mutex);
	for (i = 0; i < se_num; i++) {
		for (j = 0; j < sh_per_se; j++) {
			gfx_v7_0_select_se_sh(adev, i, j);
			data = gfx_v7_0_get_rb_disabled(adev, max_rb_num_per_se, sh_per_se);
			if (adev->asic_type == CHIP_HAWAII)
				disabled_rbs |= data << ((i * sh_per_se + j) * HAWAII_RB_BITMAP_WIDTH_PER_SH);
			else
				disabled_rbs |= data << ((i * sh_per_se + j) * CIK_RB_BITMAP_WIDTH_PER_SH);
		}
	}
	gfx_v7_0_select_se_sh(adev, 0xffffffff, 0xffffffff);
	mutex_unlock(&adev->grbm_idx_mutex);

	mask = 1;
	for (i = 0; i < max_rb_num_per_se * se_num; i++) {
		if (!(disabled_rbs & mask))
			enabled_rbs |= mask;
		mask <<= 1;
	}

	adev->gfx.config.backend_enable_mask = enabled_rbs;

	mutex_lock(&adev->grbm_idx_mutex);
	for (i = 0; i < se_num; i++) {
		gfx_v7_0_select_se_sh(adev, i, 0xffffffff);
		data = 0;
		for (j = 0; j < sh_per_se; j++) {
			switch (enabled_rbs & 3) {
			case 0:
				if (j == 0)
					data |= (RASTER_CONFIG_RB_MAP_3 <<
						PA_SC_RASTER_CONFIG__PKR_MAP__SHIFT);
				else
					data |= (RASTER_CONFIG_RB_MAP_0 <<
						PA_SC_RASTER_CONFIG__PKR_MAP__SHIFT);
				break;
			case 1:
				data |= (RASTER_CONFIG_RB_MAP_0 << (i * sh_per_se + j) * 2);
				break;
			case 2:
				data |= (RASTER_CONFIG_RB_MAP_3 << (i * sh_per_se + j) * 2);
				break;
			case 3:
			default:
				data |= (RASTER_CONFIG_RB_MAP_2 << (i * sh_per_se + j) * 2);
				break;
			}
			enabled_rbs >>= 2;
		}
		WREG32(mmPA_SC_RASTER_CONFIG, data);
	}
	gfx_v7_0_select_se_sh(adev, 0xffffffff, 0xffffffff);
	mutex_unlock(&adev->grbm_idx_mutex);
}

/**
 * gmc_v7_0_init_compute_vmid - gart enable
 *
 * @rdev: amdgpu_device pointer
 *
 * Initialize compute vmid sh_mem registers
 *
 */
#define DEFAULT_SH_MEM_BASES	(0x6000)
#define FIRST_COMPUTE_VMID	(8)
#define LAST_COMPUTE_VMID	(16)
static void gmc_v7_0_init_compute_vmid(struct amdgpu_device *adev)
{
	int i;
	uint32_t sh_mem_config;
	uint32_t sh_mem_bases;

	/*
	 * Configure apertures:
	 * LDS:         0x60000000'00000000 - 0x60000001'00000000 (4GB)
	 * Scratch:     0x60000001'00000000 - 0x60000002'00000000 (4GB)
	 * GPUVM:       0x60010000'00000000 - 0x60020000'00000000 (1TB)
	*/
	sh_mem_bases = DEFAULT_SH_MEM_BASES | (DEFAULT_SH_MEM_BASES << 16);
	sh_mem_config = SH_MEM_ALIGNMENT_MODE_UNALIGNED <<
			SH_MEM_CONFIG__ALIGNMENT_MODE__SHIFT;
	sh_mem_config |= MTYPE_NONCACHED << SH_MEM_CONFIG__DEFAULT_MTYPE__SHIFT;
	mutex_lock(&adev->srbm_mutex);
	for (i = FIRST_COMPUTE_VMID; i < LAST_COMPUTE_VMID; i++) {
		cik_srbm_select(adev, 0, 0, 0, i);
		/* CP and shaders */
		WREG32(mmSH_MEM_CONFIG, sh_mem_config);
		WREG32(mmSH_MEM_APE1_BASE, 1);
		WREG32(mmSH_MEM_APE1_LIMIT, 0);
		WREG32(mmSH_MEM_BASES, sh_mem_bases);
	}
	cik_srbm_select(adev, 0, 0, 0, 0);
	mutex_unlock(&adev->srbm_mutex);
}

/**
 * gfx_v7_0_gpu_init - setup the 3D engine
 *
 * @adev: amdgpu_device pointer
 *
 * Configures the 3D engine and tiling configuration
 * registers so that the 3D engine is usable.
 */
static void gfx_v7_0_gpu_init(struct amdgpu_device *adev)
{
	u32 gb_addr_config;
	u32 mc_shared_chmap, mc_arb_ramcfg;
	u32 dimm00_addr_map, dimm01_addr_map, dimm10_addr_map, dimm11_addr_map;
	u32 sh_mem_cfg;
	u32 tmp;
	int i;

	switch (adev->asic_type) {
	case CHIP_BONAIRE:
		adev->gfx.config.max_shader_engines = 2;
		adev->gfx.config.max_tile_pipes = 4;
		adev->gfx.config.max_cu_per_sh = 7;
		adev->gfx.config.max_sh_per_se = 1;
		adev->gfx.config.max_backends_per_se = 2;
		adev->gfx.config.max_texture_channel_caches = 4;
		adev->gfx.config.max_gprs = 256;
		adev->gfx.config.max_gs_threads = 32;
		adev->gfx.config.max_hw_contexts = 8;

		adev->gfx.config.sc_prim_fifo_size_frontend = 0x20;
		adev->gfx.config.sc_prim_fifo_size_backend = 0x100;
		adev->gfx.config.sc_hiz_tile_fifo_size = 0x30;
		adev->gfx.config.sc_earlyz_tile_fifo_size = 0x130;
		gb_addr_config = BONAIRE_GB_ADDR_CONFIG_GOLDEN;
		break;
	case CHIP_HAWAII:
		adev->gfx.config.max_shader_engines = 4;
		adev->gfx.config.max_tile_pipes = 16;
		adev->gfx.config.max_cu_per_sh = 11;
		adev->gfx.config.max_sh_per_se = 1;
		adev->gfx.config.max_backends_per_se = 4;
		adev->gfx.config.max_texture_channel_caches = 16;
		adev->gfx.config.max_gprs = 256;
		adev->gfx.config.max_gs_threads = 32;
		adev->gfx.config.max_hw_contexts = 8;

		adev->gfx.config.sc_prim_fifo_size_frontend = 0x20;
		adev->gfx.config.sc_prim_fifo_size_backend = 0x100;
		adev->gfx.config.sc_hiz_tile_fifo_size = 0x30;
		adev->gfx.config.sc_earlyz_tile_fifo_size = 0x130;
		gb_addr_config = HAWAII_GB_ADDR_CONFIG_GOLDEN;
		break;
	case CHIP_KAVERI:
		adev->gfx.config.max_shader_engines = 1;
		adev->gfx.config.max_tile_pipes = 4;
		if ((adev->pdev->device == 0x1304) ||
		    (adev->pdev->device == 0x1305) ||
		    (adev->pdev->device == 0x130C) ||
		    (adev->pdev->device == 0x130F) ||
		    (adev->pdev->device == 0x1310) ||
		    (adev->pdev->device == 0x1311) ||
		    (adev->pdev->device == 0x131C)) {
			adev->gfx.config.max_cu_per_sh = 8;
			adev->gfx.config.max_backends_per_se = 2;
		} else if ((adev->pdev->device == 0x1309) ||
			   (adev->pdev->device == 0x130A) ||
			   (adev->pdev->device == 0x130D) ||
			   (adev->pdev->device == 0x1313) ||
			   (adev->pdev->device == 0x131D)) {
			adev->gfx.config.max_cu_per_sh = 6;
			adev->gfx.config.max_backends_per_se = 2;
		} else if ((adev->pdev->device == 0x1306) ||
			   (adev->pdev->device == 0x1307) ||
			   (adev->pdev->device == 0x130B) ||
			   (adev->pdev->device == 0x130E) ||
			   (adev->pdev->device == 0x1315) ||
			   (adev->pdev->device == 0x131B)) {
			adev->gfx.config.max_cu_per_sh = 4;
			adev->gfx.config.max_backends_per_se = 1;
		} else {
			adev->gfx.config.max_cu_per_sh = 3;
			adev->gfx.config.max_backends_per_se = 1;
		}
		adev->gfx.config.max_sh_per_se = 1;
		adev->gfx.config.max_texture_channel_caches = 4;
		adev->gfx.config.max_gprs = 256;
		adev->gfx.config.max_gs_threads = 16;
		adev->gfx.config.max_hw_contexts = 8;

		adev->gfx.config.sc_prim_fifo_size_frontend = 0x20;
		adev->gfx.config.sc_prim_fifo_size_backend = 0x100;
		adev->gfx.config.sc_hiz_tile_fifo_size = 0x30;
		adev->gfx.config.sc_earlyz_tile_fifo_size = 0x130;
		gb_addr_config = BONAIRE_GB_ADDR_CONFIG_GOLDEN;
		break;
	case CHIP_KABINI:
	case CHIP_MULLINS:
	default:
		adev->gfx.config.max_shader_engines = 1;
		adev->gfx.config.max_tile_pipes = 2;
		adev->gfx.config.max_cu_per_sh = 2;
		adev->gfx.config.max_sh_per_se = 1;
		adev->gfx.config.max_backends_per_se = 1;
		adev->gfx.config.max_texture_channel_caches = 2;
		adev->gfx.config.max_gprs = 256;
		adev->gfx.config.max_gs_threads = 16;
		adev->gfx.config.max_hw_contexts = 8;

		adev->gfx.config.sc_prim_fifo_size_frontend = 0x20;
		adev->gfx.config.sc_prim_fifo_size_backend = 0x100;
		adev->gfx.config.sc_hiz_tile_fifo_size = 0x30;
		adev->gfx.config.sc_earlyz_tile_fifo_size = 0x130;
		gb_addr_config = BONAIRE_GB_ADDR_CONFIG_GOLDEN;
		break;
	}

	WREG32(mmGRBM_CNTL, (0xff << GRBM_CNTL__READ_TIMEOUT__SHIFT));

	mc_shared_chmap = RREG32(mmMC_SHARED_CHMAP);
	adev->gfx.config.mc_arb_ramcfg = RREG32(mmMC_ARB_RAMCFG);
	mc_arb_ramcfg = adev->gfx.config.mc_arb_ramcfg;

	adev->gfx.config.num_tile_pipes = adev->gfx.config.max_tile_pipes;
	adev->gfx.config.mem_max_burst_length_bytes = 256;
	if (adev->flags & AMD_IS_APU) {
		/* Get memory bank mapping mode. */
		tmp = RREG32(mmMC_FUS_DRAM0_BANK_ADDR_MAPPING);
		dimm00_addr_map = REG_GET_FIELD(tmp, MC_FUS_DRAM0_BANK_ADDR_MAPPING, DIMM0ADDRMAP);
		dimm01_addr_map = REG_GET_FIELD(tmp, MC_FUS_DRAM0_BANK_ADDR_MAPPING, DIMM1ADDRMAP);

		tmp = RREG32(mmMC_FUS_DRAM1_BANK_ADDR_MAPPING);
		dimm10_addr_map = REG_GET_FIELD(tmp, MC_FUS_DRAM1_BANK_ADDR_MAPPING, DIMM0ADDRMAP);
		dimm11_addr_map = REG_GET_FIELD(tmp, MC_FUS_DRAM1_BANK_ADDR_MAPPING, DIMM1ADDRMAP);

		/* Validate settings in case only one DIMM installed. */
		if ((dimm00_addr_map == 0) || (dimm00_addr_map == 3) || (dimm00_addr_map == 4) || (dimm00_addr_map > 12))
			dimm00_addr_map = 0;
		if ((dimm01_addr_map == 0) || (dimm01_addr_map == 3) || (dimm01_addr_map == 4) || (dimm01_addr_map > 12))
			dimm01_addr_map = 0;
		if ((dimm10_addr_map == 0) || (dimm10_addr_map == 3) || (dimm10_addr_map == 4) || (dimm10_addr_map > 12))
			dimm10_addr_map = 0;
		if ((dimm11_addr_map == 0) || (dimm11_addr_map == 3) || (dimm11_addr_map == 4) || (dimm11_addr_map > 12))
			dimm11_addr_map = 0;

		/* If DIMM Addr map is 8GB, ROW size should be 2KB. Otherwise 1KB. */
		/* If ROW size(DIMM1) != ROW size(DMIMM0), ROW size should be larger one. */
		if ((dimm00_addr_map == 11) || (dimm01_addr_map == 11) || (dimm10_addr_map == 11) || (dimm11_addr_map == 11))
			adev->gfx.config.mem_row_size_in_kb = 2;
		else
			adev->gfx.config.mem_row_size_in_kb = 1;
	} else {
		tmp = (mc_arb_ramcfg & MC_ARB_RAMCFG__NOOFCOLS_MASK) >> MC_ARB_RAMCFG__NOOFCOLS__SHIFT;
		adev->gfx.config.mem_row_size_in_kb = (4 * (1 << (8 + tmp))) / 1024;
		if (adev->gfx.config.mem_row_size_in_kb > 4)
			adev->gfx.config.mem_row_size_in_kb = 4;
	}
	/* XXX use MC settings? */
	adev->gfx.config.shader_engine_tile_size = 32;
	adev->gfx.config.num_gpus = 1;
	adev->gfx.config.multi_gpu_tile_size = 64;

	/* fix up row size */
	gb_addr_config &= ~GB_ADDR_CONFIG__ROW_SIZE_MASK;
	switch (adev->gfx.config.mem_row_size_in_kb) {
	case 1:
	default:
		gb_addr_config |= (0 << GB_ADDR_CONFIG__ROW_SIZE__SHIFT);
		break;
	case 2:
		gb_addr_config |= (1 << GB_ADDR_CONFIG__ROW_SIZE__SHIFT);
		break;
	case 4:
		gb_addr_config |= (2 << GB_ADDR_CONFIG__ROW_SIZE__SHIFT);
		break;
	}
	adev->gfx.config.gb_addr_config = gb_addr_config;

	WREG32(mmGB_ADDR_CONFIG, gb_addr_config);
	WREG32(mmHDP_ADDR_CONFIG, gb_addr_config);
	WREG32(mmDMIF_ADDR_CALC, gb_addr_config);
	WREG32(mmSDMA0_TILING_CONFIG + SDMA0_REGISTER_OFFSET, gb_addr_config & 0x70);
	WREG32(mmSDMA0_TILING_CONFIG + SDMA1_REGISTER_OFFSET, gb_addr_config & 0x70);
	WREG32(mmUVD_UDEC_ADDR_CONFIG, gb_addr_config);
	WREG32(mmUVD_UDEC_DB_ADDR_CONFIG, gb_addr_config);
	WREG32(mmUVD_UDEC_DBW_ADDR_CONFIG, gb_addr_config);

	gfx_v7_0_tiling_mode_table_init(adev);

	gfx_v7_0_setup_rb(adev, adev->gfx.config.max_shader_engines,
			  adev->gfx.config.max_sh_per_se,
			  adev->gfx.config.max_backends_per_se);

	/* set HW defaults for 3D engine */
	WREG32(mmCP_MEQ_THRESHOLDS,
			(0x30 << CP_MEQ_THRESHOLDS__MEQ1_START__SHIFT) |
			(0x60 << CP_MEQ_THRESHOLDS__MEQ2_START__SHIFT));

	mutex_lock(&adev->grbm_idx_mutex);
	/*
	 * making sure that the following register writes will be broadcasted
	 * to all the shaders
	 */
	gfx_v7_0_select_se_sh(adev, 0xffffffff, 0xffffffff);

	/* XXX SH_MEM regs */
	/* where to put LDS, scratch, GPUVM in FSA64 space */
	sh_mem_cfg = REG_SET_FIELD(0, SH_MEM_CONFIG, ALIGNMENT_MODE, 
				   SH_MEM_ALIGNMENT_MODE_UNALIGNED);

	mutex_lock(&adev->srbm_mutex);
	for (i = 0; i < 16; i++) {
		cik_srbm_select(adev, 0, 0, 0, i);
		/* CP and shaders */
		WREG32(mmSH_MEM_CONFIG, sh_mem_cfg);
		WREG32(mmSH_MEM_APE1_BASE, 1);
		WREG32(mmSH_MEM_APE1_LIMIT, 0);
		WREG32(mmSH_MEM_BASES, 0);
	}
	cik_srbm_select(adev, 0, 0, 0, 0);
	mutex_unlock(&adev->srbm_mutex);

	gmc_v7_0_init_compute_vmid(adev);

	WREG32(mmSX_DEBUG_1, 0x20);

	WREG32(mmTA_CNTL_AUX, 0x00010000);

	tmp = RREG32(mmSPI_CONFIG_CNTL);
	tmp |= 0x03000000;
	WREG32(mmSPI_CONFIG_CNTL, tmp);

	WREG32(mmSQ_CONFIG, 1);

	WREG32(mmDB_DEBUG, 0);

	tmp = RREG32(mmDB_DEBUG2) & ~0xf00fffff;
	tmp |= 0x00000400;
	WREG32(mmDB_DEBUG2, tmp);

	tmp = RREG32(mmDB_DEBUG3) & ~0x0002021c;
	tmp |= 0x00020200;
	WREG32(mmDB_DEBUG3, tmp);

	tmp = RREG32(mmCB_HW_CONTROL) & ~0x00010000;
	tmp |= 0x00018208;
	WREG32(mmCB_HW_CONTROL, tmp);

	WREG32(mmSPI_CONFIG_CNTL_1, (4 << SPI_CONFIG_CNTL_1__VTX_DONE_DELAY__SHIFT));

	WREG32(mmPA_SC_FIFO_SIZE,
		((adev->gfx.config.sc_prim_fifo_size_frontend << PA_SC_FIFO_SIZE__SC_FRONTEND_PRIM_FIFO_SIZE__SHIFT) |
		(adev->gfx.config.sc_prim_fifo_size_backend << PA_SC_FIFO_SIZE__SC_BACKEND_PRIM_FIFO_SIZE__SHIFT) |
		(adev->gfx.config.sc_hiz_tile_fifo_size << PA_SC_FIFO_SIZE__SC_HIZ_TILE_FIFO_SIZE__SHIFT) |
		(adev->gfx.config.sc_earlyz_tile_fifo_size << PA_SC_FIFO_SIZE__SC_EARLYZ_TILE_FIFO_SIZE__SHIFT)));

	WREG32(mmVGT_NUM_INSTANCES, 1);

	WREG32(mmCP_PERFMON_CNTL, 0);

	WREG32(mmSQ_CONFIG, 0);

	WREG32(mmPA_SC_FORCE_EOV_MAX_CNTS,
		((4095 << PA_SC_FORCE_EOV_MAX_CNTS__FORCE_EOV_MAX_CLK_CNT__SHIFT) |
		(255 << PA_SC_FORCE_EOV_MAX_CNTS__FORCE_EOV_MAX_REZ_CNT__SHIFT)));

	WREG32(mmVGT_CACHE_INVALIDATION,
		(VC_AND_TC << VGT_CACHE_INVALIDATION__CACHE_INVALIDATION__SHIFT) |
		(ES_AND_GS_AUTO << VGT_CACHE_INVALIDATION__AUTO_INVLD_EN__SHIFT));

	WREG32(mmVGT_GS_VERTEX_REUSE, 16);
	WREG32(mmPA_SC_LINE_STIPPLE_STATE, 0);

	WREG32(mmPA_CL_ENHANCE, PA_CL_ENHANCE__CLIP_VTX_REORDER_ENA_MASK |
			(3 << PA_CL_ENHANCE__NUM_CLIP_SEQ__SHIFT));
	WREG32(mmPA_SC_ENHANCE, PA_SC_ENHANCE__ENABLE_PA_SC_OUT_OF_ORDER_MASK);
	mutex_unlock(&adev->grbm_idx_mutex);

	udelay(50);
}

/*
 * GPU scratch registers helpers function.
 */
/**
 * gfx_v7_0_scratch_init - setup driver info for CP scratch regs
 *
 * @adev: amdgpu_device pointer
 *
 * Set up the number and offset of the CP scratch registers.
 * NOTE: use of CP scratch registers is a legacy inferface and
 * is not used by default on newer asics (r6xx+).  On newer asics,
 * memory buffers are used for fences rather than scratch regs.
 */
static void gfx_v7_0_scratch_init(struct amdgpu_device *adev)
{
	int i;

	adev->gfx.scratch.num_reg = 7;
	adev->gfx.scratch.reg_base = mmSCRATCH_REG0;
	for (i = 0; i < adev->gfx.scratch.num_reg; i++) {
		adev->gfx.scratch.free[i] = true;
		adev->gfx.scratch.reg[i] = adev->gfx.scratch.reg_base + i;
	}
}

/**
 * gfx_v7_0_ring_test_ring - basic gfx ring test
 *
 * @adev: amdgpu_device pointer
 * @ring: amdgpu_ring structure holding ring information
 *
 * Allocate a scratch register and write to it using the gfx ring (CIK).
 * Provides a basic gfx ring test to verify that the ring is working.
 * Used by gfx_v7_0_cp_gfx_resume();
 * Returns 0 on success, error on failure.
 */
static int gfx_v7_0_ring_test_ring(struct amdgpu_ring *ring)
{
	struct amdgpu_device *adev = ring->adev;
	uint32_t scratch;
	uint32_t tmp = 0;
	unsigned i;
	int r;

	r = amdgpu_gfx_scratch_get(adev, &scratch);
	if (r) {
		DRM_ERROR("amdgpu: cp failed to get scratch reg (%d).\n", r);
		return r;
	}
	WREG32(scratch, 0xCAFEDEAD);
	r = amdgpu_ring_lock(ring, 3);
	if (r) {
		DRM_ERROR("amdgpu: cp failed to lock ring %d (%d).\n", ring->idx, r);
		amdgpu_gfx_scratch_free(adev, scratch);
		return r;
	}
	amdgpu_ring_write(ring, PACKET3(PACKET3_SET_UCONFIG_REG, 1));
	amdgpu_ring_write(ring, (scratch - PACKET3_SET_UCONFIG_REG_START));
	amdgpu_ring_write(ring, 0xDEADBEEF);
	amdgpu_ring_unlock_commit(ring);

	for (i = 0; i < adev->usec_timeout; i++) {
		tmp = RREG32(scratch);
		if (tmp == 0xDEADBEEF)
			break;
		DRM_UDELAY(1);
	}
	if (i < adev->usec_timeout) {
		DRM_INFO("ring test on %d succeeded in %d usecs\n", ring->idx, i);
	} else {
		DRM_ERROR("amdgpu: ring %d test failed (scratch(0x%04X)=0x%08X)\n",
			  ring->idx, scratch, tmp);
		r = -EINVAL;
	}
	amdgpu_gfx_scratch_free(adev, scratch);
	return r;
}

/**
 * gfx_v7_0_ring_emit_hdp - emit an hdp flush on the cp
 *
 * @adev: amdgpu_device pointer
 * @ridx: amdgpu ring index
 *
 * Emits an hdp flush on the cp.
 */
static void gfx_v7_0_ring_emit_hdp_flush(struct amdgpu_ring *ring)
{
	u32 ref_and_mask;
	int usepfp = ring->type == AMDGPU_RING_TYPE_COMPUTE ? 0 : 1;

	if (ring->type == AMDGPU_RING_TYPE_COMPUTE) {
		switch (ring->me) {
		case 1:
			ref_and_mask = GPU_HDP_FLUSH_DONE__CP2_MASK << ring->pipe;
			break;
		case 2:
			ref_and_mask = GPU_HDP_FLUSH_DONE__CP6_MASK << ring->pipe;
			break;
		default:
			return;
		}
	} else {
		ref_and_mask = GPU_HDP_FLUSH_DONE__CP0_MASK;
	}

	amdgpu_ring_write(ring, PACKET3(PACKET3_WAIT_REG_MEM, 5));
	amdgpu_ring_write(ring, (WAIT_REG_MEM_OPERATION(1) | /* write, wait, write */
				 WAIT_REG_MEM_FUNCTION(3) |  /* == */
				 WAIT_REG_MEM_ENGINE(usepfp)));   /* pfp or me */
	amdgpu_ring_write(ring, mmGPU_HDP_FLUSH_REQ);
	amdgpu_ring_write(ring, mmGPU_HDP_FLUSH_DONE);
	amdgpu_ring_write(ring, ref_and_mask);
	amdgpu_ring_write(ring, ref_and_mask);
	amdgpu_ring_write(ring, 0x20); /* poll interval */
}

/**
 * gfx_v7_0_ring_emit_fence_gfx - emit a fence on the gfx ring
 *
 * @adev: amdgpu_device pointer
 * @fence: amdgpu fence object
 *
 * Emits a fence sequnce number on the gfx ring and flushes
 * GPU caches.
 */
static void gfx_v7_0_ring_emit_fence_gfx(struct amdgpu_ring *ring, u64 addr,
					 u64 seq, unsigned flags)
{
	bool write64bit = flags & AMDGPU_FENCE_FLAG_64BIT;
	bool int_sel = flags & AMDGPU_FENCE_FLAG_INT;
	/* Workaround for cache flush problems. First send a dummy EOP
	 * event down the pipe with seq one below.
	 */
	amdgpu_ring_write(ring, PACKET3(PACKET3_EVENT_WRITE_EOP, 4));
	amdgpu_ring_write(ring, (EOP_TCL1_ACTION_EN |
				 EOP_TC_ACTION_EN |
				 EVENT_TYPE(CACHE_FLUSH_AND_INV_TS_EVENT) |
				 EVENT_INDEX(5)));
	amdgpu_ring_write(ring, addr & 0xfffffffc);
	amdgpu_ring_write(ring, (upper_32_bits(addr) & 0xffff) |
				DATA_SEL(1) | INT_SEL(0));
	amdgpu_ring_write(ring, lower_32_bits(seq - 1));
	amdgpu_ring_write(ring, upper_32_bits(seq - 1));

	/* Then send the real EOP event down the pipe. */
	amdgpu_ring_write(ring, PACKET3(PACKET3_EVENT_WRITE_EOP, 4));
	amdgpu_ring_write(ring, (EOP_TCL1_ACTION_EN |
				 EOP_TC_ACTION_EN |
				 EVENT_TYPE(CACHE_FLUSH_AND_INV_TS_EVENT) |
				 EVENT_INDEX(5)));
	amdgpu_ring_write(ring, addr & 0xfffffffc);
	amdgpu_ring_write(ring, (upper_32_bits(addr) & 0xffff) |
				DATA_SEL(write64bit ? 2 : 1) | INT_SEL(int_sel ? 2 : 0));
	amdgpu_ring_write(ring, lower_32_bits(seq));
	amdgpu_ring_write(ring, upper_32_bits(seq));
}

/**
 * gfx_v7_0_ring_emit_fence_compute - emit a fence on the compute ring
 *
 * @adev: amdgpu_device pointer
 * @fence: amdgpu fence object
 *
 * Emits a fence sequnce number on the compute ring and flushes
 * GPU caches.
 */
static void gfx_v7_0_ring_emit_fence_compute(struct amdgpu_ring *ring,
					     u64 addr, u64 seq,
					     unsigned flags)
{
	bool write64bit = flags & AMDGPU_FENCE_FLAG_64BIT;
	bool int_sel = flags & AMDGPU_FENCE_FLAG_INT;

	/* RELEASE_MEM - flush caches, send int */
	amdgpu_ring_write(ring, PACKET3(PACKET3_RELEASE_MEM, 5));
	amdgpu_ring_write(ring, (EOP_TCL1_ACTION_EN |
				 EOP_TC_ACTION_EN |
				 EVENT_TYPE(CACHE_FLUSH_AND_INV_TS_EVENT) |
				 EVENT_INDEX(5)));
	amdgpu_ring_write(ring, DATA_SEL(write64bit ? 2 : 1) | INT_SEL(int_sel ? 2 : 0));
	amdgpu_ring_write(ring, addr & 0xfffffffc);
	amdgpu_ring_write(ring, upper_32_bits(addr));
	amdgpu_ring_write(ring, lower_32_bits(seq));
	amdgpu_ring_write(ring, upper_32_bits(seq));
}

/**
 * gfx_v7_0_ring_emit_semaphore - emit a semaphore on the CP ring
 *
 * @ring: amdgpu ring buffer object
 * @semaphore: amdgpu semaphore object
 * @emit_wait: Is this a sempahore wait?
 *
 * Emits a semaphore signal/wait packet to the CP ring and prevents the PFP
 * from running ahead of semaphore waits.
 */
static bool gfx_v7_0_ring_emit_semaphore(struct amdgpu_ring *ring,
					 struct amdgpu_semaphore *semaphore,
					 bool emit_wait)
{
	uint64_t addr = semaphore->gpu_addr;
	unsigned sel = emit_wait ? PACKET3_SEM_SEL_WAIT : PACKET3_SEM_SEL_SIGNAL;

	amdgpu_ring_write(ring, PACKET3(PACKET3_MEM_SEMAPHORE, 1));
	amdgpu_ring_write(ring, addr & 0xffffffff);
	amdgpu_ring_write(ring, (upper_32_bits(addr) & 0xffff) | sel);

	if (emit_wait && (ring->type == AMDGPU_RING_TYPE_GFX)) {
		/* Prevent the PFP from running ahead of the semaphore wait */
		amdgpu_ring_write(ring, PACKET3(PACKET3_PFP_SYNC_ME, 0));
		amdgpu_ring_write(ring, 0x0);
	}

	return true;
}

/*
 * IB stuff
 */
/**
 * gfx_v7_0_ring_emit_ib - emit an IB (Indirect Buffer) on the ring
 *
 * @ring: amdgpu_ring structure holding ring information
 * @ib: amdgpu indirect buffer object
 *
 * Emits an DE (drawing engine) or CE (constant engine) IB
 * on the gfx ring.  IBs are usually generated by userspace
 * acceleration drivers and submitted to the kernel for
 * sheduling on the ring.  This function schedules the IB
 * on the gfx ring for execution by the GPU.
 */
static void gfx_v7_0_ring_emit_ib_gfx(struct amdgpu_ring *ring,
				  struct amdgpu_ib *ib)
{
	bool need_ctx_switch = ring->current_ctx != ib->ctx;
	u32 header, control = 0;
	u32 next_rptr = ring->wptr + 5;

	/* drop the CE preamble IB for the same context */
	if ((ib->flags & AMDGPU_IB_FLAG_PREAMBLE) && !need_ctx_switch)
		return;

	if (need_ctx_switch)
		next_rptr += 2;

	next_rptr += 4;
	amdgpu_ring_write(ring, PACKET3(PACKET3_WRITE_DATA, 3));
	amdgpu_ring_write(ring, WRITE_DATA_DST_SEL(5) | WR_CONFIRM);
	amdgpu_ring_write(ring, ring->next_rptr_gpu_addr & 0xfffffffc);
	amdgpu_ring_write(ring, upper_32_bits(ring->next_rptr_gpu_addr) & 0xffffffff);
	amdgpu_ring_write(ring, next_rptr);

	/* insert SWITCH_BUFFER packet before first IB in the ring frame */
	if (need_ctx_switch) {
		amdgpu_ring_write(ring, PACKET3(PACKET3_SWITCH_BUFFER, 0));
		amdgpu_ring_write(ring, 0);
	}

	if (ib->flags & AMDGPU_IB_FLAG_CE)
		header = PACKET3(PACKET3_INDIRECT_BUFFER_CONST, 2);
	else
		header = PACKET3(PACKET3_INDIRECT_BUFFER, 2);

	control |= ib->length_dw |
		(ib->vm ? (ib->vm->ids[ring->idx].id << 24) : 0);

	amdgpu_ring_write(ring, header);
	amdgpu_ring_write(ring,
#ifdef __BIG_ENDIAN
			  (2 << 0) |
#endif
			  (ib->gpu_addr & 0xFFFFFFFC));
	amdgpu_ring_write(ring, upper_32_bits(ib->gpu_addr) & 0xFFFF);
	amdgpu_ring_write(ring, control);
}

static void gfx_v7_0_ring_emit_ib_compute(struct amdgpu_ring *ring,
				  struct amdgpu_ib *ib)
{
	u32 header, control = 0;
	u32 next_rptr = ring->wptr + 5;

	control |= INDIRECT_BUFFER_VALID;
	next_rptr += 4;
	amdgpu_ring_write(ring, PACKET3(PACKET3_WRITE_DATA, 3));
	amdgpu_ring_write(ring, WRITE_DATA_DST_SEL(5) | WR_CONFIRM);
	amdgpu_ring_write(ring, ring->next_rptr_gpu_addr & 0xfffffffc);
	amdgpu_ring_write(ring, upper_32_bits(ring->next_rptr_gpu_addr) & 0xffffffff);
	amdgpu_ring_write(ring, next_rptr);

	header = PACKET3(PACKET3_INDIRECT_BUFFER, 2);

	control |= ib->length_dw |
			   (ib->vm ? (ib->vm->ids[ring->idx].id << 24) : 0);

	amdgpu_ring_write(ring, header);
	amdgpu_ring_write(ring,
#ifdef __BIG_ENDIAN
					  (2 << 0) |
#endif
					  (ib->gpu_addr & 0xFFFFFFFC));
	amdgpu_ring_write(ring, upper_32_bits(ib->gpu_addr) & 0xFFFF);
	amdgpu_ring_write(ring, control);
}

/**
 * gfx_v7_0_ring_test_ib - basic ring IB test
 *
 * @ring: amdgpu_ring structure holding ring information
 *
 * Allocate an IB and execute it on the gfx ring (CIK).
 * Provides a basic gfx ring test to verify that IBs are working.
 * Returns 0 on success, error on failure.
 */
static int gfx_v7_0_ring_test_ib(struct amdgpu_ring *ring)
{
	struct amdgpu_device *adev = ring->adev;
	struct amdgpu_ib ib;
	struct fence *f = NULL;
	uint32_t scratch;
	uint32_t tmp = 0;
	unsigned i;
	int r;

	r = amdgpu_gfx_scratch_get(adev, &scratch);
	if (r) {
		DRM_ERROR("amdgpu: failed to get scratch reg (%d).\n", r);
		return r;
	}
	WREG32(scratch, 0xCAFEDEAD);
	memset(&ib, 0, sizeof(ib));
	r = amdgpu_ib_get(ring, NULL, 256, &ib);
	if (r) {
		DRM_ERROR("amdgpu: failed to get ib (%d).\n", r);
		goto err1;
	}
	ib.ptr[0] = PACKET3(PACKET3_SET_UCONFIG_REG, 1);
	ib.ptr[1] = ((scratch - PACKET3_SET_UCONFIG_REG_START));
	ib.ptr[2] = 0xDEADBEEF;
	ib.length_dw = 3;

	r = amdgpu_sched_ib_submit_kernel_helper(adev, ring, &ib, 1, NULL,
						 AMDGPU_FENCE_OWNER_UNDEFINED,
						 &f);
	if (r)
		goto err2;

	r = fence_wait(f, false);
	if (r) {
		DRM_ERROR("amdgpu: fence wait failed (%d).\n", r);
		goto err2;
	}
	for (i = 0; i < adev->usec_timeout; i++) {
		tmp = RREG32(scratch);
		if (tmp == 0xDEADBEEF)
			break;
		DRM_UDELAY(1);
	}
	if (i < adev->usec_timeout) {
		DRM_INFO("ib test on ring %d succeeded in %u usecs\n",
			 ring->idx, i);
		goto err2;
	} else {
		DRM_ERROR("amdgpu: ib test failed (scratch(0x%04X)=0x%08X)\n",
			  scratch, tmp);
		r = -EINVAL;
	}

err2:
	fence_put(f);
	amdgpu_ib_free(adev, &ib);
err1:
	amdgpu_gfx_scratch_free(adev, scratch);
	return r;
}

/*
 * CP.
 * On CIK, gfx and compute now have independant command processors.
 *
 * GFX
 * Gfx consists of a single ring and can process both gfx jobs and
 * compute jobs.  The gfx CP consists of three microengines (ME):
 * PFP - Pre-Fetch Parser
 * ME - Micro Engine
 * CE - Constant Engine
 * The PFP and ME make up what is considered the Drawing Engine (DE).
 * The CE is an asynchronous engine used for updating buffer desciptors
 * used by the DE so that they can be loaded into cache in parallel
 * while the DE is processing state update packets.
 *
 * Compute
 * The compute CP consists of two microengines (ME):
 * MEC1 - Compute MicroEngine 1
 * MEC2 - Compute MicroEngine 2
 * Each MEC supports 4 compute pipes and each pipe supports 8 queues.
 * The queues are exposed to userspace and are programmed directly
 * by the compute runtime.
 */
/**
 * gfx_v7_0_cp_gfx_enable - enable/disable the gfx CP MEs
 *
 * @adev: amdgpu_device pointer
 * @enable: enable or disable the MEs
 *
 * Halts or unhalts the gfx MEs.
 */
static void gfx_v7_0_cp_gfx_enable(struct amdgpu_device *adev, bool enable)
{
	int i;

	if (enable) {
		WREG32(mmCP_ME_CNTL, 0);
	} else {
		WREG32(mmCP_ME_CNTL, (CP_ME_CNTL__ME_HALT_MASK | CP_ME_CNTL__PFP_HALT_MASK | CP_ME_CNTL__CE_HALT_MASK));
		for (i = 0; i < adev->gfx.num_gfx_rings; i++)
			adev->gfx.gfx_ring[i].ready = false;
	}
	udelay(50);
}

/**
 * gfx_v7_0_cp_gfx_load_microcode - load the gfx CP ME ucode
 *
 * @adev: amdgpu_device pointer
 *
 * Loads the gfx PFP, ME, and CE ucode.
 * Returns 0 for success, -EINVAL if the ucode is not available.
 */
static int gfx_v7_0_cp_gfx_load_microcode(struct amdgpu_device *adev)
{
	const struct gfx_firmware_header_v1_0 *pfp_hdr;
	const struct gfx_firmware_header_v1_0 *ce_hdr;
	const struct gfx_firmware_header_v1_0 *me_hdr;
	const __le32 *fw_data;
	unsigned i, fw_size;

	if (!adev->gfx.me_fw || !adev->gfx.pfp_fw || !adev->gfx.ce_fw)
		return -EINVAL;

	pfp_hdr = (const struct gfx_firmware_header_v1_0 *)adev->gfx.pfp_fw->data;
	ce_hdr = (const struct gfx_firmware_header_v1_0 *)adev->gfx.ce_fw->data;
	me_hdr = (const struct gfx_firmware_header_v1_0 *)adev->gfx.me_fw->data;

	amdgpu_ucode_print_gfx_hdr(&pfp_hdr->header);
	amdgpu_ucode_print_gfx_hdr(&ce_hdr->header);
	amdgpu_ucode_print_gfx_hdr(&me_hdr->header);
	adev->gfx.pfp_fw_version = le32_to_cpu(pfp_hdr->header.ucode_version);
	adev->gfx.ce_fw_version = le32_to_cpu(ce_hdr->header.ucode_version);
	adev->gfx.me_fw_version = le32_to_cpu(me_hdr->header.ucode_version);
	adev->gfx.me_feature_version = le32_to_cpu(me_hdr->ucode_feature_version);
	adev->gfx.ce_feature_version = le32_to_cpu(ce_hdr->ucode_feature_version);
	adev->gfx.pfp_feature_version = le32_to_cpu(pfp_hdr->ucode_feature_version);

	gfx_v7_0_cp_gfx_enable(adev, false);

	/* PFP */
	fw_data = (const __le32 *)
		(adev->gfx.pfp_fw->data +
		 le32_to_cpu(pfp_hdr->header.ucode_array_offset_bytes));
	fw_size = le32_to_cpu(pfp_hdr->header.ucode_size_bytes) / 4;
	WREG32(mmCP_PFP_UCODE_ADDR, 0);
	for (i = 0; i < fw_size; i++)
		WREG32(mmCP_PFP_UCODE_DATA, le32_to_cpup(fw_data++));
	WREG32(mmCP_PFP_UCODE_ADDR, adev->gfx.pfp_fw_version);

	/* CE */
	fw_data = (const __le32 *)
		(adev->gfx.ce_fw->data +
		 le32_to_cpu(ce_hdr->header.ucode_array_offset_bytes));
	fw_size = le32_to_cpu(ce_hdr->header.ucode_size_bytes) / 4;
	WREG32(mmCP_CE_UCODE_ADDR, 0);
	for (i = 0; i < fw_size; i++)
		WREG32(mmCP_CE_UCODE_DATA, le32_to_cpup(fw_data++));
	WREG32(mmCP_CE_UCODE_ADDR, adev->gfx.ce_fw_version);

	/* ME */
	fw_data = (const __le32 *)
		(adev->gfx.me_fw->data +
		 le32_to_cpu(me_hdr->header.ucode_array_offset_bytes));
	fw_size = le32_to_cpu(me_hdr->header.ucode_size_bytes) / 4;
	WREG32(mmCP_ME_RAM_WADDR, 0);
	for (i = 0; i < fw_size; i++)
		WREG32(mmCP_ME_RAM_DATA, le32_to_cpup(fw_data++));
	WREG32(mmCP_ME_RAM_WADDR, adev->gfx.me_fw_version);

	return 0;
}

/**
 * gfx_v7_0_cp_gfx_start - start the gfx ring
 *
 * @adev: amdgpu_device pointer
 *
 * Enables the ring and loads the clear state context and other
 * packets required to init the ring.
 * Returns 0 for success, error for failure.
 */
static int gfx_v7_0_cp_gfx_start(struct amdgpu_device *adev)
{
	struct amdgpu_ring *ring = &adev->gfx.gfx_ring[0];
	const struct cs_section_def *sect = NULL;
	const struct cs_extent_def *ext = NULL;
	int r, i;

	/* init the CP */
	WREG32(mmCP_MAX_CONTEXT, adev->gfx.config.max_hw_contexts - 1);
	WREG32(mmCP_ENDIAN_SWAP, 0);
	WREG32(mmCP_DEVICE_ID, 1);

	gfx_v7_0_cp_gfx_enable(adev, true);

	r = amdgpu_ring_lock(ring, gfx_v7_0_get_csb_size(adev) + 8);
	if (r) {
		DRM_ERROR("amdgpu: cp failed to lock ring (%d).\n", r);
		return r;
	}

	/* init the CE partitions.  CE only used for gfx on CIK */
	amdgpu_ring_write(ring, PACKET3(PACKET3_SET_BASE, 2));
	amdgpu_ring_write(ring, PACKET3_BASE_INDEX(CE_PARTITION_BASE));
	amdgpu_ring_write(ring, 0x8000);
	amdgpu_ring_write(ring, 0x8000);

	/* clear state buffer */
	amdgpu_ring_write(ring, PACKET3(PACKET3_PREAMBLE_CNTL, 0));
	amdgpu_ring_write(ring, PACKET3_PREAMBLE_BEGIN_CLEAR_STATE);

	amdgpu_ring_write(ring, PACKET3(PACKET3_CONTEXT_CONTROL, 1));
	amdgpu_ring_write(ring, 0x80000000);
	amdgpu_ring_write(ring, 0x80000000);

	for (sect = adev->gfx.rlc.cs_data; sect->section != NULL; ++sect) {
		for (ext = sect->section; ext->extent != NULL; ++ext) {
			if (sect->id == SECT_CONTEXT) {
				amdgpu_ring_write(ring,
						  PACKET3(PACKET3_SET_CONTEXT_REG, ext->reg_count));
				amdgpu_ring_write(ring, ext->reg_index - PACKET3_SET_CONTEXT_REG_START);
				for (i = 0; i < ext->reg_count; i++)
					amdgpu_ring_write(ring, ext->extent[i]);
			}
		}
	}

	amdgpu_ring_write(ring, PACKET3(PACKET3_SET_CONTEXT_REG, 2));
	amdgpu_ring_write(ring, mmPA_SC_RASTER_CONFIG - PACKET3_SET_CONTEXT_REG_START);
	switch (adev->asic_type) {
	case CHIP_BONAIRE:
		amdgpu_ring_write(ring, 0x16000012);
		amdgpu_ring_write(ring, 0x00000000);
		break;
	case CHIP_KAVERI:
		amdgpu_ring_write(ring, 0x00000000); /* XXX */
		amdgpu_ring_write(ring, 0x00000000);
		break;
	case CHIP_KABINI:
	case CHIP_MULLINS:
		amdgpu_ring_write(ring, 0x00000000); /* XXX */
		amdgpu_ring_write(ring, 0x00000000);
		break;
	case CHIP_HAWAII:
		amdgpu_ring_write(ring, 0x3a00161a);
		amdgpu_ring_write(ring, 0x0000002e);
		break;
	default:
		amdgpu_ring_write(ring, 0x00000000);
		amdgpu_ring_write(ring, 0x00000000);
		break;
	}

	amdgpu_ring_write(ring, PACKET3(PACKET3_PREAMBLE_CNTL, 0));
	amdgpu_ring_write(ring, PACKET3_PREAMBLE_END_CLEAR_STATE);

	amdgpu_ring_write(ring, PACKET3(PACKET3_CLEAR_STATE, 0));
	amdgpu_ring_write(ring, 0);

	amdgpu_ring_write(ring, PACKET3(PACKET3_SET_CONTEXT_REG, 2));
	amdgpu_ring_write(ring, 0x00000316);
	amdgpu_ring_write(ring, 0x0000000e); /* VGT_VERTEX_REUSE_BLOCK_CNTL */
	amdgpu_ring_write(ring, 0x00000010); /* VGT_OUT_DEALLOC_CNTL */

	amdgpu_ring_unlock_commit(ring);

	return 0;
}

/**
 * gfx_v7_0_cp_gfx_resume - setup the gfx ring buffer registers
 *
 * @adev: amdgpu_device pointer
 *
 * Program the location and size of the gfx ring buffer
 * and test it to make sure it's working.
 * Returns 0 for success, error for failure.
 */
static int gfx_v7_0_cp_gfx_resume(struct amdgpu_device *adev)
{
	struct amdgpu_ring *ring;
	u32 tmp;
	u32 rb_bufsz;
	u64 rb_addr, rptr_addr;
	int r;

	WREG32(mmCP_SEM_WAIT_TIMER, 0x0);
	if (adev->asic_type != CHIP_HAWAII)
		WREG32(mmCP_SEM_INCOMPLETE_TIMER_CNTL, 0x0);

	/* Set the write pointer delay */
	WREG32(mmCP_RB_WPTR_DELAY, 0);

	/* set the RB to use vmid 0 */
	WREG32(mmCP_RB_VMID, 0);

	WREG32(mmSCRATCH_ADDR, 0);

	/* ring 0 - compute and gfx */
	/* Set ring buffer size */
	ring = &adev->gfx.gfx_ring[0];
	rb_bufsz = order_base_2(ring->ring_size / 8);
	tmp = (order_base_2(AMDGPU_GPU_PAGE_SIZE/8) << 8) | rb_bufsz;
#ifdef __BIG_ENDIAN
	tmp |= 2 << CP_RB0_CNTL__BUF_SWAP__SHIFT;
#endif
	WREG32(mmCP_RB0_CNTL, tmp);

	/* Initialize the ring buffer's read and write pointers */
	WREG32(mmCP_RB0_CNTL, tmp | CP_RB0_CNTL__RB_RPTR_WR_ENA_MASK);
	ring->wptr = 0;
	WREG32(mmCP_RB0_WPTR, ring->wptr);

	/* set the wb address wether it's enabled or not */
	rptr_addr = adev->wb.gpu_addr + (ring->rptr_offs * 4);
	WREG32(mmCP_RB0_RPTR_ADDR, lower_32_bits(rptr_addr));
	WREG32(mmCP_RB0_RPTR_ADDR_HI, upper_32_bits(rptr_addr) & 0xFF);

	/* scratch register shadowing is no longer supported */
	WREG32(mmSCRATCH_UMSK, 0);

	mdelay(1);
	WREG32(mmCP_RB0_CNTL, tmp);

	rb_addr = ring->gpu_addr >> 8;
	WREG32(mmCP_RB0_BASE, rb_addr);
	WREG32(mmCP_RB0_BASE_HI, upper_32_bits(rb_addr));

	/* start the ring */
	gfx_v7_0_cp_gfx_start(adev);
	ring->ready = true;
	r = amdgpu_ring_test_ring(ring);
	if (r) {
		ring->ready = false;
		return r;
	}

	return 0;
}

static u32 gfx_v7_0_ring_get_rptr_gfx(struct amdgpu_ring *ring)
{
	u32 rptr;

	rptr = ring->adev->wb.wb[ring->rptr_offs];

	return rptr;
}

static u32 gfx_v7_0_ring_get_wptr_gfx(struct amdgpu_ring *ring)
{
	struct amdgpu_device *adev = ring->adev;
	u32 wptr;

	wptr = RREG32(mmCP_RB0_WPTR);

	return wptr;
}

static void gfx_v7_0_ring_set_wptr_gfx(struct amdgpu_ring *ring)
{
	struct amdgpu_device *adev = ring->adev;

	WREG32(mmCP_RB0_WPTR, ring->wptr);
	(void)RREG32(mmCP_RB0_WPTR);
}

static u32 gfx_v7_0_ring_get_rptr_compute(struct amdgpu_ring *ring)
{
	u32 rptr;

	rptr = ring->adev->wb.wb[ring->rptr_offs];

	return rptr;
}

static u32 gfx_v7_0_ring_get_wptr_compute(struct amdgpu_ring *ring)
{
	u32 wptr;

	/* XXX check if swapping is necessary on BE */
	wptr = ring->adev->wb.wb[ring->wptr_offs];

	return wptr;
}

static void gfx_v7_0_ring_set_wptr_compute(struct amdgpu_ring *ring)
{
	struct amdgpu_device *adev = ring->adev;

	/* XXX check if swapping is necessary on BE */
	adev->wb.wb[ring->wptr_offs] = ring->wptr;
	WDOORBELL32(ring->doorbell_index, ring->wptr);
}

/**
 * gfx_v7_0_cp_compute_enable - enable/disable the compute CP MEs
 *
 * @adev: amdgpu_device pointer
 * @enable: enable or disable the MEs
 *
 * Halts or unhalts the compute MEs.
 */
static void gfx_v7_0_cp_compute_enable(struct amdgpu_device *adev, bool enable)
{
	int i;

	if (enable) {
		WREG32(mmCP_MEC_CNTL, 0);
	} else {
		WREG32(mmCP_MEC_CNTL, (CP_MEC_CNTL__MEC_ME1_HALT_MASK | CP_MEC_CNTL__MEC_ME2_HALT_MASK));
		for (i = 0; i < adev->gfx.num_compute_rings; i++)
			adev->gfx.compute_ring[i].ready = false;
	}
	udelay(50);
}

/**
 * gfx_v7_0_cp_compute_load_microcode - load the compute CP ME ucode
 *
 * @adev: amdgpu_device pointer
 *
 * Loads the compute MEC1&2 ucode.
 * Returns 0 for success, -EINVAL if the ucode is not available.
 */
static int gfx_v7_0_cp_compute_load_microcode(struct amdgpu_device *adev)
{
	const struct gfx_firmware_header_v1_0 *mec_hdr;
	const __le32 *fw_data;
	unsigned i, fw_size;

	if (!adev->gfx.mec_fw)
		return -EINVAL;

	mec_hdr = (const struct gfx_firmware_header_v1_0 *)adev->gfx.mec_fw->data;
	amdgpu_ucode_print_gfx_hdr(&mec_hdr->header);
	adev->gfx.mec_fw_version = le32_to_cpu(mec_hdr->header.ucode_version);
	adev->gfx.mec_feature_version = le32_to_cpu(
					mec_hdr->ucode_feature_version);

	gfx_v7_0_cp_compute_enable(adev, false);

	/* MEC1 */
	fw_data = (const __le32 *)
		(adev->gfx.mec_fw->data +
		 le32_to_cpu(mec_hdr->header.ucode_array_offset_bytes));
	fw_size = le32_to_cpu(mec_hdr->header.ucode_size_bytes) / 4;
	WREG32(mmCP_MEC_ME1_UCODE_ADDR, 0);
	for (i = 0; i < fw_size; i++)
		WREG32(mmCP_MEC_ME1_UCODE_DATA, le32_to_cpup(fw_data++));
	WREG32(mmCP_MEC_ME1_UCODE_ADDR, 0);

	if (adev->asic_type == CHIP_KAVERI) {
		const struct gfx_firmware_header_v1_0 *mec2_hdr;

		if (!adev->gfx.mec2_fw)
			return -EINVAL;

		mec2_hdr = (const struct gfx_firmware_header_v1_0 *)adev->gfx.mec2_fw->data;
		amdgpu_ucode_print_gfx_hdr(&mec2_hdr->header);
		adev->gfx.mec2_fw_version = le32_to_cpu(mec2_hdr->header.ucode_version);
		adev->gfx.mec2_feature_version = le32_to_cpu(
				mec2_hdr->ucode_feature_version);

		/* MEC2 */
		fw_data = (const __le32 *)
			(adev->gfx.mec2_fw->data +
			 le32_to_cpu(mec2_hdr->header.ucode_array_offset_bytes));
		fw_size = le32_to_cpu(mec2_hdr->header.ucode_size_bytes) / 4;
		WREG32(mmCP_MEC_ME2_UCODE_ADDR, 0);
		for (i = 0; i < fw_size; i++)
			WREG32(mmCP_MEC_ME2_UCODE_DATA, le32_to_cpup(fw_data++));
		WREG32(mmCP_MEC_ME2_UCODE_ADDR, 0);
	}

	return 0;
}

/**
 * gfx_v7_0_cp_compute_start - start the compute queues
 *
 * @adev: amdgpu_device pointer
 *
 * Enable the compute queues.
 * Returns 0 for success, error for failure.
 */
static int gfx_v7_0_cp_compute_start(struct amdgpu_device *adev)
{
	gfx_v7_0_cp_compute_enable(adev, true);

	return 0;
}

/**
 * gfx_v7_0_cp_compute_fini - stop the compute queues
 *
 * @adev: amdgpu_device pointer
 *
 * Stop the compute queues and tear down the driver queue
 * info.
 */
static void gfx_v7_0_cp_compute_fini(struct amdgpu_device *adev)
{
	int i, r;

	for (i = 0; i < adev->gfx.num_compute_rings; i++) {
		struct amdgpu_ring *ring = &adev->gfx.compute_ring[i];

		if (ring->mqd_obj) {
			r = amdgpu_bo_reserve(ring->mqd_obj, false);
			if (unlikely(r != 0))
				dev_warn(adev->dev, "(%d) reserve MQD bo failed\n", r);

			amdgpu_bo_unpin(ring->mqd_obj);
			amdgpu_bo_unreserve(ring->mqd_obj);

			amdgpu_bo_unref(&ring->mqd_obj);
			ring->mqd_obj = NULL;
		}
	}
}

static void gfx_v7_0_mec_fini(struct amdgpu_device *adev)
{
	int r;

	if (adev->gfx.mec.hpd_eop_obj) {
		r = amdgpu_bo_reserve(adev->gfx.mec.hpd_eop_obj, false);
		if (unlikely(r != 0))
			dev_warn(adev->dev, "(%d) reserve HPD EOP bo failed\n", r);
		amdgpu_bo_unpin(adev->gfx.mec.hpd_eop_obj);
		amdgpu_bo_unreserve(adev->gfx.mec.hpd_eop_obj);

		amdgpu_bo_unref(&adev->gfx.mec.hpd_eop_obj);
		adev->gfx.mec.hpd_eop_obj = NULL;
	}
}

#define MEC_HPD_SIZE 2048

static int gfx_v7_0_mec_init(struct amdgpu_device *adev)
{
	int r;
	u32 *hpd;

	/*
	 * KV:    2 MEC, 4 Pipes/MEC, 8 Queues/Pipe - 64 Queues total
	 * CI/KB: 1 MEC, 4 Pipes/MEC, 8 Queues/Pipe - 32 Queues total
	 * Nonetheless, we assign only 1 pipe because all other pipes will
	 * be handled by KFD
	 */
	adev->gfx.mec.num_mec = 1;
	adev->gfx.mec.num_pipe = 1;
	adev->gfx.mec.num_queue = adev->gfx.mec.num_mec * adev->gfx.mec.num_pipe * 8;

	if (adev->gfx.mec.hpd_eop_obj == NULL) {
		r = amdgpu_bo_create(adev,
				     adev->gfx.mec.num_mec *adev->gfx.mec.num_pipe * MEC_HPD_SIZE * 2,
				     PAGE_SIZE, true,
				     AMDGPU_GEM_DOMAIN_GTT, 0, NULL, NULL,
				     &adev->gfx.mec.hpd_eop_obj);
		if (r) {
			dev_warn(adev->dev, "(%d) create HDP EOP bo failed\n", r);
			return r;
		}
	}

	r = amdgpu_bo_reserve(adev->gfx.mec.hpd_eop_obj, false);
	if (unlikely(r != 0)) {
		gfx_v7_0_mec_fini(adev);
		return r;
	}
	r = amdgpu_bo_pin(adev->gfx.mec.hpd_eop_obj, AMDGPU_GEM_DOMAIN_GTT,
			  &adev->gfx.mec.hpd_eop_gpu_addr);
	if (r) {
		dev_warn(adev->dev, "(%d) pin HDP EOP bo failed\n", r);
		gfx_v7_0_mec_fini(adev);
		return r;
	}
	r = amdgpu_bo_kmap(adev->gfx.mec.hpd_eop_obj, (void **)&hpd);
	if (r) {
		dev_warn(adev->dev, "(%d) map HDP EOP bo failed\n", r);
		gfx_v7_0_mec_fini(adev);
		return r;
	}

	/* clear memory.  Not sure if this is required or not */
	memset(hpd, 0, adev->gfx.mec.num_mec *adev->gfx.mec.num_pipe * MEC_HPD_SIZE * 2);

	amdgpu_bo_kunmap(adev->gfx.mec.hpd_eop_obj);
	amdgpu_bo_unreserve(adev->gfx.mec.hpd_eop_obj);

	return 0;
}

struct hqd_registers
{
	u32 cp_mqd_base_addr;
	u32 cp_mqd_base_addr_hi;
	u32 cp_hqd_active;
	u32 cp_hqd_vmid;
	u32 cp_hqd_persistent_state;
	u32 cp_hqd_pipe_priority;
	u32 cp_hqd_queue_priority;
	u32 cp_hqd_quantum;
	u32 cp_hqd_pq_base;
	u32 cp_hqd_pq_base_hi;
	u32 cp_hqd_pq_rptr;
	u32 cp_hqd_pq_rptr_report_addr;
	u32 cp_hqd_pq_rptr_report_addr_hi;
	u32 cp_hqd_pq_wptr_poll_addr;
	u32 cp_hqd_pq_wptr_poll_addr_hi;
	u32 cp_hqd_pq_doorbell_control;
	u32 cp_hqd_pq_wptr;
	u32 cp_hqd_pq_control;
	u32 cp_hqd_ib_base_addr;
	u32 cp_hqd_ib_base_addr_hi;
	u32 cp_hqd_ib_rptr;
	u32 cp_hqd_ib_control;
	u32 cp_hqd_iq_timer;
	u32 cp_hqd_iq_rptr;
	u32 cp_hqd_dequeue_request;
	u32 cp_hqd_dma_offload;
	u32 cp_hqd_sema_cmd;
	u32 cp_hqd_msg_type;
	u32 cp_hqd_atomic0_preop_lo;
	u32 cp_hqd_atomic0_preop_hi;
	u32 cp_hqd_atomic1_preop_lo;
	u32 cp_hqd_atomic1_preop_hi;
	u32 cp_hqd_hq_scheduler0;
	u32 cp_hqd_hq_scheduler1;
	u32 cp_mqd_control;
};

struct bonaire_mqd
{
	u32 header;
	u32 dispatch_initiator;
	u32 dimensions[3];
	u32 start_idx[3];
	u32 num_threads[3];
	u32 pipeline_stat_enable;
	u32 perf_counter_enable;
	u32 pgm[2];
	u32 tba[2];
	u32 tma[2];
	u32 pgm_rsrc[2];
	u32 vmid;
	u32 resource_limits;
	u32 static_thread_mgmt01[2];
	u32 tmp_ring_size;
	u32 static_thread_mgmt23[2];
	u32 restart[3];
	u32 thread_trace_enable;
	u32 reserved1;
	u32 user_data[16];
	u32 vgtcs_invoke_count[2];
	struct hqd_registers queue_state;
	u32 dequeue_cntr;
	u32 interrupt_queue[64];
};

/**
 * gfx_v7_0_cp_compute_resume - setup the compute queue registers
 *
 * @adev: amdgpu_device pointer
 *
 * Program the compute queues and test them to make sure they
 * are working.
 * Returns 0 for success, error for failure.
 */
static int gfx_v7_0_cp_compute_resume(struct amdgpu_device *adev)
{
	int r, i, j;
	u32 tmp;
	bool use_doorbell = true;
	u64 hqd_gpu_addr;
	u64 mqd_gpu_addr;
	u64 eop_gpu_addr;
	u64 wb_gpu_addr;
	u32 *buf;
	struct bonaire_mqd *mqd;

	r = gfx_v7_0_cp_compute_start(adev);
	if (r)
		return r;

	/* fix up chicken bits */
	tmp = RREG32(mmCP_CPF_DEBUG);
	tmp |= (1 << 23);
	WREG32(mmCP_CPF_DEBUG, tmp);

	/* init the pipes */
	mutex_lock(&adev->srbm_mutex);
	for (i = 0; i < (adev->gfx.mec.num_pipe * adev->gfx.mec.num_mec); i++) {
		int me = (i < 4) ? 1 : 2;
		int pipe = (i < 4) ? i : (i - 4);

		eop_gpu_addr = adev->gfx.mec.hpd_eop_gpu_addr + (i * MEC_HPD_SIZE * 2);

		cik_srbm_select(adev, me, pipe, 0, 0);

		/* write the EOP addr */
		WREG32(mmCP_HPD_EOP_BASE_ADDR, eop_gpu_addr >> 8);
		WREG32(mmCP_HPD_EOP_BASE_ADDR_HI, upper_32_bits(eop_gpu_addr) >> 8);

		/* set the VMID assigned */
		WREG32(mmCP_HPD_EOP_VMID, 0);

		/* set the EOP size, register value is 2^(EOP_SIZE+1) dwords */
		tmp = RREG32(mmCP_HPD_EOP_CONTROL);
		tmp &= ~CP_HPD_EOP_CONTROL__EOP_SIZE_MASK;
		tmp |= order_base_2(MEC_HPD_SIZE / 8);
		WREG32(mmCP_HPD_EOP_CONTROL, tmp);
	}
	cik_srbm_select(adev, 0, 0, 0, 0);
	mutex_unlock(&adev->srbm_mutex);

	/* init the queues.  Just two for now. */
	for (i = 0; i < adev->gfx.num_compute_rings; i++) {
		struct amdgpu_ring *ring = &adev->gfx.compute_ring[i];

		if (ring->mqd_obj == NULL) {
			r = amdgpu_bo_create(adev,
					     sizeof(struct bonaire_mqd),
					     PAGE_SIZE, true,
					     AMDGPU_GEM_DOMAIN_GTT, 0, NULL, NULL,
					     &ring->mqd_obj);
			if (r) {
				dev_warn(adev->dev, "(%d) create MQD bo failed\n", r);
				return r;
			}
		}

		r = amdgpu_bo_reserve(ring->mqd_obj, false);
		if (unlikely(r != 0)) {
			gfx_v7_0_cp_compute_fini(adev);
			return r;
		}
		r = amdgpu_bo_pin(ring->mqd_obj, AMDGPU_GEM_DOMAIN_GTT,
				  &mqd_gpu_addr);
		if (r) {
			dev_warn(adev->dev, "(%d) pin MQD bo failed\n", r);
			gfx_v7_0_cp_compute_fini(adev);
			return r;
		}
		r = amdgpu_bo_kmap(ring->mqd_obj, (void **)&buf);
		if (r) {
			dev_warn(adev->dev, "(%d) map MQD bo failed\n", r);
			gfx_v7_0_cp_compute_fini(adev);
			return r;
		}

		/* init the mqd struct */
		memset(buf, 0, sizeof(struct bonaire_mqd));

		mqd = (struct bonaire_mqd *)buf;
		mqd->header = 0xC0310800;
		mqd->static_thread_mgmt01[0] = 0xffffffff;
		mqd->static_thread_mgmt01[1] = 0xffffffff;
		mqd->static_thread_mgmt23[0] = 0xffffffff;
		mqd->static_thread_mgmt23[1] = 0xffffffff;

		mutex_lock(&adev->srbm_mutex);
		cik_srbm_select(adev, ring->me,
				ring->pipe,
				ring->queue, 0);

		/* disable wptr polling */
		tmp = RREG32(mmCP_PQ_WPTR_POLL_CNTL);
		tmp &= ~CP_PQ_WPTR_POLL_CNTL__EN_MASK;
		WREG32(mmCP_PQ_WPTR_POLL_CNTL, tmp);

		/* enable doorbell? */
		mqd->queue_state.cp_hqd_pq_doorbell_control =
			RREG32(mmCP_HQD_PQ_DOORBELL_CONTROL);
		if (use_doorbell)
			mqd->queue_state.cp_hqd_pq_doorbell_control |= CP_HQD_PQ_DOORBELL_CONTROL__DOORBELL_EN_MASK;
		else
			mqd->queue_state.cp_hqd_pq_doorbell_control &= ~CP_HQD_PQ_DOORBELL_CONTROL__DOORBELL_EN_MASK;
		WREG32(mmCP_HQD_PQ_DOORBELL_CONTROL,
		       mqd->queue_state.cp_hqd_pq_doorbell_control);

		/* disable the queue if it's active */
		mqd->queue_state.cp_hqd_dequeue_request = 0;
		mqd->queue_state.cp_hqd_pq_rptr = 0;
		mqd->queue_state.cp_hqd_pq_wptr= 0;
		if (RREG32(mmCP_HQD_ACTIVE) & 1) {
			WREG32(mmCP_HQD_DEQUEUE_REQUEST, 1);
			for (j = 0; j < adev->usec_timeout; j++) {
				if (!(RREG32(mmCP_HQD_ACTIVE) & 1))
					break;
				udelay(1);
			}
			WREG32(mmCP_HQD_DEQUEUE_REQUEST, mqd->queue_state.cp_hqd_dequeue_request);
			WREG32(mmCP_HQD_PQ_RPTR, mqd->queue_state.cp_hqd_pq_rptr);
			WREG32(mmCP_HQD_PQ_WPTR, mqd->queue_state.cp_hqd_pq_wptr);
		}

		/* set the pointer to the MQD */
		mqd->queue_state.cp_mqd_base_addr = mqd_gpu_addr & 0xfffffffc;
		mqd->queue_state.cp_mqd_base_addr_hi = upper_32_bits(mqd_gpu_addr);
		WREG32(mmCP_MQD_BASE_ADDR, mqd->queue_state.cp_mqd_base_addr);
		WREG32(mmCP_MQD_BASE_ADDR_HI, mqd->queue_state.cp_mqd_base_addr_hi);
		/* set MQD vmid to 0 */
		mqd->queue_state.cp_mqd_control = RREG32(mmCP_MQD_CONTROL);
		mqd->queue_state.cp_mqd_control &= ~CP_MQD_CONTROL__VMID_MASK;
		WREG32(mmCP_MQD_CONTROL, mqd->queue_state.cp_mqd_control);

		/* set the pointer to the HQD, this is similar CP_RB0_BASE/_HI */
		hqd_gpu_addr = ring->gpu_addr >> 8;
		mqd->queue_state.cp_hqd_pq_base = hqd_gpu_addr;
		mqd->queue_state.cp_hqd_pq_base_hi = upper_32_bits(hqd_gpu_addr);
		WREG32(mmCP_HQD_PQ_BASE, mqd->queue_state.cp_hqd_pq_base);
		WREG32(mmCP_HQD_PQ_BASE_HI, mqd->queue_state.cp_hqd_pq_base_hi);

		/* set up the HQD, this is similar to CP_RB0_CNTL */
		mqd->queue_state.cp_hqd_pq_control = RREG32(mmCP_HQD_PQ_CONTROL);
		mqd->queue_state.cp_hqd_pq_control &=
			~(CP_HQD_PQ_CONTROL__QUEUE_SIZE_MASK |
					CP_HQD_PQ_CONTROL__RPTR_BLOCK_SIZE_MASK);

		mqd->queue_state.cp_hqd_pq_control |=
			order_base_2(ring->ring_size / 8);
		mqd->queue_state.cp_hqd_pq_control |=
			(order_base_2(AMDGPU_GPU_PAGE_SIZE/8) << 8);
#ifdef __BIG_ENDIAN
		mqd->queue_state.cp_hqd_pq_control |=
			2 << CP_HQD_PQ_CONTROL__ENDIAN_SWAP__SHIFT;
#endif
		mqd->queue_state.cp_hqd_pq_control &=
			~(CP_HQD_PQ_CONTROL__UNORD_DISPATCH_MASK |
				CP_HQD_PQ_CONTROL__ROQ_PQ_IB_FLIP_MASK |
				CP_HQD_PQ_CONTROL__PQ_VOLATILE_MASK);
		mqd->queue_state.cp_hqd_pq_control |=
			CP_HQD_PQ_CONTROL__PRIV_STATE_MASK |
			CP_HQD_PQ_CONTROL__KMD_QUEUE_MASK; /* assuming kernel queue control */
		WREG32(mmCP_HQD_PQ_CONTROL, mqd->queue_state.cp_hqd_pq_control);

		/* only used if CP_PQ_WPTR_POLL_CNTL.CP_PQ_WPTR_POLL_CNTL__EN_MASK=1 */
		wb_gpu_addr = adev->wb.gpu_addr + (ring->wptr_offs * 4);
		mqd->queue_state.cp_hqd_pq_wptr_poll_addr = wb_gpu_addr & 0xfffffffc;
		mqd->queue_state.cp_hqd_pq_wptr_poll_addr_hi = upper_32_bits(wb_gpu_addr) & 0xffff;
		WREG32(mmCP_HQD_PQ_WPTR_POLL_ADDR, mqd->queue_state.cp_hqd_pq_wptr_poll_addr);
		WREG32(mmCP_HQD_PQ_WPTR_POLL_ADDR_HI,
		       mqd->queue_state.cp_hqd_pq_wptr_poll_addr_hi);

		/* set the wb address wether it's enabled or not */
		wb_gpu_addr = adev->wb.gpu_addr + (ring->rptr_offs * 4);
		mqd->queue_state.cp_hqd_pq_rptr_report_addr = wb_gpu_addr & 0xfffffffc;
		mqd->queue_state.cp_hqd_pq_rptr_report_addr_hi =
			upper_32_bits(wb_gpu_addr) & 0xffff;
		WREG32(mmCP_HQD_PQ_RPTR_REPORT_ADDR,
		       mqd->queue_state.cp_hqd_pq_rptr_report_addr);
		WREG32(mmCP_HQD_PQ_RPTR_REPORT_ADDR_HI,
		       mqd->queue_state.cp_hqd_pq_rptr_report_addr_hi);

		/* enable the doorbell if requested */
		if (use_doorbell) {
			mqd->queue_state.cp_hqd_pq_doorbell_control =
				RREG32(mmCP_HQD_PQ_DOORBELL_CONTROL);
			mqd->queue_state.cp_hqd_pq_doorbell_control &=
				~CP_HQD_PQ_DOORBELL_CONTROL__DOORBELL_OFFSET_MASK;
			mqd->queue_state.cp_hqd_pq_doorbell_control |=
				(ring->doorbell_index <<
				 CP_HQD_PQ_DOORBELL_CONTROL__DOORBELL_OFFSET__SHIFT);
			mqd->queue_state.cp_hqd_pq_doorbell_control |=
				CP_HQD_PQ_DOORBELL_CONTROL__DOORBELL_EN_MASK;
			mqd->queue_state.cp_hqd_pq_doorbell_control &=
				~(CP_HQD_PQ_DOORBELL_CONTROL__DOORBELL_SOURCE_MASK |
				CP_HQD_PQ_DOORBELL_CONTROL__DOORBELL_HIT_MASK);

		} else {
			mqd->queue_state.cp_hqd_pq_doorbell_control = 0;
		}
		WREG32(mmCP_HQD_PQ_DOORBELL_CONTROL,
		       mqd->queue_state.cp_hqd_pq_doorbell_control);

		/* read and write pointers, similar to CP_RB0_WPTR/_RPTR */
		ring->wptr = 0;
		mqd->queue_state.cp_hqd_pq_wptr = ring->wptr;
		WREG32(mmCP_HQD_PQ_WPTR, mqd->queue_state.cp_hqd_pq_wptr);
		mqd->queue_state.cp_hqd_pq_rptr = RREG32(mmCP_HQD_PQ_RPTR);

		/* set the vmid for the queue */
		mqd->queue_state.cp_hqd_vmid = 0;
		WREG32(mmCP_HQD_VMID, mqd->queue_state.cp_hqd_vmid);

		/* activate the queue */
		mqd->queue_state.cp_hqd_active = 1;
		WREG32(mmCP_HQD_ACTIVE, mqd->queue_state.cp_hqd_active);

		cik_srbm_select(adev, 0, 0, 0, 0);
		mutex_unlock(&adev->srbm_mutex);

		amdgpu_bo_kunmap(ring->mqd_obj);
		amdgpu_bo_unreserve(ring->mqd_obj);

		ring->ready = true;
		r = amdgpu_ring_test_ring(ring);
		if (r)
			ring->ready = false;
	}

	return 0;
}

static void gfx_v7_0_cp_enable(struct amdgpu_device *adev, bool enable)
{
	gfx_v7_0_cp_gfx_enable(adev, enable);
	gfx_v7_0_cp_compute_enable(adev, enable);
}

static int gfx_v7_0_cp_load_microcode(struct amdgpu_device *adev)
{
	int r;

	r = gfx_v7_0_cp_gfx_load_microcode(adev);
	if (r)
		return r;
	r = gfx_v7_0_cp_compute_load_microcode(adev);
	if (r)
		return r;

	return 0;
}

static void gfx_v7_0_enable_gui_idle_interrupt(struct amdgpu_device *adev,
					       bool enable)
{
	u32 tmp = RREG32(mmCP_INT_CNTL_RING0);

	if (enable)
		tmp |= (CP_INT_CNTL_RING0__CNTX_BUSY_INT_ENABLE_MASK |
				CP_INT_CNTL_RING0__CNTX_EMPTY_INT_ENABLE_MASK);
	else
		tmp &= ~(CP_INT_CNTL_RING0__CNTX_BUSY_INT_ENABLE_MASK |
				CP_INT_CNTL_RING0__CNTX_EMPTY_INT_ENABLE_MASK);
	WREG32(mmCP_INT_CNTL_RING0, tmp);
}

static int gfx_v7_0_cp_resume(struct amdgpu_device *adev)
{
	int r;

	gfx_v7_0_enable_gui_idle_interrupt(adev, false);

	r = gfx_v7_0_cp_load_microcode(adev);
	if (r)
		return r;

	r = gfx_v7_0_cp_gfx_resume(adev);
	if (r)
		return r;
	r = gfx_v7_0_cp_compute_resume(adev);
	if (r)
		return r;

	gfx_v7_0_enable_gui_idle_interrupt(adev, true);

	return 0;
}

/*
 * vm
 * VMID 0 is the physical GPU addresses as used by the kernel.
 * VMIDs 1-15 are used for userspace clients and are handled
 * by the amdgpu vm/hsa code.
 */
/**
 * gfx_v7_0_ring_emit_vm_flush - cik vm flush using the CP
 *
 * @adev: amdgpu_device pointer
 *
 * Update the page table base and flush the VM TLB
 * using the CP (CIK).
 */
static void gfx_v7_0_ring_emit_vm_flush(struct amdgpu_ring *ring,
					unsigned vm_id, uint64_t pd_addr)
{
	int usepfp = (ring->type == AMDGPU_RING_TYPE_GFX);
	if (usepfp) {
		/* synce CE with ME to prevent CE fetch CEIB before context switch done */
		amdgpu_ring_write(ring, PACKET3(PACKET3_SWITCH_BUFFER, 0));
		amdgpu_ring_write(ring, 0);
		amdgpu_ring_write(ring, PACKET3(PACKET3_SWITCH_BUFFER, 0));
		amdgpu_ring_write(ring, 0);
	}

	amdgpu_ring_write(ring, PACKET3(PACKET3_WRITE_DATA, 3));
	amdgpu_ring_write(ring, (WRITE_DATA_ENGINE_SEL(usepfp) |
				 WRITE_DATA_DST_SEL(0)));
	if (vm_id < 8) {
		amdgpu_ring_write(ring,
				  (mmVM_CONTEXT0_PAGE_TABLE_BASE_ADDR + vm_id));
	} else {
		amdgpu_ring_write(ring,
				  (mmVM_CONTEXT8_PAGE_TABLE_BASE_ADDR + vm_id - 8));
	}
	amdgpu_ring_write(ring, 0);
	amdgpu_ring_write(ring, pd_addr >> 12);

	/* bits 0-15 are the VM contexts0-15 */
	amdgpu_ring_write(ring, PACKET3(PACKET3_WRITE_DATA, 3));
	amdgpu_ring_write(ring, (WRITE_DATA_ENGINE_SEL(0) |
				 WRITE_DATA_DST_SEL(0)));
	amdgpu_ring_write(ring, mmVM_INVALIDATE_REQUEST);
	amdgpu_ring_write(ring, 0);
	amdgpu_ring_write(ring, 1 << vm_id);

	/* wait for the invalidate to complete */
	amdgpu_ring_write(ring, PACKET3(PACKET3_WAIT_REG_MEM, 5));
	amdgpu_ring_write(ring, (WAIT_REG_MEM_OPERATION(0) | /* wait */
				 WAIT_REG_MEM_FUNCTION(0) |  /* always */
				 WAIT_REG_MEM_ENGINE(0))); /* me */
	amdgpu_ring_write(ring, mmVM_INVALIDATE_REQUEST);
	amdgpu_ring_write(ring, 0);
	amdgpu_ring_write(ring, 0); /* ref */
	amdgpu_ring_write(ring, 0); /* mask */
	amdgpu_ring_write(ring, 0x20); /* poll interval */

	/* compute doesn't have PFP */
	if (usepfp) {
		/* sync PFP to ME, otherwise we might get invalid PFP reads */
		amdgpu_ring_write(ring, PACKET3(PACKET3_PFP_SYNC_ME, 0));
		amdgpu_ring_write(ring, 0x0);

		/* synce CE with ME to prevent CE fetch CEIB before context switch done */
		amdgpu_ring_write(ring, PACKET3(PACKET3_SWITCH_BUFFER, 0));
		amdgpu_ring_write(ring, 0);
		amdgpu_ring_write(ring, PACKET3(PACKET3_SWITCH_BUFFER, 0));
		amdgpu_ring_write(ring, 0);
	}
}

/*
 * RLC
 * The RLC is a multi-purpose microengine that handles a
 * variety of functions.
 */
static void gfx_v7_0_rlc_fini(struct amdgpu_device *adev)
{
	int r;

	/* save restore block */
	if (adev->gfx.rlc.save_restore_obj) {
		r = amdgpu_bo_reserve(adev->gfx.rlc.save_restore_obj, false);
		if (unlikely(r != 0))
			dev_warn(adev->dev, "(%d) reserve RLC sr bo failed\n", r);
		amdgpu_bo_unpin(adev->gfx.rlc.save_restore_obj);
		amdgpu_bo_unreserve(adev->gfx.rlc.save_restore_obj);

		amdgpu_bo_unref(&adev->gfx.rlc.save_restore_obj);
		adev->gfx.rlc.save_restore_obj = NULL;
	}

	/* clear state block */
	if (adev->gfx.rlc.clear_state_obj) {
		r = amdgpu_bo_reserve(adev->gfx.rlc.clear_state_obj, false);
		if (unlikely(r != 0))
			dev_warn(adev->dev, "(%d) reserve RLC c bo failed\n", r);
		amdgpu_bo_unpin(adev->gfx.rlc.clear_state_obj);
		amdgpu_bo_unreserve(adev->gfx.rlc.clear_state_obj);

		amdgpu_bo_unref(&adev->gfx.rlc.clear_state_obj);
		adev->gfx.rlc.clear_state_obj = NULL;
	}

	/* clear state block */
	if (adev->gfx.rlc.cp_table_obj) {
		r = amdgpu_bo_reserve(adev->gfx.rlc.cp_table_obj, false);
		if (unlikely(r != 0))
			dev_warn(adev->dev, "(%d) reserve RLC cp table bo failed\n", r);
		amdgpu_bo_unpin(adev->gfx.rlc.cp_table_obj);
		amdgpu_bo_unreserve(adev->gfx.rlc.cp_table_obj);

		amdgpu_bo_unref(&adev->gfx.rlc.cp_table_obj);
		adev->gfx.rlc.cp_table_obj = NULL;
	}
}

static int gfx_v7_0_rlc_init(struct amdgpu_device *adev)
{
	const u32 *src_ptr;
	volatile u32 *dst_ptr;
	u32 dws, i;
	const struct cs_section_def *cs_data;
	int r;

	/* allocate rlc buffers */
	if (adev->flags & AMD_IS_APU) {
		if (adev->asic_type == CHIP_KAVERI) {
			adev->gfx.rlc.reg_list = spectre_rlc_save_restore_register_list;
			adev->gfx.rlc.reg_list_size =
				(u32)ARRAY_SIZE(spectre_rlc_save_restore_register_list);
		} else {
			adev->gfx.rlc.reg_list = kalindi_rlc_save_restore_register_list;
			adev->gfx.rlc.reg_list_size =
				(u32)ARRAY_SIZE(kalindi_rlc_save_restore_register_list);
		}
	}
	adev->gfx.rlc.cs_data = ci_cs_data;
	adev->gfx.rlc.cp_table_size = CP_ME_TABLE_SIZE * 5 * 4;

	src_ptr = adev->gfx.rlc.reg_list;
	dws = adev->gfx.rlc.reg_list_size;
	dws += (5 * 16) + 48 + 48 + 64;

	cs_data = adev->gfx.rlc.cs_data;

	if (src_ptr) {
		/* save restore block */
		if (adev->gfx.rlc.save_restore_obj == NULL) {
			r = amdgpu_bo_create(adev, dws * 4, PAGE_SIZE, true,
					     AMDGPU_GEM_DOMAIN_VRAM,
					     AMDGPU_GEM_CREATE_CPU_ACCESS_REQUIRED,
<<<<<<< HEAD
					     NULL, &adev->gfx.rlc.save_restore_obj);
=======
					     NULL, NULL,
					     &adev->gfx.rlc.save_restore_obj);
>>>>>>> 9f30a04d
			if (r) {
				dev_warn(adev->dev, "(%d) create RLC sr bo failed\n", r);
				return r;
			}
		}

		r = amdgpu_bo_reserve(adev->gfx.rlc.save_restore_obj, false);
		if (unlikely(r != 0)) {
			gfx_v7_0_rlc_fini(adev);
			return r;
		}
		r = amdgpu_bo_pin(adev->gfx.rlc.save_restore_obj, AMDGPU_GEM_DOMAIN_VRAM,
				  &adev->gfx.rlc.save_restore_gpu_addr);
		if (r) {
			amdgpu_bo_unreserve(adev->gfx.rlc.save_restore_obj);
			dev_warn(adev->dev, "(%d) pin RLC sr bo failed\n", r);
			gfx_v7_0_rlc_fini(adev);
			return r;
		}

		r = amdgpu_bo_kmap(adev->gfx.rlc.save_restore_obj, (void **)&adev->gfx.rlc.sr_ptr);
		if (r) {
			dev_warn(adev->dev, "(%d) map RLC sr bo failed\n", r);
			gfx_v7_0_rlc_fini(adev);
			return r;
		}
		/* write the sr buffer */
		dst_ptr = adev->gfx.rlc.sr_ptr;
		for (i = 0; i < adev->gfx.rlc.reg_list_size; i++)
			dst_ptr[i] = cpu_to_le32(src_ptr[i]);
		amdgpu_bo_kunmap(adev->gfx.rlc.save_restore_obj);
		amdgpu_bo_unreserve(adev->gfx.rlc.save_restore_obj);
	}

	if (cs_data) {
		/* clear state block */
		adev->gfx.rlc.clear_state_size = dws = gfx_v7_0_get_csb_size(adev);

		if (adev->gfx.rlc.clear_state_obj == NULL) {
			r = amdgpu_bo_create(adev, dws * 4, PAGE_SIZE, true,
					     AMDGPU_GEM_DOMAIN_VRAM,
					     AMDGPU_GEM_CREATE_CPU_ACCESS_REQUIRED,
<<<<<<< HEAD
					     NULL, &adev->gfx.rlc.clear_state_obj);
=======
					     NULL, NULL,
					     &adev->gfx.rlc.clear_state_obj);
>>>>>>> 9f30a04d
			if (r) {
				dev_warn(adev->dev, "(%d) create RLC c bo failed\n", r);
				gfx_v7_0_rlc_fini(adev);
				return r;
			}
		}
		r = amdgpu_bo_reserve(adev->gfx.rlc.clear_state_obj, false);
		if (unlikely(r != 0)) {
			gfx_v7_0_rlc_fini(adev);
			return r;
		}
		r = amdgpu_bo_pin(adev->gfx.rlc.clear_state_obj, AMDGPU_GEM_DOMAIN_VRAM,
				  &adev->gfx.rlc.clear_state_gpu_addr);
		if (r) {
			amdgpu_bo_unreserve(adev->gfx.rlc.clear_state_obj);
			dev_warn(adev->dev, "(%d) pin RLC c bo failed\n", r);
			gfx_v7_0_rlc_fini(adev);
			return r;
		}

		r = amdgpu_bo_kmap(adev->gfx.rlc.clear_state_obj, (void **)&adev->gfx.rlc.cs_ptr);
		if (r) {
			dev_warn(adev->dev, "(%d) map RLC c bo failed\n", r);
			gfx_v7_0_rlc_fini(adev);
			return r;
		}
		/* set up the cs buffer */
		dst_ptr = adev->gfx.rlc.cs_ptr;
		gfx_v7_0_get_csb_buffer(adev, dst_ptr);
		amdgpu_bo_kunmap(adev->gfx.rlc.clear_state_obj);
		amdgpu_bo_unreserve(adev->gfx.rlc.clear_state_obj);
	}

	if (adev->gfx.rlc.cp_table_size) {
		if (adev->gfx.rlc.cp_table_obj == NULL) {
			r = amdgpu_bo_create(adev, adev->gfx.rlc.cp_table_size, PAGE_SIZE, true,
					     AMDGPU_GEM_DOMAIN_VRAM,
					     AMDGPU_GEM_CREATE_CPU_ACCESS_REQUIRED,
<<<<<<< HEAD
					     NULL, &adev->gfx.rlc.cp_table_obj);
=======
					     NULL, NULL,
					     &adev->gfx.rlc.cp_table_obj);
>>>>>>> 9f30a04d
			if (r) {
				dev_warn(adev->dev, "(%d) create RLC cp table bo failed\n", r);
				gfx_v7_0_rlc_fini(adev);
				return r;
			}
		}

		r = amdgpu_bo_reserve(adev->gfx.rlc.cp_table_obj, false);
		if (unlikely(r != 0)) {
			dev_warn(adev->dev, "(%d) reserve RLC cp table bo failed\n", r);
			gfx_v7_0_rlc_fini(adev);
			return r;
		}
		r = amdgpu_bo_pin(adev->gfx.rlc.cp_table_obj, AMDGPU_GEM_DOMAIN_VRAM,
				  &adev->gfx.rlc.cp_table_gpu_addr);
		if (r) {
			amdgpu_bo_unreserve(adev->gfx.rlc.cp_table_obj);
			dev_warn(adev->dev, "(%d) pin RLC cp_table bo failed\n", r);
			gfx_v7_0_rlc_fini(adev);
			return r;
		}
		r = amdgpu_bo_kmap(adev->gfx.rlc.cp_table_obj, (void **)&adev->gfx.rlc.cp_table_ptr);
		if (r) {
			dev_warn(adev->dev, "(%d) map RLC cp table bo failed\n", r);
			gfx_v7_0_rlc_fini(adev);
			return r;
		}

		gfx_v7_0_init_cp_pg_table(adev);

		amdgpu_bo_kunmap(adev->gfx.rlc.cp_table_obj);
		amdgpu_bo_unreserve(adev->gfx.rlc.cp_table_obj);

	}

	return 0;
}

static void gfx_v7_0_enable_lbpw(struct amdgpu_device *adev, bool enable)
{
	u32 tmp;

	tmp = RREG32(mmRLC_LB_CNTL);
	if (enable)
		tmp |= RLC_LB_CNTL__LOAD_BALANCE_ENABLE_MASK;
	else
		tmp &= ~RLC_LB_CNTL__LOAD_BALANCE_ENABLE_MASK;
	WREG32(mmRLC_LB_CNTL, tmp);
}

static void gfx_v7_0_wait_for_rlc_serdes(struct amdgpu_device *adev)
{
	u32 i, j, k;
	u32 mask;

	mutex_lock(&adev->grbm_idx_mutex);
	for (i = 0; i < adev->gfx.config.max_shader_engines; i++) {
		for (j = 0; j < adev->gfx.config.max_sh_per_se; j++) {
			gfx_v7_0_select_se_sh(adev, i, j);
			for (k = 0; k < adev->usec_timeout; k++) {
				if (RREG32(mmRLC_SERDES_CU_MASTER_BUSY) == 0)
					break;
				udelay(1);
			}
		}
	}
	gfx_v7_0_select_se_sh(adev, 0xffffffff, 0xffffffff);
	mutex_unlock(&adev->grbm_idx_mutex);

	mask = RLC_SERDES_NONCU_MASTER_BUSY__SE_MASTER_BUSY_MASK |
		RLC_SERDES_NONCU_MASTER_BUSY__GC_MASTER_BUSY_MASK |
		RLC_SERDES_NONCU_MASTER_BUSY__TC0_MASTER_BUSY_MASK |
		RLC_SERDES_NONCU_MASTER_BUSY__TC1_MASTER_BUSY_MASK;
	for (k = 0; k < adev->usec_timeout; k++) {
		if ((RREG32(mmRLC_SERDES_NONCU_MASTER_BUSY) & mask) == 0)
			break;
		udelay(1);
	}
}

static void gfx_v7_0_update_rlc(struct amdgpu_device *adev, u32 rlc)
{
	u32 tmp;

	tmp = RREG32(mmRLC_CNTL);
	if (tmp != rlc)
		WREG32(mmRLC_CNTL, rlc);
}

static u32 gfx_v7_0_halt_rlc(struct amdgpu_device *adev)
{
	u32 data, orig;

	orig = data = RREG32(mmRLC_CNTL);

	if (data & RLC_CNTL__RLC_ENABLE_F32_MASK) {
		u32 i;

		data &= ~RLC_CNTL__RLC_ENABLE_F32_MASK;
		WREG32(mmRLC_CNTL, data);

		for (i = 0; i < adev->usec_timeout; i++) {
			if ((RREG32(mmRLC_GPM_STAT) & RLC_GPM_STAT__RLC_BUSY_MASK) == 0)
				break;
			udelay(1);
		}

		gfx_v7_0_wait_for_rlc_serdes(adev);
	}

	return orig;
}

void gfx_v7_0_enter_rlc_safe_mode(struct amdgpu_device *adev)
{
	u32 tmp, i, mask;

	tmp = 0x1 | (1 << 1);
	WREG32(mmRLC_GPR_REG2, tmp);

	mask = RLC_GPM_STAT__GFX_POWER_STATUS_MASK |
		RLC_GPM_STAT__GFX_CLOCK_STATUS_MASK;
	for (i = 0; i < adev->usec_timeout; i++) {
		if ((RREG32(mmRLC_GPM_STAT) & mask) == mask)
			break;
		udelay(1);
	}

	for (i = 0; i < adev->usec_timeout; i++) {
		if ((RREG32(mmRLC_GPR_REG2) & 0x1) == 0)
			break;
		udelay(1);
	}
}

void gfx_v7_0_exit_rlc_safe_mode(struct amdgpu_device *adev)
{
	u32 tmp;

	tmp = 0x1 | (0 << 1);
	WREG32(mmRLC_GPR_REG2, tmp);
}

/**
 * gfx_v7_0_rlc_stop - stop the RLC ME
 *
 * @adev: amdgpu_device pointer
 *
 * Halt the RLC ME (MicroEngine) (CIK).
 */
void gfx_v7_0_rlc_stop(struct amdgpu_device *adev)
{
	WREG32(mmRLC_CNTL, 0);

	gfx_v7_0_enable_gui_idle_interrupt(adev, false);

	gfx_v7_0_wait_for_rlc_serdes(adev);
}

/**
 * gfx_v7_0_rlc_start - start the RLC ME
 *
 * @adev: amdgpu_device pointer
 *
 * Unhalt the RLC ME (MicroEngine) (CIK).
 */
static void gfx_v7_0_rlc_start(struct amdgpu_device *adev)
{
	WREG32(mmRLC_CNTL, RLC_CNTL__RLC_ENABLE_F32_MASK);

	gfx_v7_0_enable_gui_idle_interrupt(adev, true);

	udelay(50);
}

static void gfx_v7_0_rlc_reset(struct amdgpu_device *adev)
{
	u32 tmp = RREG32(mmGRBM_SOFT_RESET);

	tmp |= GRBM_SOFT_RESET__SOFT_RESET_RLC_MASK;
	WREG32(mmGRBM_SOFT_RESET, tmp);
	udelay(50);
	tmp &= ~GRBM_SOFT_RESET__SOFT_RESET_RLC_MASK;
	WREG32(mmGRBM_SOFT_RESET, tmp);
	udelay(50);
}

/**
 * gfx_v7_0_rlc_resume - setup the RLC hw
 *
 * @adev: amdgpu_device pointer
 *
 * Initialize the RLC registers, load the ucode,
 * and start the RLC (CIK).
 * Returns 0 for success, -EINVAL if the ucode is not available.
 */
static int gfx_v7_0_rlc_resume(struct amdgpu_device *adev)
{
	const struct rlc_firmware_header_v1_0 *hdr;
	const __le32 *fw_data;
	unsigned i, fw_size;
	u32 tmp;

	if (!adev->gfx.rlc_fw)
		return -EINVAL;

	hdr = (const struct rlc_firmware_header_v1_0 *)adev->gfx.rlc_fw->data;
	amdgpu_ucode_print_rlc_hdr(&hdr->header);
	adev->gfx.rlc_fw_version = le32_to_cpu(hdr->header.ucode_version);
	adev->gfx.rlc_feature_version = le32_to_cpu(
					hdr->ucode_feature_version);

	gfx_v7_0_rlc_stop(adev);

	/* disable CG */
	tmp = RREG32(mmRLC_CGCG_CGLS_CTRL) & 0xfffffffc;
	WREG32(mmRLC_CGCG_CGLS_CTRL, tmp);

	gfx_v7_0_rlc_reset(adev);

	gfx_v7_0_init_pg(adev);

	WREG32(mmRLC_LB_CNTR_INIT, 0);
	WREG32(mmRLC_LB_CNTR_MAX, 0x00008000);

	mutex_lock(&adev->grbm_idx_mutex);
	gfx_v7_0_select_se_sh(adev, 0xffffffff, 0xffffffff);
	WREG32(mmRLC_LB_INIT_CU_MASK, 0xffffffff);
	WREG32(mmRLC_LB_PARAMS, 0x00600408);
	WREG32(mmRLC_LB_CNTL, 0x80000004);
	mutex_unlock(&adev->grbm_idx_mutex);

	WREG32(mmRLC_MC_CNTL, 0);
	WREG32(mmRLC_UCODE_CNTL, 0);

	fw_data = (const __le32 *)
		(adev->gfx.rlc_fw->data + le32_to_cpu(hdr->header.ucode_array_offset_bytes));
	fw_size = le32_to_cpu(hdr->header.ucode_size_bytes) / 4;
	WREG32(mmRLC_GPM_UCODE_ADDR, 0);
	for (i = 0; i < fw_size; i++)
		WREG32(mmRLC_GPM_UCODE_DATA, le32_to_cpup(fw_data++));
	WREG32(mmRLC_GPM_UCODE_ADDR, adev->gfx.rlc_fw_version);

	/* XXX - find out what chips support lbpw */
	gfx_v7_0_enable_lbpw(adev, false);

	if (adev->asic_type == CHIP_BONAIRE)
		WREG32(mmRLC_DRIVER_CPDMA_STATUS, 0);

	gfx_v7_0_rlc_start(adev);

	return 0;
}

static void gfx_v7_0_enable_cgcg(struct amdgpu_device *adev, bool enable)
{
	u32 data, orig, tmp, tmp2;

	orig = data = RREG32(mmRLC_CGCG_CGLS_CTRL);

	if (enable && (adev->cg_flags & AMDGPU_CG_SUPPORT_GFX_CGCG)) {
		gfx_v7_0_enable_gui_idle_interrupt(adev, true);

		tmp = gfx_v7_0_halt_rlc(adev);

		mutex_lock(&adev->grbm_idx_mutex);
		gfx_v7_0_select_se_sh(adev, 0xffffffff, 0xffffffff);
		WREG32(mmRLC_SERDES_WR_CU_MASTER_MASK, 0xffffffff);
		WREG32(mmRLC_SERDES_WR_NONCU_MASTER_MASK, 0xffffffff);
		tmp2 = RLC_SERDES_WR_CTRL__BPM_ADDR_MASK |
			RLC_SERDES_WR_CTRL__CGCG_OVERRIDE_0_MASK |
			RLC_SERDES_WR_CTRL__CGLS_ENABLE_MASK;
		WREG32(mmRLC_SERDES_WR_CTRL, tmp2);
		mutex_unlock(&adev->grbm_idx_mutex);

		gfx_v7_0_update_rlc(adev, tmp);

		data |= RLC_CGCG_CGLS_CTRL__CGCG_EN_MASK | RLC_CGCG_CGLS_CTRL__CGLS_EN_MASK;
	} else {
		gfx_v7_0_enable_gui_idle_interrupt(adev, false);

		RREG32(mmCB_CGTT_SCLK_CTRL);
		RREG32(mmCB_CGTT_SCLK_CTRL);
		RREG32(mmCB_CGTT_SCLK_CTRL);
		RREG32(mmCB_CGTT_SCLK_CTRL);

		data &= ~(RLC_CGCG_CGLS_CTRL__CGCG_EN_MASK | RLC_CGCG_CGLS_CTRL__CGLS_EN_MASK);
	}

	if (orig != data)
		WREG32(mmRLC_CGCG_CGLS_CTRL, data);

}

static void gfx_v7_0_enable_mgcg(struct amdgpu_device *adev, bool enable)
{
	u32 data, orig, tmp = 0;

	if (enable && (adev->cg_flags & AMDGPU_CG_SUPPORT_GFX_MGCG)) {
		if (adev->cg_flags & AMDGPU_CG_SUPPORT_GFX_MGLS) {
			if (adev->cg_flags & AMDGPU_CG_SUPPORT_GFX_CP_LS) {
				orig = data = RREG32(mmCP_MEM_SLP_CNTL);
				data |= CP_MEM_SLP_CNTL__CP_MEM_LS_EN_MASK;
				if (orig != data)
					WREG32(mmCP_MEM_SLP_CNTL, data);
			}
		}

		orig = data = RREG32(mmRLC_CGTT_MGCG_OVERRIDE);
		data |= 0x00000001;
		data &= 0xfffffffd;
		if (orig != data)
			WREG32(mmRLC_CGTT_MGCG_OVERRIDE, data);

		tmp = gfx_v7_0_halt_rlc(adev);

		mutex_lock(&adev->grbm_idx_mutex);
		gfx_v7_0_select_se_sh(adev, 0xffffffff, 0xffffffff);
		WREG32(mmRLC_SERDES_WR_CU_MASTER_MASK, 0xffffffff);
		WREG32(mmRLC_SERDES_WR_NONCU_MASTER_MASK, 0xffffffff);
		data = RLC_SERDES_WR_CTRL__BPM_ADDR_MASK |
			RLC_SERDES_WR_CTRL__MGCG_OVERRIDE_0_MASK;
		WREG32(mmRLC_SERDES_WR_CTRL, data);
		mutex_unlock(&adev->grbm_idx_mutex);

		gfx_v7_0_update_rlc(adev, tmp);

		if (adev->cg_flags & AMDGPU_CG_SUPPORT_GFX_CGTS) {
			orig = data = RREG32(mmCGTS_SM_CTRL_REG);
			data &= ~CGTS_SM_CTRL_REG__SM_MODE_MASK;
			data |= (0x2 << CGTS_SM_CTRL_REG__SM_MODE__SHIFT);
			data |= CGTS_SM_CTRL_REG__SM_MODE_ENABLE_MASK;
			data &= ~CGTS_SM_CTRL_REG__OVERRIDE_MASK;
			if ((adev->cg_flags & AMDGPU_CG_SUPPORT_GFX_MGLS) &&
			    (adev->cg_flags & AMDGPU_CG_SUPPORT_GFX_CGTS_LS))
				data &= ~CGTS_SM_CTRL_REG__LS_OVERRIDE_MASK;
			data &= ~CGTS_SM_CTRL_REG__ON_MONITOR_ADD_MASK;
			data |= CGTS_SM_CTRL_REG__ON_MONITOR_ADD_EN_MASK;
			data |= (0x96 << CGTS_SM_CTRL_REG__ON_MONITOR_ADD__SHIFT);
			if (orig != data)
				WREG32(mmCGTS_SM_CTRL_REG, data);
		}
	} else {
		orig = data = RREG32(mmRLC_CGTT_MGCG_OVERRIDE);
		data |= 0x00000003;
		if (orig != data)
			WREG32(mmRLC_CGTT_MGCG_OVERRIDE, data);

		data = RREG32(mmRLC_MEM_SLP_CNTL);
		if (data & RLC_MEM_SLP_CNTL__RLC_MEM_LS_EN_MASK) {
			data &= ~RLC_MEM_SLP_CNTL__RLC_MEM_LS_EN_MASK;
			WREG32(mmRLC_MEM_SLP_CNTL, data);
		}

		data = RREG32(mmCP_MEM_SLP_CNTL);
		if (data & CP_MEM_SLP_CNTL__CP_MEM_LS_EN_MASK) {
			data &= ~CP_MEM_SLP_CNTL__CP_MEM_LS_EN_MASK;
			WREG32(mmCP_MEM_SLP_CNTL, data);
		}

		orig = data = RREG32(mmCGTS_SM_CTRL_REG);
		data |= CGTS_SM_CTRL_REG__OVERRIDE_MASK | CGTS_SM_CTRL_REG__LS_OVERRIDE_MASK;
		if (orig != data)
			WREG32(mmCGTS_SM_CTRL_REG, data);

		tmp = gfx_v7_0_halt_rlc(adev);

		mutex_lock(&adev->grbm_idx_mutex);
		gfx_v7_0_select_se_sh(adev, 0xffffffff, 0xffffffff);
		WREG32(mmRLC_SERDES_WR_CU_MASTER_MASK, 0xffffffff);
		WREG32(mmRLC_SERDES_WR_NONCU_MASTER_MASK, 0xffffffff);
		data = RLC_SERDES_WR_CTRL__BPM_ADDR_MASK | RLC_SERDES_WR_CTRL__MGCG_OVERRIDE_1_MASK;
		WREG32(mmRLC_SERDES_WR_CTRL, data);
		mutex_unlock(&adev->grbm_idx_mutex);

		gfx_v7_0_update_rlc(adev, tmp);
	}
}

static void gfx_v7_0_update_cg(struct amdgpu_device *adev,
			       bool enable)
{
	gfx_v7_0_enable_gui_idle_interrupt(adev, false);
	/* order matters! */
	if (enable) {
		gfx_v7_0_enable_mgcg(adev, true);
		gfx_v7_0_enable_cgcg(adev, true);
	} else {
		gfx_v7_0_enable_cgcg(adev, false);
		gfx_v7_0_enable_mgcg(adev, false);
	}
	gfx_v7_0_enable_gui_idle_interrupt(adev, true);
}

static void gfx_v7_0_enable_sclk_slowdown_on_pu(struct amdgpu_device *adev,
						bool enable)
{
	u32 data, orig;

	orig = data = RREG32(mmRLC_PG_CNTL);
	if (enable && (adev->pg_flags & AMDGPU_PG_SUPPORT_RLC_SMU_HS))
		data |= RLC_PG_CNTL__SMU_CLK_SLOWDOWN_ON_PU_ENABLE_MASK;
	else
		data &= ~RLC_PG_CNTL__SMU_CLK_SLOWDOWN_ON_PU_ENABLE_MASK;
	if (orig != data)
		WREG32(mmRLC_PG_CNTL, data);
}

static void gfx_v7_0_enable_sclk_slowdown_on_pd(struct amdgpu_device *adev,
						bool enable)
{
	u32 data, orig;

	orig = data = RREG32(mmRLC_PG_CNTL);
	if (enable && (adev->pg_flags & AMDGPU_PG_SUPPORT_RLC_SMU_HS))
		data |= RLC_PG_CNTL__SMU_CLK_SLOWDOWN_ON_PD_ENABLE_MASK;
	else
		data &= ~RLC_PG_CNTL__SMU_CLK_SLOWDOWN_ON_PD_ENABLE_MASK;
	if (orig != data)
		WREG32(mmRLC_PG_CNTL, data);
}

static void gfx_v7_0_enable_cp_pg(struct amdgpu_device *adev, bool enable)
{
	u32 data, orig;

	orig = data = RREG32(mmRLC_PG_CNTL);
	if (enable && (adev->pg_flags & AMDGPU_PG_SUPPORT_CP))
		data &= ~0x8000;
	else
		data |= 0x8000;
	if (orig != data)
		WREG32(mmRLC_PG_CNTL, data);
}

static void gfx_v7_0_enable_gds_pg(struct amdgpu_device *adev, bool enable)
{
	u32 data, orig;

	orig = data = RREG32(mmRLC_PG_CNTL);
	if (enable && (adev->pg_flags & AMDGPU_PG_SUPPORT_GDS))
		data &= ~0x2000;
	else
		data |= 0x2000;
	if (orig != data)
		WREG32(mmRLC_PG_CNTL, data);
}

static void gfx_v7_0_init_cp_pg_table(struct amdgpu_device *adev)
{
	const __le32 *fw_data;
	volatile u32 *dst_ptr;
	int me, i, max_me = 4;
	u32 bo_offset = 0;
	u32 table_offset, table_size;

	if (adev->asic_type == CHIP_KAVERI)
		max_me = 5;

	if (adev->gfx.rlc.cp_table_ptr == NULL)
		return;

	/* write the cp table buffer */
	dst_ptr = adev->gfx.rlc.cp_table_ptr;
	for (me = 0; me < max_me; me++) {
		if (me == 0) {
			const struct gfx_firmware_header_v1_0 *hdr =
				(const struct gfx_firmware_header_v1_0 *)adev->gfx.ce_fw->data;
			fw_data = (const __le32 *)
				(adev->gfx.ce_fw->data +
				 le32_to_cpu(hdr->header.ucode_array_offset_bytes));
			table_offset = le32_to_cpu(hdr->jt_offset);
			table_size = le32_to_cpu(hdr->jt_size);
		} else if (me == 1) {
			const struct gfx_firmware_header_v1_0 *hdr =
				(const struct gfx_firmware_header_v1_0 *)adev->gfx.pfp_fw->data;
			fw_data = (const __le32 *)
				(adev->gfx.pfp_fw->data +
				 le32_to_cpu(hdr->header.ucode_array_offset_bytes));
			table_offset = le32_to_cpu(hdr->jt_offset);
			table_size = le32_to_cpu(hdr->jt_size);
		} else if (me == 2) {
			const struct gfx_firmware_header_v1_0 *hdr =
				(const struct gfx_firmware_header_v1_0 *)adev->gfx.me_fw->data;
			fw_data = (const __le32 *)
				(adev->gfx.me_fw->data +
				 le32_to_cpu(hdr->header.ucode_array_offset_bytes));
			table_offset = le32_to_cpu(hdr->jt_offset);
			table_size = le32_to_cpu(hdr->jt_size);
		} else if (me == 3) {
			const struct gfx_firmware_header_v1_0 *hdr =
				(const struct gfx_firmware_header_v1_0 *)adev->gfx.mec_fw->data;
			fw_data = (const __le32 *)
				(adev->gfx.mec_fw->data +
				 le32_to_cpu(hdr->header.ucode_array_offset_bytes));
			table_offset = le32_to_cpu(hdr->jt_offset);
			table_size = le32_to_cpu(hdr->jt_size);
		} else {
			const struct gfx_firmware_header_v1_0 *hdr =
				(const struct gfx_firmware_header_v1_0 *)adev->gfx.mec2_fw->data;
			fw_data = (const __le32 *)
				(adev->gfx.mec2_fw->data +
				 le32_to_cpu(hdr->header.ucode_array_offset_bytes));
			table_offset = le32_to_cpu(hdr->jt_offset);
			table_size = le32_to_cpu(hdr->jt_size);
		}

		for (i = 0; i < table_size; i ++) {
			dst_ptr[bo_offset + i] =
				cpu_to_le32(le32_to_cpu(fw_data[table_offset + i]));
		}

		bo_offset += table_size;
	}
}

static void gfx_v7_0_enable_gfx_cgpg(struct amdgpu_device *adev,
				     bool enable)
{
	u32 data, orig;

	if (enable && (adev->pg_flags & AMDGPU_PG_SUPPORT_GFX_PG)) {
		orig = data = RREG32(mmRLC_PG_CNTL);
		data |= RLC_PG_CNTL__GFX_POWER_GATING_ENABLE_MASK;
		if (orig != data)
			WREG32(mmRLC_PG_CNTL, data);

		orig = data = RREG32(mmRLC_AUTO_PG_CTRL);
		data |= RLC_AUTO_PG_CTRL__AUTO_PG_EN_MASK;
		if (orig != data)
			WREG32(mmRLC_AUTO_PG_CTRL, data);
	} else {
		orig = data = RREG32(mmRLC_PG_CNTL);
		data &= ~RLC_PG_CNTL__GFX_POWER_GATING_ENABLE_MASK;
		if (orig != data)
			WREG32(mmRLC_PG_CNTL, data);

		orig = data = RREG32(mmRLC_AUTO_PG_CTRL);
		data &= ~RLC_AUTO_PG_CTRL__AUTO_PG_EN_MASK;
		if (orig != data)
			WREG32(mmRLC_AUTO_PG_CTRL, data);

		data = RREG32(mmDB_RENDER_CONTROL);
	}
}

static u32 gfx_v7_0_get_cu_active_bitmap(struct amdgpu_device *adev,
					 u32 se, u32 sh)
{
	u32 mask = 0, tmp, tmp1;
	int i;

	gfx_v7_0_select_se_sh(adev, se, sh);
	tmp = RREG32(mmCC_GC_SHADER_ARRAY_CONFIG);
	tmp1 = RREG32(mmGC_USER_SHADER_ARRAY_CONFIG);
	gfx_v7_0_select_se_sh(adev, 0xffffffff, 0xffffffff);

	tmp &= 0xffff0000;

	tmp |= tmp1;
	tmp >>= 16;

	for (i = 0; i < adev->gfx.config.max_cu_per_sh; i ++) {
		mask <<= 1;
		mask |= 1;
	}

	return (~tmp) & mask;
}

static void gfx_v7_0_init_ao_cu_mask(struct amdgpu_device *adev)
{
	uint32_t tmp, active_cu_number;
	struct amdgpu_cu_info cu_info;

	gfx_v7_0_get_cu_info(adev, &cu_info);
	tmp = cu_info.ao_cu_mask;
	active_cu_number = cu_info.number;

	WREG32(mmRLC_PG_ALWAYS_ON_CU_MASK, tmp);

	tmp = RREG32(mmRLC_MAX_PG_CU);
	tmp &= ~RLC_MAX_PG_CU__MAX_POWERED_UP_CU_MASK;
	tmp |= (active_cu_number << RLC_MAX_PG_CU__MAX_POWERED_UP_CU__SHIFT);
	WREG32(mmRLC_MAX_PG_CU, tmp);
}

static void gfx_v7_0_enable_gfx_static_mgpg(struct amdgpu_device *adev,
					    bool enable)
{
	u32 data, orig;

	orig = data = RREG32(mmRLC_PG_CNTL);
	if (enable && (adev->pg_flags & AMDGPU_PG_SUPPORT_GFX_SMG))
		data |= RLC_PG_CNTL__STATIC_PER_CU_PG_ENABLE_MASK;
	else
		data &= ~RLC_PG_CNTL__STATIC_PER_CU_PG_ENABLE_MASK;
	if (orig != data)
		WREG32(mmRLC_PG_CNTL, data);
}

static void gfx_v7_0_enable_gfx_dynamic_mgpg(struct amdgpu_device *adev,
					     bool enable)
{
	u32 data, orig;

	orig = data = RREG32(mmRLC_PG_CNTL);
	if (enable && (adev->pg_flags & AMDGPU_PG_SUPPORT_GFX_DMG))
		data |= RLC_PG_CNTL__DYN_PER_CU_PG_ENABLE_MASK;
	else
		data &= ~RLC_PG_CNTL__DYN_PER_CU_PG_ENABLE_MASK;
	if (orig != data)
		WREG32(mmRLC_PG_CNTL, data);
}

#define RLC_SAVE_AND_RESTORE_STARTING_OFFSET 0x90
#define RLC_CLEAR_STATE_DESCRIPTOR_OFFSET    0x3D

static void gfx_v7_0_init_gfx_cgpg(struct amdgpu_device *adev)
{
	u32 data, orig;
	u32 i;

	if (adev->gfx.rlc.cs_data) {
		WREG32(mmRLC_GPM_SCRATCH_ADDR, RLC_CLEAR_STATE_DESCRIPTOR_OFFSET);
		WREG32(mmRLC_GPM_SCRATCH_DATA, upper_32_bits(adev->gfx.rlc.clear_state_gpu_addr));
		WREG32(mmRLC_GPM_SCRATCH_DATA, lower_32_bits(adev->gfx.rlc.clear_state_gpu_addr));
		WREG32(mmRLC_GPM_SCRATCH_DATA, adev->gfx.rlc.clear_state_size);
	} else {
		WREG32(mmRLC_GPM_SCRATCH_ADDR, RLC_CLEAR_STATE_DESCRIPTOR_OFFSET);
		for (i = 0; i < 3; i++)
			WREG32(mmRLC_GPM_SCRATCH_DATA, 0);
	}
	if (adev->gfx.rlc.reg_list) {
		WREG32(mmRLC_GPM_SCRATCH_ADDR, RLC_SAVE_AND_RESTORE_STARTING_OFFSET);
		for (i = 0; i < adev->gfx.rlc.reg_list_size; i++)
			WREG32(mmRLC_GPM_SCRATCH_DATA, adev->gfx.rlc.reg_list[i]);
	}

	orig = data = RREG32(mmRLC_PG_CNTL);
	data |= RLC_PG_CNTL__GFX_POWER_GATING_SRC_MASK;
	if (orig != data)
		WREG32(mmRLC_PG_CNTL, data);

	WREG32(mmRLC_SAVE_AND_RESTORE_BASE, adev->gfx.rlc.save_restore_gpu_addr >> 8);
	WREG32(mmRLC_JUMP_TABLE_RESTORE, adev->gfx.rlc.cp_table_gpu_addr >> 8);

	data = RREG32(mmCP_RB_WPTR_POLL_CNTL);
	data &= ~CP_RB_WPTR_POLL_CNTL__IDLE_POLL_COUNT_MASK;
	data |= (0x60 << CP_RB_WPTR_POLL_CNTL__IDLE_POLL_COUNT__SHIFT);
	WREG32(mmCP_RB_WPTR_POLL_CNTL, data);

	data = 0x10101010;
	WREG32(mmRLC_PG_DELAY, data);

	data = RREG32(mmRLC_PG_DELAY_2);
	data &= ~0xff;
	data |= 0x3;
	WREG32(mmRLC_PG_DELAY_2, data);

	data = RREG32(mmRLC_AUTO_PG_CTRL);
	data &= ~RLC_AUTO_PG_CTRL__GRBM_REG_SAVE_GFX_IDLE_THRESHOLD_MASK;
	data |= (0x700 << RLC_AUTO_PG_CTRL__GRBM_REG_SAVE_GFX_IDLE_THRESHOLD__SHIFT);
	WREG32(mmRLC_AUTO_PG_CTRL, data);

}

static void gfx_v7_0_update_gfx_pg(struct amdgpu_device *adev, bool enable)
{
	gfx_v7_0_enable_gfx_cgpg(adev, enable);
	gfx_v7_0_enable_gfx_static_mgpg(adev, enable);
	gfx_v7_0_enable_gfx_dynamic_mgpg(adev, enable);
}

static u32 gfx_v7_0_get_csb_size(struct amdgpu_device *adev)
{
	u32 count = 0;
	const struct cs_section_def *sect = NULL;
	const struct cs_extent_def *ext = NULL;

	if (adev->gfx.rlc.cs_data == NULL)
		return 0;

	/* begin clear state */
	count += 2;
	/* context control state */
	count += 3;

	for (sect = adev->gfx.rlc.cs_data; sect->section != NULL; ++sect) {
		for (ext = sect->section; ext->extent != NULL; ++ext) {
			if (sect->id == SECT_CONTEXT)
				count += 2 + ext->reg_count;
			else
				return 0;
		}
	}
	/* pa_sc_raster_config/pa_sc_raster_config1 */
	count += 4;
	/* end clear state */
	count += 2;
	/* clear state */
	count += 2;

	return count;
}

static void gfx_v7_0_get_csb_buffer(struct amdgpu_device *adev,
				    volatile u32 *buffer)
{
	u32 count = 0, i;
	const struct cs_section_def *sect = NULL;
	const struct cs_extent_def *ext = NULL;

	if (adev->gfx.rlc.cs_data == NULL)
		return;
	if (buffer == NULL)
		return;

	buffer[count++] = cpu_to_le32(PACKET3(PACKET3_PREAMBLE_CNTL, 0));
	buffer[count++] = cpu_to_le32(PACKET3_PREAMBLE_BEGIN_CLEAR_STATE);

	buffer[count++] = cpu_to_le32(PACKET3(PACKET3_CONTEXT_CONTROL, 1));
	buffer[count++] = cpu_to_le32(0x80000000);
	buffer[count++] = cpu_to_le32(0x80000000);

	for (sect = adev->gfx.rlc.cs_data; sect->section != NULL; ++sect) {
		for (ext = sect->section; ext->extent != NULL; ++ext) {
			if (sect->id == SECT_CONTEXT) {
				buffer[count++] =
					cpu_to_le32(PACKET3(PACKET3_SET_CONTEXT_REG, ext->reg_count));
				buffer[count++] = cpu_to_le32(ext->reg_index - PACKET3_SET_CONTEXT_REG_START);
				for (i = 0; i < ext->reg_count; i++)
					buffer[count++] = cpu_to_le32(ext->extent[i]);
			} else {
				return;
			}
		}
	}

	buffer[count++] = cpu_to_le32(PACKET3(PACKET3_SET_CONTEXT_REG, 2));
	buffer[count++] = cpu_to_le32(mmPA_SC_RASTER_CONFIG - PACKET3_SET_CONTEXT_REG_START);
	switch (adev->asic_type) {
	case CHIP_BONAIRE:
		buffer[count++] = cpu_to_le32(0x16000012);
		buffer[count++] = cpu_to_le32(0x00000000);
		break;
	case CHIP_KAVERI:
		buffer[count++] = cpu_to_le32(0x00000000); /* XXX */
		buffer[count++] = cpu_to_le32(0x00000000);
		break;
	case CHIP_KABINI:
	case CHIP_MULLINS:
		buffer[count++] = cpu_to_le32(0x00000000); /* XXX */
		buffer[count++] = cpu_to_le32(0x00000000);
		break;
	case CHIP_HAWAII:
		buffer[count++] = cpu_to_le32(0x3a00161a);
		buffer[count++] = cpu_to_le32(0x0000002e);
		break;
	default:
		buffer[count++] = cpu_to_le32(0x00000000);
		buffer[count++] = cpu_to_le32(0x00000000);
		break;
	}

	buffer[count++] = cpu_to_le32(PACKET3(PACKET3_PREAMBLE_CNTL, 0));
	buffer[count++] = cpu_to_le32(PACKET3_PREAMBLE_END_CLEAR_STATE);

	buffer[count++] = cpu_to_le32(PACKET3(PACKET3_CLEAR_STATE, 0));
	buffer[count++] = cpu_to_le32(0);
}

static void gfx_v7_0_init_pg(struct amdgpu_device *adev)
{
	if (adev->pg_flags & (AMDGPU_PG_SUPPORT_GFX_PG |
			      AMDGPU_PG_SUPPORT_GFX_SMG |
			      AMDGPU_PG_SUPPORT_GFX_DMG |
			      AMDGPU_PG_SUPPORT_CP |
			      AMDGPU_PG_SUPPORT_GDS |
			      AMDGPU_PG_SUPPORT_RLC_SMU_HS)) {
		gfx_v7_0_enable_sclk_slowdown_on_pu(adev, true);
		gfx_v7_0_enable_sclk_slowdown_on_pd(adev, true);
		if (adev->pg_flags & AMDGPU_PG_SUPPORT_GFX_PG) {
			gfx_v7_0_init_gfx_cgpg(adev);
			gfx_v7_0_enable_cp_pg(adev, true);
			gfx_v7_0_enable_gds_pg(adev, true);
		}
		gfx_v7_0_init_ao_cu_mask(adev);
		gfx_v7_0_update_gfx_pg(adev, true);
	}
}

static void gfx_v7_0_fini_pg(struct amdgpu_device *adev)
{
	if (adev->pg_flags & (AMDGPU_PG_SUPPORT_GFX_PG |
			      AMDGPU_PG_SUPPORT_GFX_SMG |
			      AMDGPU_PG_SUPPORT_GFX_DMG |
			      AMDGPU_PG_SUPPORT_CP |
			      AMDGPU_PG_SUPPORT_GDS |
			      AMDGPU_PG_SUPPORT_RLC_SMU_HS)) {
		gfx_v7_0_update_gfx_pg(adev, false);
		if (adev->pg_flags & AMDGPU_PG_SUPPORT_GFX_PG) {
			gfx_v7_0_enable_cp_pg(adev, false);
			gfx_v7_0_enable_gds_pg(adev, false);
		}
	}
}

/**
 * gfx_v7_0_get_gpu_clock_counter - return GPU clock counter snapshot
 *
 * @adev: amdgpu_device pointer
 *
 * Fetches a GPU clock counter snapshot (SI).
 * Returns the 64 bit clock counter snapshot.
 */
uint64_t gfx_v7_0_get_gpu_clock_counter(struct amdgpu_device *adev)
{
	uint64_t clock;

	mutex_lock(&adev->gfx.gpu_clock_mutex);
	WREG32(mmRLC_CAPTURE_GPU_CLOCK_COUNT, 1);
	clock = (uint64_t)RREG32(mmRLC_GPU_CLOCK_COUNT_LSB) |
		((uint64_t)RREG32(mmRLC_GPU_CLOCK_COUNT_MSB) << 32ULL);
	mutex_unlock(&adev->gfx.gpu_clock_mutex);
	return clock;
}

static void gfx_v7_0_ring_emit_gds_switch(struct amdgpu_ring *ring,
					  uint32_t vmid,
					  uint32_t gds_base, uint32_t gds_size,
					  uint32_t gws_base, uint32_t gws_size,
					  uint32_t oa_base, uint32_t oa_size)
{
	gds_base = gds_base >> AMDGPU_GDS_SHIFT;
	gds_size = gds_size >> AMDGPU_GDS_SHIFT;

	gws_base = gws_base >> AMDGPU_GWS_SHIFT;
	gws_size = gws_size >> AMDGPU_GWS_SHIFT;

	oa_base = oa_base >> AMDGPU_OA_SHIFT;
	oa_size = oa_size >> AMDGPU_OA_SHIFT;

	/* GDS Base */
	amdgpu_ring_write(ring, PACKET3(PACKET3_WRITE_DATA, 3));
	amdgpu_ring_write(ring, (WRITE_DATA_ENGINE_SEL(0) |
				WRITE_DATA_DST_SEL(0)));
	amdgpu_ring_write(ring, amdgpu_gds_reg_offset[vmid].mem_base);
	amdgpu_ring_write(ring, 0);
	amdgpu_ring_write(ring, gds_base);

	/* GDS Size */
	amdgpu_ring_write(ring, PACKET3(PACKET3_WRITE_DATA, 3));
	amdgpu_ring_write(ring, (WRITE_DATA_ENGINE_SEL(0) |
				WRITE_DATA_DST_SEL(0)));
	amdgpu_ring_write(ring, amdgpu_gds_reg_offset[vmid].mem_size);
	amdgpu_ring_write(ring, 0);
	amdgpu_ring_write(ring, gds_size);

	/* GWS */
	amdgpu_ring_write(ring, PACKET3(PACKET3_WRITE_DATA, 3));
	amdgpu_ring_write(ring, (WRITE_DATA_ENGINE_SEL(0) |
				WRITE_DATA_DST_SEL(0)));
	amdgpu_ring_write(ring, amdgpu_gds_reg_offset[vmid].gws);
	amdgpu_ring_write(ring, 0);
	amdgpu_ring_write(ring, gws_size << GDS_GWS_VMID0__SIZE__SHIFT | gws_base);

	/* OA */
	amdgpu_ring_write(ring, PACKET3(PACKET3_WRITE_DATA, 3));
	amdgpu_ring_write(ring, (WRITE_DATA_ENGINE_SEL(0) |
				WRITE_DATA_DST_SEL(0)));
	amdgpu_ring_write(ring, amdgpu_gds_reg_offset[vmid].oa);
	amdgpu_ring_write(ring, 0);
	amdgpu_ring_write(ring, (1 << (oa_size + oa_base)) - (1 << oa_base));
}

static int gfx_v7_0_early_init(void *handle)
{
	struct amdgpu_device *adev = (struct amdgpu_device *)handle;

	adev->gfx.num_gfx_rings = GFX7_NUM_GFX_RINGS;
	adev->gfx.num_compute_rings = GFX7_NUM_COMPUTE_RINGS;
	gfx_v7_0_set_ring_funcs(adev);
	gfx_v7_0_set_irq_funcs(adev);
	gfx_v7_0_set_gds_init(adev);

	return 0;
}

static int gfx_v7_0_sw_init(void *handle)
{
	struct amdgpu_ring *ring;
	struct amdgpu_device *adev = (struct amdgpu_device *)handle;
	int i, r;

	/* EOP Event */
	r = amdgpu_irq_add_id(adev, 181, &adev->gfx.eop_irq);
	if (r)
		return r;

	/* Privileged reg */
	r = amdgpu_irq_add_id(adev, 184, &adev->gfx.priv_reg_irq);
	if (r)
		return r;

	/* Privileged inst */
	r = amdgpu_irq_add_id(adev, 185, &adev->gfx.priv_inst_irq);
	if (r)
		return r;

	gfx_v7_0_scratch_init(adev);

	r = gfx_v7_0_init_microcode(adev);
	if (r) {
		DRM_ERROR("Failed to load gfx firmware!\n");
		return r;
	}

	r = gfx_v7_0_rlc_init(adev);
	if (r) {
		DRM_ERROR("Failed to init rlc BOs!\n");
		return r;
	}

	/* allocate mec buffers */
	r = gfx_v7_0_mec_init(adev);
	if (r) {
		DRM_ERROR("Failed to init MEC BOs!\n");
		return r;
	}

	for (i = 0; i < adev->gfx.num_gfx_rings; i++) {
		ring = &adev->gfx.gfx_ring[i];
		ring->ring_obj = NULL;
		sprintf(ring->name, "gfx");
		r = amdgpu_ring_init(adev, ring, 1024 * 1024,
				     PACKET3(PACKET3_NOP, 0x3FFF), 0xf,
				     &adev->gfx.eop_irq, AMDGPU_CP_IRQ_GFX_EOP,
				     AMDGPU_RING_TYPE_GFX);
		if (r)
			return r;
	}

	/* set up the compute queues */
	for (i = 0; i < adev->gfx.num_compute_rings; i++) {
		unsigned irq_type;

		/* max 32 queues per MEC */
		if ((i >= 32) || (i >= AMDGPU_MAX_COMPUTE_RINGS)) {
			DRM_ERROR("Too many (%d) compute rings!\n", i);
			break;
		}
		ring = &adev->gfx.compute_ring[i];
		ring->ring_obj = NULL;
		ring->use_doorbell = true;
		ring->doorbell_index = AMDGPU_DOORBELL_MEC_RING0 + i;
		ring->me = 1; /* first MEC */
		ring->pipe = i / 8;
		ring->queue = i % 8;
		sprintf(ring->name, "comp %d.%d.%d", ring->me, ring->pipe, ring->queue);
		irq_type = AMDGPU_CP_IRQ_COMPUTE_MEC1_PIPE0_EOP + ring->pipe;
		/* type-2 packets are deprecated on MEC, use type-3 instead */
		r = amdgpu_ring_init(adev, ring, 1024 * 1024,
				     PACKET3(PACKET3_NOP, 0x3FFF), 0xf,
				     &adev->gfx.eop_irq, irq_type,
				     AMDGPU_RING_TYPE_COMPUTE);
		if (r)
			return r;
	}

	/* reserve GDS, GWS and OA resource for gfx */
	r = amdgpu_bo_create(adev, adev->gds.mem.gfx_partition_size,
			PAGE_SIZE, true,
			AMDGPU_GEM_DOMAIN_GDS, 0,
			NULL, NULL, &adev->gds.gds_gfx_bo);
	if (r)
		return r;

	r = amdgpu_bo_create(adev, adev->gds.gws.gfx_partition_size,
		PAGE_SIZE, true,
		AMDGPU_GEM_DOMAIN_GWS, 0,
		NULL, NULL, &adev->gds.gws_gfx_bo);
	if (r)
		return r;

	r = amdgpu_bo_create(adev, adev->gds.oa.gfx_partition_size,
			PAGE_SIZE, true,
			AMDGPU_GEM_DOMAIN_OA, 0,
			NULL, NULL, &adev->gds.oa_gfx_bo);
	if (r)
		return r;

	return r;
}

static int gfx_v7_0_sw_fini(void *handle)
{
	int i;
	struct amdgpu_device *adev = (struct amdgpu_device *)handle;

	amdgpu_bo_unref(&adev->gds.oa_gfx_bo);
	amdgpu_bo_unref(&adev->gds.gws_gfx_bo);
	amdgpu_bo_unref(&adev->gds.gds_gfx_bo);

	for (i = 0; i < adev->gfx.num_gfx_rings; i++)
		amdgpu_ring_fini(&adev->gfx.gfx_ring[i]);
	for (i = 0; i < adev->gfx.num_compute_rings; i++)
		amdgpu_ring_fini(&adev->gfx.compute_ring[i]);

	gfx_v7_0_cp_compute_fini(adev);
	gfx_v7_0_rlc_fini(adev);
	gfx_v7_0_mec_fini(adev);

	return 0;
}

static int gfx_v7_0_hw_init(void *handle)
{
	int r;
	struct amdgpu_device *adev = (struct amdgpu_device *)handle;

	gfx_v7_0_gpu_init(adev);

	/* init rlc */
	r = gfx_v7_0_rlc_resume(adev);
	if (r)
		return r;

	r = gfx_v7_0_cp_resume(adev);
	if (r)
		return r;

	adev->gfx.ce_ram_size = 0x8000;

	return r;
}

static int gfx_v7_0_hw_fini(void *handle)
{
	struct amdgpu_device *adev = (struct amdgpu_device *)handle;

	gfx_v7_0_cp_enable(adev, false);
	gfx_v7_0_rlc_stop(adev);
	gfx_v7_0_fini_pg(adev);

	return 0;
}

static int gfx_v7_0_suspend(void *handle)
{
	struct amdgpu_device *adev = (struct amdgpu_device *)handle;

	return gfx_v7_0_hw_fini(adev);
}

static int gfx_v7_0_resume(void *handle)
{
	struct amdgpu_device *adev = (struct amdgpu_device *)handle;

	return gfx_v7_0_hw_init(adev);
}

static bool gfx_v7_0_is_idle(void *handle)
{
	struct amdgpu_device *adev = (struct amdgpu_device *)handle;

	if (RREG32(mmGRBM_STATUS) & GRBM_STATUS__GUI_ACTIVE_MASK)
		return false;
	else
		return true;
}

static int gfx_v7_0_wait_for_idle(void *handle)
{
	unsigned i;
	u32 tmp;
	struct amdgpu_device *adev = (struct amdgpu_device *)handle;

	for (i = 0; i < adev->usec_timeout; i++) {
		/* read MC_STATUS */
		tmp = RREG32(mmGRBM_STATUS) & GRBM_STATUS__GUI_ACTIVE_MASK;

		if (!tmp)
			return 0;
		udelay(1);
	}
	return -ETIMEDOUT;
}

static void gfx_v7_0_print_status(void *handle)
{
	int i;
	struct amdgpu_device *adev = (struct amdgpu_device *)handle;

	dev_info(adev->dev, "GFX 7.x registers\n");
	dev_info(adev->dev, "  GRBM_STATUS=0x%08X\n",
		RREG32(mmGRBM_STATUS));
	dev_info(adev->dev, "  GRBM_STATUS2=0x%08X\n",
		RREG32(mmGRBM_STATUS2));
	dev_info(adev->dev, "  GRBM_STATUS_SE0=0x%08X\n",
		RREG32(mmGRBM_STATUS_SE0));
	dev_info(adev->dev, "  GRBM_STATUS_SE1=0x%08X\n",
		RREG32(mmGRBM_STATUS_SE1));
	dev_info(adev->dev, "  GRBM_STATUS_SE2=0x%08X\n",
		RREG32(mmGRBM_STATUS_SE2));
	dev_info(adev->dev, "  GRBM_STATUS_SE3=0x%08X\n",
		RREG32(mmGRBM_STATUS_SE3));
	dev_info(adev->dev, "  CP_STAT = 0x%08x\n", RREG32(mmCP_STAT));
	dev_info(adev->dev, "  CP_STALLED_STAT1 = 0x%08x\n",
		 RREG32(mmCP_STALLED_STAT1));
	dev_info(adev->dev, "  CP_STALLED_STAT2 = 0x%08x\n",
		 RREG32(mmCP_STALLED_STAT2));
	dev_info(adev->dev, "  CP_STALLED_STAT3 = 0x%08x\n",
		 RREG32(mmCP_STALLED_STAT3));
	dev_info(adev->dev, "  CP_CPF_BUSY_STAT = 0x%08x\n",
		 RREG32(mmCP_CPF_BUSY_STAT));
	dev_info(adev->dev, "  CP_CPF_STALLED_STAT1 = 0x%08x\n",
		 RREG32(mmCP_CPF_STALLED_STAT1));
	dev_info(adev->dev, "  CP_CPF_STATUS = 0x%08x\n", RREG32(mmCP_CPF_STATUS));
	dev_info(adev->dev, "  CP_CPC_BUSY_STAT = 0x%08x\n", RREG32(mmCP_CPC_BUSY_STAT));
	dev_info(adev->dev, "  CP_CPC_STALLED_STAT1 = 0x%08x\n",
		 RREG32(mmCP_CPC_STALLED_STAT1));
	dev_info(adev->dev, "  CP_CPC_STATUS = 0x%08x\n", RREG32(mmCP_CPC_STATUS));

	for (i = 0; i < 32; i++) {
		dev_info(adev->dev, "  GB_TILE_MODE%d=0x%08X\n",
			 i, RREG32(mmGB_TILE_MODE0 + (i * 4)));
	}
	for (i = 0; i < 16; i++) {
		dev_info(adev->dev, "  GB_MACROTILE_MODE%d=0x%08X\n",
			 i, RREG32(mmGB_MACROTILE_MODE0 + (i * 4)));
	}
	for (i = 0; i < adev->gfx.config.max_shader_engines; i++) {
		dev_info(adev->dev, "  se: %d\n", i);
		gfx_v7_0_select_se_sh(adev, i, 0xffffffff);
		dev_info(adev->dev, "  PA_SC_RASTER_CONFIG=0x%08X\n",
			 RREG32(mmPA_SC_RASTER_CONFIG));
		dev_info(adev->dev, "  PA_SC_RASTER_CONFIG_1=0x%08X\n",
			 RREG32(mmPA_SC_RASTER_CONFIG_1));
	}
	gfx_v7_0_select_se_sh(adev, 0xffffffff, 0xffffffff);

	dev_info(adev->dev, "  GB_ADDR_CONFIG=0x%08X\n",
		 RREG32(mmGB_ADDR_CONFIG));
	dev_info(adev->dev, "  HDP_ADDR_CONFIG=0x%08X\n",
		 RREG32(mmHDP_ADDR_CONFIG));
	dev_info(adev->dev, "  DMIF_ADDR_CALC=0x%08X\n",
		 RREG32(mmDMIF_ADDR_CALC));
	dev_info(adev->dev, "  SDMA0_TILING_CONFIG=0x%08X\n",
		 RREG32(mmSDMA0_TILING_CONFIG + SDMA0_REGISTER_OFFSET));
	dev_info(adev->dev, "  SDMA1_TILING_CONFIG=0x%08X\n",
		 RREG32(mmSDMA0_TILING_CONFIG + SDMA1_REGISTER_OFFSET));
	dev_info(adev->dev, "  UVD_UDEC_ADDR_CONFIG=0x%08X\n",
		 RREG32(mmUVD_UDEC_ADDR_CONFIG));
	dev_info(adev->dev, "  UVD_UDEC_DB_ADDR_CONFIG=0x%08X\n",
		 RREG32(mmUVD_UDEC_DB_ADDR_CONFIG));
	dev_info(adev->dev, "  UVD_UDEC_DBW_ADDR_CONFIG=0x%08X\n",
		 RREG32(mmUVD_UDEC_DBW_ADDR_CONFIG));

	dev_info(adev->dev, "  CP_MEQ_THRESHOLDS=0x%08X\n",
		 RREG32(mmCP_MEQ_THRESHOLDS));
	dev_info(adev->dev, "  SX_DEBUG_1=0x%08X\n",
		 RREG32(mmSX_DEBUG_1));
	dev_info(adev->dev, "  TA_CNTL_AUX=0x%08X\n",
		 RREG32(mmTA_CNTL_AUX));
	dev_info(adev->dev, "  SPI_CONFIG_CNTL=0x%08X\n",
		 RREG32(mmSPI_CONFIG_CNTL));
	dev_info(adev->dev, "  SQ_CONFIG=0x%08X\n",
		 RREG32(mmSQ_CONFIG));
	dev_info(adev->dev, "  DB_DEBUG=0x%08X\n",
		 RREG32(mmDB_DEBUG));
	dev_info(adev->dev, "  DB_DEBUG2=0x%08X\n",
		 RREG32(mmDB_DEBUG2));
	dev_info(adev->dev, "  DB_DEBUG3=0x%08X\n",
		 RREG32(mmDB_DEBUG3));
	dev_info(adev->dev, "  CB_HW_CONTROL=0x%08X\n",
		 RREG32(mmCB_HW_CONTROL));
	dev_info(adev->dev, "  SPI_CONFIG_CNTL_1=0x%08X\n",
		 RREG32(mmSPI_CONFIG_CNTL_1));
	dev_info(adev->dev, "  PA_SC_FIFO_SIZE=0x%08X\n",
		 RREG32(mmPA_SC_FIFO_SIZE));
	dev_info(adev->dev, "  VGT_NUM_INSTANCES=0x%08X\n",
		 RREG32(mmVGT_NUM_INSTANCES));
	dev_info(adev->dev, "  CP_PERFMON_CNTL=0x%08X\n",
		 RREG32(mmCP_PERFMON_CNTL));
	dev_info(adev->dev, "  PA_SC_FORCE_EOV_MAX_CNTS=0x%08X\n",
		 RREG32(mmPA_SC_FORCE_EOV_MAX_CNTS));
	dev_info(adev->dev, "  VGT_CACHE_INVALIDATION=0x%08X\n",
		 RREG32(mmVGT_CACHE_INVALIDATION));
	dev_info(adev->dev, "  VGT_GS_VERTEX_REUSE=0x%08X\n",
		 RREG32(mmVGT_GS_VERTEX_REUSE));
	dev_info(adev->dev, "  PA_SC_LINE_STIPPLE_STATE=0x%08X\n",
		 RREG32(mmPA_SC_LINE_STIPPLE_STATE));
	dev_info(adev->dev, "  PA_CL_ENHANCE=0x%08X\n",
		 RREG32(mmPA_CL_ENHANCE));
	dev_info(adev->dev, "  PA_SC_ENHANCE=0x%08X\n",
		 RREG32(mmPA_SC_ENHANCE));

	dev_info(adev->dev, "  CP_ME_CNTL=0x%08X\n",
		 RREG32(mmCP_ME_CNTL));
	dev_info(adev->dev, "  CP_MAX_CONTEXT=0x%08X\n",
		 RREG32(mmCP_MAX_CONTEXT));
	dev_info(adev->dev, "  CP_ENDIAN_SWAP=0x%08X\n",
		 RREG32(mmCP_ENDIAN_SWAP));
	dev_info(adev->dev, "  CP_DEVICE_ID=0x%08X\n",
		 RREG32(mmCP_DEVICE_ID));

	dev_info(adev->dev, "  CP_SEM_WAIT_TIMER=0x%08X\n",
		 RREG32(mmCP_SEM_WAIT_TIMER));
	if (adev->asic_type != CHIP_HAWAII)
		dev_info(adev->dev, "  CP_SEM_INCOMPLETE_TIMER_CNTL=0x%08X\n",
			 RREG32(mmCP_SEM_INCOMPLETE_TIMER_CNTL));

	dev_info(adev->dev, "  CP_RB_WPTR_DELAY=0x%08X\n",
		 RREG32(mmCP_RB_WPTR_DELAY));
	dev_info(adev->dev, "  CP_RB_VMID=0x%08X\n",
		 RREG32(mmCP_RB_VMID));
	dev_info(adev->dev, "  CP_RB0_CNTL=0x%08X\n",
		 RREG32(mmCP_RB0_CNTL));
	dev_info(adev->dev, "  CP_RB0_WPTR=0x%08X\n",
		 RREG32(mmCP_RB0_WPTR));
	dev_info(adev->dev, "  CP_RB0_RPTR_ADDR=0x%08X\n",
		 RREG32(mmCP_RB0_RPTR_ADDR));
	dev_info(adev->dev, "  CP_RB0_RPTR_ADDR_HI=0x%08X\n",
		 RREG32(mmCP_RB0_RPTR_ADDR_HI));
	dev_info(adev->dev, "  CP_RB0_CNTL=0x%08X\n",
		 RREG32(mmCP_RB0_CNTL));
	dev_info(adev->dev, "  CP_RB0_BASE=0x%08X\n",
		 RREG32(mmCP_RB0_BASE));
	dev_info(adev->dev, "  CP_RB0_BASE_HI=0x%08X\n",
		 RREG32(mmCP_RB0_BASE_HI));
	dev_info(adev->dev, "  CP_MEC_CNTL=0x%08X\n",
		 RREG32(mmCP_MEC_CNTL));
	dev_info(adev->dev, "  CP_CPF_DEBUG=0x%08X\n",
		 RREG32(mmCP_CPF_DEBUG));

	dev_info(adev->dev, "  SCRATCH_ADDR=0x%08X\n",
		 RREG32(mmSCRATCH_ADDR));
	dev_info(adev->dev, "  SCRATCH_UMSK=0x%08X\n",
		 RREG32(mmSCRATCH_UMSK));

	/* init the pipes */
	mutex_lock(&adev->srbm_mutex);
	for (i = 0; i < (adev->gfx.mec.num_pipe * adev->gfx.mec.num_mec); i++) {
		int me = (i < 4) ? 1 : 2;
		int pipe = (i < 4) ? i : (i - 4);
		int queue;

		dev_info(adev->dev, "  me: %d, pipe: %d\n", me, pipe);
		cik_srbm_select(adev, me, pipe, 0, 0);
		dev_info(adev->dev, "  CP_HPD_EOP_BASE_ADDR=0x%08X\n",
			 RREG32(mmCP_HPD_EOP_BASE_ADDR));
		dev_info(adev->dev, "  CP_HPD_EOP_BASE_ADDR_HI=0x%08X\n",
			 RREG32(mmCP_HPD_EOP_BASE_ADDR_HI));
		dev_info(adev->dev, "  CP_HPD_EOP_VMID=0x%08X\n",
			 RREG32(mmCP_HPD_EOP_VMID));
		dev_info(adev->dev, "  CP_HPD_EOP_CONTROL=0x%08X\n",
			 RREG32(mmCP_HPD_EOP_CONTROL));

		for (queue = 0; queue < 8; queue++) {
			cik_srbm_select(adev, me, pipe, queue, 0);
			dev_info(adev->dev, "  queue: %d\n", queue);
			dev_info(adev->dev, "  CP_PQ_WPTR_POLL_CNTL=0x%08X\n",
				 RREG32(mmCP_PQ_WPTR_POLL_CNTL));
			dev_info(adev->dev, "  CP_HQD_PQ_DOORBELL_CONTROL=0x%08X\n",
				 RREG32(mmCP_HQD_PQ_DOORBELL_CONTROL));
			dev_info(adev->dev, "  CP_HQD_ACTIVE=0x%08X\n",
				 RREG32(mmCP_HQD_ACTIVE));
			dev_info(adev->dev, "  CP_HQD_DEQUEUE_REQUEST=0x%08X\n",
				 RREG32(mmCP_HQD_DEQUEUE_REQUEST));
			dev_info(adev->dev, "  CP_HQD_PQ_RPTR=0x%08X\n",
				 RREG32(mmCP_HQD_PQ_RPTR));
			dev_info(adev->dev, "  CP_HQD_PQ_WPTR=0x%08X\n",
				 RREG32(mmCP_HQD_PQ_WPTR));
			dev_info(adev->dev, "  CP_HQD_PQ_BASE=0x%08X\n",
				 RREG32(mmCP_HQD_PQ_BASE));
			dev_info(adev->dev, "  CP_HQD_PQ_BASE_HI=0x%08X\n",
				 RREG32(mmCP_HQD_PQ_BASE_HI));
			dev_info(adev->dev, "  CP_HQD_PQ_CONTROL=0x%08X\n",
				 RREG32(mmCP_HQD_PQ_CONTROL));
			dev_info(adev->dev, "  CP_HQD_PQ_WPTR_POLL_ADDR=0x%08X\n",
				 RREG32(mmCP_HQD_PQ_WPTR_POLL_ADDR));
			dev_info(adev->dev, "  CP_HQD_PQ_WPTR_POLL_ADDR_HI=0x%08X\n",
				 RREG32(mmCP_HQD_PQ_WPTR_POLL_ADDR_HI));
			dev_info(adev->dev, "  CP_HQD_PQ_RPTR_REPORT_ADDR=0x%08X\n",
				 RREG32(mmCP_HQD_PQ_RPTR_REPORT_ADDR));
			dev_info(adev->dev, "  CP_HQD_PQ_RPTR_REPORT_ADDR_HI=0x%08X\n",
				 RREG32(mmCP_HQD_PQ_RPTR_REPORT_ADDR_HI));
			dev_info(adev->dev, "  CP_HQD_PQ_DOORBELL_CONTROL=0x%08X\n",
				 RREG32(mmCP_HQD_PQ_DOORBELL_CONTROL));
			dev_info(adev->dev, "  CP_HQD_PQ_WPTR=0x%08X\n",
				 RREG32(mmCP_HQD_PQ_WPTR));
			dev_info(adev->dev, "  CP_HQD_VMID=0x%08X\n",
				 RREG32(mmCP_HQD_VMID));
			dev_info(adev->dev, "  CP_MQD_BASE_ADDR=0x%08X\n",
				 RREG32(mmCP_MQD_BASE_ADDR));
			dev_info(adev->dev, "  CP_MQD_BASE_ADDR_HI=0x%08X\n",
				 RREG32(mmCP_MQD_BASE_ADDR_HI));
			dev_info(adev->dev, "  CP_MQD_CONTROL=0x%08X\n",
				 RREG32(mmCP_MQD_CONTROL));
		}
	}
	cik_srbm_select(adev, 0, 0, 0, 0);
	mutex_unlock(&adev->srbm_mutex);

	dev_info(adev->dev, "  CP_INT_CNTL_RING0=0x%08X\n",
		 RREG32(mmCP_INT_CNTL_RING0));
	dev_info(adev->dev, "  RLC_LB_CNTL=0x%08X\n",
		 RREG32(mmRLC_LB_CNTL));
	dev_info(adev->dev, "  RLC_CNTL=0x%08X\n",
		 RREG32(mmRLC_CNTL));
	dev_info(adev->dev, "  RLC_CGCG_CGLS_CTRL=0x%08X\n",
		 RREG32(mmRLC_CGCG_CGLS_CTRL));
	dev_info(adev->dev, "  RLC_LB_CNTR_INIT=0x%08X\n",
		 RREG32(mmRLC_LB_CNTR_INIT));
	dev_info(adev->dev, "  RLC_LB_CNTR_MAX=0x%08X\n",
		 RREG32(mmRLC_LB_CNTR_MAX));
	dev_info(adev->dev, "  RLC_LB_INIT_CU_MASK=0x%08X\n",
		 RREG32(mmRLC_LB_INIT_CU_MASK));
	dev_info(adev->dev, "  RLC_LB_PARAMS=0x%08X\n",
		 RREG32(mmRLC_LB_PARAMS));
	dev_info(adev->dev, "  RLC_LB_CNTL=0x%08X\n",
		 RREG32(mmRLC_LB_CNTL));
	dev_info(adev->dev, "  RLC_MC_CNTL=0x%08X\n",
		 RREG32(mmRLC_MC_CNTL));
	dev_info(adev->dev, "  RLC_UCODE_CNTL=0x%08X\n",
		 RREG32(mmRLC_UCODE_CNTL));

	if (adev->asic_type == CHIP_BONAIRE)
		dev_info(adev->dev, "  RLC_DRIVER_CPDMA_STATUS=0x%08X\n",
			 RREG32(mmRLC_DRIVER_CPDMA_STATUS));

	mutex_lock(&adev->srbm_mutex);
	for (i = 0; i < 16; i++) {
		cik_srbm_select(adev, 0, 0, 0, i);
		dev_info(adev->dev, "  VM %d:\n", i);
		dev_info(adev->dev, "  SH_MEM_CONFIG=0x%08X\n",
			 RREG32(mmSH_MEM_CONFIG));
		dev_info(adev->dev, "  SH_MEM_APE1_BASE=0x%08X\n",
			 RREG32(mmSH_MEM_APE1_BASE));
		dev_info(adev->dev, "  SH_MEM_APE1_LIMIT=0x%08X\n",
			 RREG32(mmSH_MEM_APE1_LIMIT));
		dev_info(adev->dev, "  SH_MEM_BASES=0x%08X\n",
			 RREG32(mmSH_MEM_BASES));
	}
	cik_srbm_select(adev, 0, 0, 0, 0);
	mutex_unlock(&adev->srbm_mutex);
}

static int gfx_v7_0_soft_reset(void *handle)
{
	u32 grbm_soft_reset = 0, srbm_soft_reset = 0;
	u32 tmp;
	struct amdgpu_device *adev = (struct amdgpu_device *)handle;

	/* GRBM_STATUS */
	tmp = RREG32(mmGRBM_STATUS);
	if (tmp & (GRBM_STATUS__PA_BUSY_MASK | GRBM_STATUS__SC_BUSY_MASK |
		   GRBM_STATUS__BCI_BUSY_MASK | GRBM_STATUS__SX_BUSY_MASK |
		   GRBM_STATUS__TA_BUSY_MASK | GRBM_STATUS__VGT_BUSY_MASK |
		   GRBM_STATUS__DB_BUSY_MASK | GRBM_STATUS__CB_BUSY_MASK |
		   GRBM_STATUS__GDS_BUSY_MASK | GRBM_STATUS__SPI_BUSY_MASK |
		   GRBM_STATUS__IA_BUSY_MASK | GRBM_STATUS__IA_BUSY_NO_DMA_MASK))
		grbm_soft_reset |= GRBM_SOFT_RESET__SOFT_RESET_CP_MASK |
			GRBM_SOFT_RESET__SOFT_RESET_GFX_MASK;

	if (tmp & (GRBM_STATUS__CP_BUSY_MASK | GRBM_STATUS__CP_COHERENCY_BUSY_MASK)) {
		grbm_soft_reset |= GRBM_SOFT_RESET__SOFT_RESET_CP_MASK;
		srbm_soft_reset |= SRBM_SOFT_RESET__SOFT_RESET_GRBM_MASK;
	}

	/* GRBM_STATUS2 */
	tmp = RREG32(mmGRBM_STATUS2);
	if (tmp & GRBM_STATUS2__RLC_BUSY_MASK)
		grbm_soft_reset |= GRBM_SOFT_RESET__SOFT_RESET_RLC_MASK;

	/* SRBM_STATUS */
	tmp = RREG32(mmSRBM_STATUS);
	if (tmp & SRBM_STATUS__GRBM_RQ_PENDING_MASK)
		srbm_soft_reset |= SRBM_SOFT_RESET__SOFT_RESET_GRBM_MASK;

	if (grbm_soft_reset || srbm_soft_reset) {
		gfx_v7_0_print_status((void *)adev);
		/* disable CG/PG */
		gfx_v7_0_fini_pg(adev);
		gfx_v7_0_update_cg(adev, false);

		/* stop the rlc */
		gfx_v7_0_rlc_stop(adev);

		/* Disable GFX parsing/prefetching */
		WREG32(mmCP_ME_CNTL, CP_ME_CNTL__ME_HALT_MASK | CP_ME_CNTL__PFP_HALT_MASK | CP_ME_CNTL__CE_HALT_MASK);

		/* Disable MEC parsing/prefetching */
		WREG32(mmCP_MEC_CNTL, CP_MEC_CNTL__MEC_ME1_HALT_MASK | CP_MEC_CNTL__MEC_ME2_HALT_MASK);

		if (grbm_soft_reset) {
			tmp = RREG32(mmGRBM_SOFT_RESET);
			tmp |= grbm_soft_reset;
			dev_info(adev->dev, "GRBM_SOFT_RESET=0x%08X\n", tmp);
			WREG32(mmGRBM_SOFT_RESET, tmp);
			tmp = RREG32(mmGRBM_SOFT_RESET);

			udelay(50);

			tmp &= ~grbm_soft_reset;
			WREG32(mmGRBM_SOFT_RESET, tmp);
			tmp = RREG32(mmGRBM_SOFT_RESET);
		}

		if (srbm_soft_reset) {
			tmp = RREG32(mmSRBM_SOFT_RESET);
			tmp |= srbm_soft_reset;
			dev_info(adev->dev, "SRBM_SOFT_RESET=0x%08X\n", tmp);
			WREG32(mmSRBM_SOFT_RESET, tmp);
			tmp = RREG32(mmSRBM_SOFT_RESET);

			udelay(50);

			tmp &= ~srbm_soft_reset;
			WREG32(mmSRBM_SOFT_RESET, tmp);
			tmp = RREG32(mmSRBM_SOFT_RESET);
		}
		/* Wait a little for things to settle down */
		udelay(50);
		gfx_v7_0_print_status((void *)adev);
	}
	return 0;
}

static void gfx_v7_0_set_gfx_eop_interrupt_state(struct amdgpu_device *adev,
						 enum amdgpu_interrupt_state state)
{
	u32 cp_int_cntl;

	switch (state) {
	case AMDGPU_IRQ_STATE_DISABLE:
		cp_int_cntl = RREG32(mmCP_INT_CNTL_RING0);
		cp_int_cntl &= ~CP_INT_CNTL_RING0__TIME_STAMP_INT_ENABLE_MASK;
		WREG32(mmCP_INT_CNTL_RING0, cp_int_cntl);
		break;
	case AMDGPU_IRQ_STATE_ENABLE:
		cp_int_cntl = RREG32(mmCP_INT_CNTL_RING0);
		cp_int_cntl |= CP_INT_CNTL_RING0__TIME_STAMP_INT_ENABLE_MASK;
		WREG32(mmCP_INT_CNTL_RING0, cp_int_cntl);
		break;
	default:
		break;
	}
}

static void gfx_v7_0_set_compute_eop_interrupt_state(struct amdgpu_device *adev,
						     int me, int pipe,
						     enum amdgpu_interrupt_state state)
{
	u32 mec_int_cntl, mec_int_cntl_reg;

	/*
	 * amdgpu controls only pipe 0 of MEC1. That's why this function only
	 * handles the setting of interrupts for this specific pipe. All other
	 * pipes' interrupts are set by amdkfd.
	 */

	if (me == 1) {
		switch (pipe) {
		case 0:
			mec_int_cntl_reg = mmCP_ME1_PIPE0_INT_CNTL;
			break;
		default:
			DRM_DEBUG("invalid pipe %d\n", pipe);
			return;
		}
	} else {
		DRM_DEBUG("invalid me %d\n", me);
		return;
	}

	switch (state) {
	case AMDGPU_IRQ_STATE_DISABLE:
		mec_int_cntl = RREG32(mec_int_cntl_reg);
		mec_int_cntl &= ~CP_INT_CNTL_RING0__TIME_STAMP_INT_ENABLE_MASK;
		WREG32(mec_int_cntl_reg, mec_int_cntl);
		break;
	case AMDGPU_IRQ_STATE_ENABLE:
		mec_int_cntl = RREG32(mec_int_cntl_reg);
		mec_int_cntl |= CP_INT_CNTL_RING0__TIME_STAMP_INT_ENABLE_MASK;
		WREG32(mec_int_cntl_reg, mec_int_cntl);
		break;
	default:
		break;
	}
}

static int gfx_v7_0_set_priv_reg_fault_state(struct amdgpu_device *adev,
					     struct amdgpu_irq_src *src,
					     unsigned type,
					     enum amdgpu_interrupt_state state)
{
	u32 cp_int_cntl;

	switch (state) {
	case AMDGPU_IRQ_STATE_DISABLE:
		cp_int_cntl = RREG32(mmCP_INT_CNTL_RING0);
		cp_int_cntl &= ~CP_INT_CNTL_RING0__PRIV_REG_INT_ENABLE_MASK;
		WREG32(mmCP_INT_CNTL_RING0, cp_int_cntl);
		break;
	case AMDGPU_IRQ_STATE_ENABLE:
		cp_int_cntl = RREG32(mmCP_INT_CNTL_RING0);
		cp_int_cntl |= CP_INT_CNTL_RING0__PRIV_REG_INT_ENABLE_MASK;
		WREG32(mmCP_INT_CNTL_RING0, cp_int_cntl);
		break;
	default:
		break;
	}

	return 0;
}

static int gfx_v7_0_set_priv_inst_fault_state(struct amdgpu_device *adev,
					      struct amdgpu_irq_src *src,
					      unsigned type,
					      enum amdgpu_interrupt_state state)
{
	u32 cp_int_cntl;

	switch (state) {
	case AMDGPU_IRQ_STATE_DISABLE:
		cp_int_cntl = RREG32(mmCP_INT_CNTL_RING0);
		cp_int_cntl &= ~CP_INT_CNTL_RING0__PRIV_INSTR_INT_ENABLE_MASK;
		WREG32(mmCP_INT_CNTL_RING0, cp_int_cntl);
		break;
	case AMDGPU_IRQ_STATE_ENABLE:
		cp_int_cntl = RREG32(mmCP_INT_CNTL_RING0);
		cp_int_cntl |= CP_INT_CNTL_RING0__PRIV_INSTR_INT_ENABLE_MASK;
		WREG32(mmCP_INT_CNTL_RING0, cp_int_cntl);
		break;
	default:
		break;
	}

	return 0;
}

static int gfx_v7_0_set_eop_interrupt_state(struct amdgpu_device *adev,
					    struct amdgpu_irq_src *src,
					    unsigned type,
					    enum amdgpu_interrupt_state state)
{
	switch (type) {
	case AMDGPU_CP_IRQ_GFX_EOP:
		gfx_v7_0_set_gfx_eop_interrupt_state(adev, state);
		break;
	case AMDGPU_CP_IRQ_COMPUTE_MEC1_PIPE0_EOP:
		gfx_v7_0_set_compute_eop_interrupt_state(adev, 1, 0, state);
		break;
	case AMDGPU_CP_IRQ_COMPUTE_MEC1_PIPE1_EOP:
		gfx_v7_0_set_compute_eop_interrupt_state(adev, 1, 1, state);
		break;
	case AMDGPU_CP_IRQ_COMPUTE_MEC1_PIPE2_EOP:
		gfx_v7_0_set_compute_eop_interrupt_state(adev, 1, 2, state);
		break;
	case AMDGPU_CP_IRQ_COMPUTE_MEC1_PIPE3_EOP:
		gfx_v7_0_set_compute_eop_interrupt_state(adev, 1, 3, state);
		break;
	case AMDGPU_CP_IRQ_COMPUTE_MEC2_PIPE0_EOP:
		gfx_v7_0_set_compute_eop_interrupt_state(adev, 2, 0, state);
		break;
	case AMDGPU_CP_IRQ_COMPUTE_MEC2_PIPE1_EOP:
		gfx_v7_0_set_compute_eop_interrupt_state(adev, 2, 1, state);
		break;
	case AMDGPU_CP_IRQ_COMPUTE_MEC2_PIPE2_EOP:
		gfx_v7_0_set_compute_eop_interrupt_state(adev, 2, 2, state);
		break;
	case AMDGPU_CP_IRQ_COMPUTE_MEC2_PIPE3_EOP:
		gfx_v7_0_set_compute_eop_interrupt_state(adev, 2, 3, state);
		break;
	default:
		break;
	}
	return 0;
}

static int gfx_v7_0_eop_irq(struct amdgpu_device *adev,
			    struct amdgpu_irq_src *source,
			    struct amdgpu_iv_entry *entry)
{
	u8 me_id, pipe_id;
	struct amdgpu_ring *ring;
	int i;

	DRM_DEBUG("IH: CP EOP\n");
	me_id = (entry->ring_id & 0x0c) >> 2;
	pipe_id = (entry->ring_id & 0x03) >> 0;
	switch (me_id) {
	case 0:
		amdgpu_fence_process(&adev->gfx.gfx_ring[0]);
		break;
	case 1:
	case 2:
		for (i = 0; i < adev->gfx.num_compute_rings; i++) {
			ring = &adev->gfx.compute_ring[i];
			if ((ring->me == me_id) & (ring->pipe == pipe_id))
				amdgpu_fence_process(ring);
		}
		break;
	}
	return 0;
}

static int gfx_v7_0_priv_reg_irq(struct amdgpu_device *adev,
				 struct amdgpu_irq_src *source,
				 struct amdgpu_iv_entry *entry)
{
	DRM_ERROR("Illegal register access in command stream\n");
	schedule_work(&adev->reset_work);
	return 0;
}

static int gfx_v7_0_priv_inst_irq(struct amdgpu_device *adev,
				  struct amdgpu_irq_src *source,
				  struct amdgpu_iv_entry *entry)
{
	DRM_ERROR("Illegal instruction in command stream\n");
	// XXX soft reset the gfx block only
	schedule_work(&adev->reset_work);
	return 0;
}

static int gfx_v7_0_set_clockgating_state(void *handle,
					  enum amd_clockgating_state state)
{
	bool gate = false;
	struct amdgpu_device *adev = (struct amdgpu_device *)handle;

	if (state == AMD_CG_STATE_GATE)
		gate = true;

	gfx_v7_0_enable_gui_idle_interrupt(adev, false);
	/* order matters! */
	if (gate) {
		gfx_v7_0_enable_mgcg(adev, true);
		gfx_v7_0_enable_cgcg(adev, true);
	} else {
		gfx_v7_0_enable_cgcg(adev, false);
		gfx_v7_0_enable_mgcg(adev, false);
	}
	gfx_v7_0_enable_gui_idle_interrupt(adev, true);

	return 0;
}

static int gfx_v7_0_set_powergating_state(void *handle,
					  enum amd_powergating_state state)
{
	bool gate = false;
	struct amdgpu_device *adev = (struct amdgpu_device *)handle;

	if (state == AMD_PG_STATE_GATE)
		gate = true;

	if (adev->pg_flags & (AMDGPU_PG_SUPPORT_GFX_PG |
			      AMDGPU_PG_SUPPORT_GFX_SMG |
			      AMDGPU_PG_SUPPORT_GFX_DMG |
			      AMDGPU_PG_SUPPORT_CP |
			      AMDGPU_PG_SUPPORT_GDS |
			      AMDGPU_PG_SUPPORT_RLC_SMU_HS)) {
		gfx_v7_0_update_gfx_pg(adev, gate);
		if (adev->pg_flags & AMDGPU_PG_SUPPORT_GFX_PG) {
			gfx_v7_0_enable_cp_pg(adev, gate);
			gfx_v7_0_enable_gds_pg(adev, gate);
		}
	}

	return 0;
}

const struct amd_ip_funcs gfx_v7_0_ip_funcs = {
	.early_init = gfx_v7_0_early_init,
	.late_init = NULL,
	.sw_init = gfx_v7_0_sw_init,
	.sw_fini = gfx_v7_0_sw_fini,
	.hw_init = gfx_v7_0_hw_init,
	.hw_fini = gfx_v7_0_hw_fini,
	.suspend = gfx_v7_0_suspend,
	.resume = gfx_v7_0_resume,
	.is_idle = gfx_v7_0_is_idle,
	.wait_for_idle = gfx_v7_0_wait_for_idle,
	.soft_reset = gfx_v7_0_soft_reset,
	.print_status = gfx_v7_0_print_status,
	.set_clockgating_state = gfx_v7_0_set_clockgating_state,
	.set_powergating_state = gfx_v7_0_set_powergating_state,
};

/**
 * gfx_v7_0_ring_is_lockup - check if the 3D engine is locked up
 *
 * @adev: amdgpu_device pointer
 * @ring: amdgpu_ring structure holding ring information
 *
 * Check if the 3D engine is locked up (CIK).
 * Returns true if the engine is locked, false if not.
 */
static bool gfx_v7_0_ring_is_lockup(struct amdgpu_ring *ring)
{
	if (gfx_v7_0_is_idle(ring->adev)) {
		amdgpu_ring_lockup_update(ring);
		return false;
	}
	return amdgpu_ring_test_lockup(ring);
}

static const struct amdgpu_ring_funcs gfx_v7_0_ring_funcs_gfx = {
	.get_rptr = gfx_v7_0_ring_get_rptr_gfx,
	.get_wptr = gfx_v7_0_ring_get_wptr_gfx,
	.set_wptr = gfx_v7_0_ring_set_wptr_gfx,
	.parse_cs = NULL,
	.emit_ib = gfx_v7_0_ring_emit_ib_gfx,
	.emit_fence = gfx_v7_0_ring_emit_fence_gfx,
	.emit_semaphore = gfx_v7_0_ring_emit_semaphore,
	.emit_vm_flush = gfx_v7_0_ring_emit_vm_flush,
	.emit_gds_switch = gfx_v7_0_ring_emit_gds_switch,
	.emit_hdp_flush = gfx_v7_0_ring_emit_hdp_flush,
	.test_ring = gfx_v7_0_ring_test_ring,
	.test_ib = gfx_v7_0_ring_test_ib,
	.is_lockup = gfx_v7_0_ring_is_lockup,
	.insert_nop = amdgpu_ring_insert_nop,
};

static const struct amdgpu_ring_funcs gfx_v7_0_ring_funcs_compute = {
	.get_rptr = gfx_v7_0_ring_get_rptr_compute,
	.get_wptr = gfx_v7_0_ring_get_wptr_compute,
	.set_wptr = gfx_v7_0_ring_set_wptr_compute,
	.parse_cs = NULL,
	.emit_ib = gfx_v7_0_ring_emit_ib_compute,
	.emit_fence = gfx_v7_0_ring_emit_fence_compute,
	.emit_semaphore = gfx_v7_0_ring_emit_semaphore,
	.emit_vm_flush = gfx_v7_0_ring_emit_vm_flush,
	.emit_gds_switch = gfx_v7_0_ring_emit_gds_switch,
	.emit_hdp_flush = gfx_v7_0_ring_emit_hdp_flush,
	.test_ring = gfx_v7_0_ring_test_ring,
	.test_ib = gfx_v7_0_ring_test_ib,
	.is_lockup = gfx_v7_0_ring_is_lockup,
	.insert_nop = amdgpu_ring_insert_nop,
};

static void gfx_v7_0_set_ring_funcs(struct amdgpu_device *adev)
{
	int i;

	for (i = 0; i < adev->gfx.num_gfx_rings; i++)
		adev->gfx.gfx_ring[i].funcs = &gfx_v7_0_ring_funcs_gfx;
	for (i = 0; i < adev->gfx.num_compute_rings; i++)
		adev->gfx.compute_ring[i].funcs = &gfx_v7_0_ring_funcs_compute;
}

static const struct amdgpu_irq_src_funcs gfx_v7_0_eop_irq_funcs = {
	.set = gfx_v7_0_set_eop_interrupt_state,
	.process = gfx_v7_0_eop_irq,
};

static const struct amdgpu_irq_src_funcs gfx_v7_0_priv_reg_irq_funcs = {
	.set = gfx_v7_0_set_priv_reg_fault_state,
	.process = gfx_v7_0_priv_reg_irq,
};

static const struct amdgpu_irq_src_funcs gfx_v7_0_priv_inst_irq_funcs = {
	.set = gfx_v7_0_set_priv_inst_fault_state,
	.process = gfx_v7_0_priv_inst_irq,
};

static void gfx_v7_0_set_irq_funcs(struct amdgpu_device *adev)
{
	adev->gfx.eop_irq.num_types = AMDGPU_CP_IRQ_LAST;
	adev->gfx.eop_irq.funcs = &gfx_v7_0_eop_irq_funcs;

	adev->gfx.priv_reg_irq.num_types = 1;
	adev->gfx.priv_reg_irq.funcs = &gfx_v7_0_priv_reg_irq_funcs;

	adev->gfx.priv_inst_irq.num_types = 1;
	adev->gfx.priv_inst_irq.funcs = &gfx_v7_0_priv_inst_irq_funcs;
}

static void gfx_v7_0_set_gds_init(struct amdgpu_device *adev)
{
	/* init asci gds info */
	adev->gds.mem.total_size = RREG32(mmGDS_VMID0_SIZE);
	adev->gds.gws.total_size = 64;
	adev->gds.oa.total_size = 16;

	if (adev->gds.mem.total_size == 64 * 1024) {
		adev->gds.mem.gfx_partition_size = 4096;
		adev->gds.mem.cs_partition_size = 4096;

		adev->gds.gws.gfx_partition_size = 4;
		adev->gds.gws.cs_partition_size = 4;

		adev->gds.oa.gfx_partition_size = 4;
		adev->gds.oa.cs_partition_size = 1;
	} else {
		adev->gds.mem.gfx_partition_size = 1024;
		adev->gds.mem.cs_partition_size = 1024;

		adev->gds.gws.gfx_partition_size = 16;
		adev->gds.gws.cs_partition_size = 16;

		adev->gds.oa.gfx_partition_size = 4;
		adev->gds.oa.cs_partition_size = 4;
	}
}


int gfx_v7_0_get_cu_info(struct amdgpu_device *adev,
								   struct amdgpu_cu_info *cu_info)
{
	int i, j, k, counter, active_cu_number = 0;
	u32 mask, bitmap, ao_bitmap, ao_cu_mask = 0;

	if (!adev || !cu_info)
		return -EINVAL;

	mutex_lock(&adev->grbm_idx_mutex);
	for (i = 0; i < adev->gfx.config.max_shader_engines; i++) {
		for (j = 0; j < adev->gfx.config.max_sh_per_se; j++) {
			mask = 1;
			ao_bitmap = 0;
			counter = 0;
			bitmap = gfx_v7_0_get_cu_active_bitmap(adev, i, j);
			cu_info->bitmap[i][j] = bitmap;

			for (k = 0; k < adev->gfx.config.max_cu_per_sh; k ++) {
				if (bitmap & mask) {
					if (counter < 2)
						ao_bitmap |= mask;
					counter ++;
				}
				mask <<= 1;
			}
			active_cu_number += counter;
			ao_cu_mask |= (ao_bitmap << (i * 16 + j * 8));
		}
	}

	cu_info->number = active_cu_number;
	cu_info->ao_cu_mask = ao_cu_mask;
	mutex_unlock(&adev->grbm_idx_mutex);
	return 0;
}<|MERGE_RESOLUTION|>--- conflicted
+++ resolved
@@ -3763,12 +3763,8 @@
 			r = amdgpu_bo_create(adev, dws * 4, PAGE_SIZE, true,
 					     AMDGPU_GEM_DOMAIN_VRAM,
 					     AMDGPU_GEM_CREATE_CPU_ACCESS_REQUIRED,
-<<<<<<< HEAD
-					     NULL, &adev->gfx.rlc.save_restore_obj);
-=======
 					     NULL, NULL,
 					     &adev->gfx.rlc.save_restore_obj);
->>>>>>> 9f30a04d
 			if (r) {
 				dev_warn(adev->dev, "(%d) create RLC sr bo failed\n", r);
 				return r;
@@ -3811,12 +3807,8 @@
 			r = amdgpu_bo_create(adev, dws * 4, PAGE_SIZE, true,
 					     AMDGPU_GEM_DOMAIN_VRAM,
 					     AMDGPU_GEM_CREATE_CPU_ACCESS_REQUIRED,
-<<<<<<< HEAD
-					     NULL, &adev->gfx.rlc.clear_state_obj);
-=======
 					     NULL, NULL,
 					     &adev->gfx.rlc.clear_state_obj);
->>>>>>> 9f30a04d
 			if (r) {
 				dev_warn(adev->dev, "(%d) create RLC c bo failed\n", r);
 				gfx_v7_0_rlc_fini(adev);
@@ -3855,12 +3847,8 @@
 			r = amdgpu_bo_create(adev, adev->gfx.rlc.cp_table_size, PAGE_SIZE, true,
 					     AMDGPU_GEM_DOMAIN_VRAM,
 					     AMDGPU_GEM_CREATE_CPU_ACCESS_REQUIRED,
-<<<<<<< HEAD
-					     NULL, &adev->gfx.rlc.cp_table_obj);
-=======
 					     NULL, NULL,
 					     &adev->gfx.rlc.cp_table_obj);
->>>>>>> 9f30a04d
 			if (r) {
 				dev_warn(adev->dev, "(%d) create RLC cp table bo failed\n", r);
 				gfx_v7_0_rlc_fini(adev);
