/*
 * Copyright (c) 2017, The Linux Foundation. All rights reserved.
 *
 * This program is free software; you can redistribute it and/or modify
 * it under the terms of the GNU General Public License version 2 and
 * only version 2 as published by the Free Software Foundation.
 *
 * This program is distributed in the hope that it will be useful,
 * but WITHOUT ANY WARRANTY; without even the implied warranty of
 * MERCHANTABILITY or FITNESS FOR A PARTICULAR PURPOSE.  See the
 * GNU General Public License for more details.
 *
 */

#define pr_fmt(fmt)	"[drm-dp] %s: " fmt, __func__

#include <linux/module.h>
#include <linux/slab.h>
#include <linux/uaccess.h>
#include <linux/debugfs.h>
#include <linux/component.h>
#include <linux/of_irq.h>
#include <linux/hdcp_qseecom.h>

#include "msm_drv.h"
#include "dp_usbpd.h"
#include "dp_parser.h"
#include "dp_power.h"
#include "dp_catalog.h"
#include "dp_aux.h"
#include "dp_link.h"
#include "dp_panel.h"
#include "dp_ctrl.h"
#include "dp_audio.h"
#include "dp_display.h"
#include "sde_hdcp.h"
#include "dp_debug.h"

static struct dp_display *g_dp_display;
#define HPD_STRING_SIZE 30

struct dp_hdcp {
	void *data;
	struct sde_hdcp_ops *ops;

	void *hdcp1;
	void *hdcp2;

	int enc_lvl;

	bool auth_state;
	bool hdcp1_present;
	bool hdcp2_present;
	bool feature_enabled;
};

struct dp_display_private {
	char *name;
	int irq;

	/* state variables */
	bool core_initialized;
	bool power_on;
	bool audio_supported;

	struct platform_device *pdev;
	struct dentry *root;
	struct completion notification_comp;

	struct dp_usbpd   *usbpd;
	struct dp_parser  *parser;
	struct dp_power   *power;
	struct dp_catalog *catalog;
	struct dp_aux     *aux;
	struct dp_link    *link;
	struct dp_panel   *panel;
	struct dp_ctrl    *ctrl;
	struct dp_audio   *audio;
	struct dp_debug   *debug;

	struct dp_hdcp hdcp;

	struct dp_usbpd_cb usbpd_cb;
	struct dp_display_mode mode;
	struct dp_display dp_display;
	struct msm_drm_private *priv;

	struct workqueue_struct *wq;
	struct delayed_work hdcp_cb_work;
	struct work_struct connect_work;
	struct work_struct attention_work;
	struct mutex hdcp_mutex;
	struct mutex session_lock;
	int hdcp_status;
};

static const struct of_device_id dp_dt_match[] = {
	{.compatible = "qcom,dp-display"},
	{}
};

static inline bool dp_display_is_hdcp_enabled(struct dp_display_private *dp)
{
	return dp->hdcp.feature_enabled &&
		(dp->hdcp.hdcp1_present || dp->hdcp.hdcp2_present) &&
		dp->hdcp.ops;
}

static irqreturn_t dp_display_irq(int irq, void *dev_id)
{
	struct dp_display_private *dp = dev_id;

	if (!dp) {
		pr_err("invalid data\n");
		return IRQ_NONE;
	}

	/* DP controller isr */
	dp->ctrl->isr(dp->ctrl);

	/* DP aux isr */
	dp->aux->isr(dp->aux);

	/* HDCP isr */
	if (dp_display_is_hdcp_enabled(dp) && dp->hdcp.ops->isr) {
		if (dp->hdcp.ops->isr(dp->hdcp.data))
			pr_err("dp_hdcp_isr failed\n");
	}

	return IRQ_HANDLED;
}

static void dp_display_hdcp_cb_work(struct work_struct *work)
{
	struct dp_display_private *dp;
	struct delayed_work *dw = to_delayed_work(work);
	struct sde_hdcp_ops *ops;
	int rc = 0;
	u32 hdcp_auth_state;

	dp = container_of(dw, struct dp_display_private, hdcp_cb_work);

	rc = dp->catalog->ctrl.read_hdcp_status(&dp->catalog->ctrl);
	if (rc >= 0) {
		hdcp_auth_state = (rc >> 20) & 0x3;
		pr_debug("hdcp auth state %d\n", hdcp_auth_state);
	}

	ops = dp->hdcp.ops;

	switch (dp->hdcp_status) {
	case HDCP_STATE_AUTHENTICATING:
		pr_debug("start authenticaton\n");

		if (dp->hdcp.ops && dp->hdcp.ops->authenticate)
			rc = dp->hdcp.ops->authenticate(dp->hdcp.data);

		break;
	case HDCP_STATE_AUTHENTICATED:
		pr_debug("hdcp authenticated\n");
		dp->hdcp.auth_state = true;
		break;
	case HDCP_STATE_AUTH_FAIL:
		dp->hdcp.auth_state = false;

		if (dp->power_on) {
			pr_debug("Reauthenticating\n");
			if (ops && ops->reauthenticate) {
				rc = ops->reauthenticate(dp->hdcp.data);
				if (rc)
					pr_err("reauth failed rc=%d\n", rc);
			}
		} else {
			pr_debug("not reauthenticating, cable disconnected\n");
		}

		break;
	default:
		break;
	}
}

static void dp_display_notify_hdcp_status_cb(void *ptr,
		enum sde_hdcp_states status)
{
	struct dp_display_private *dp = ptr;

	if (!dp) {
		pr_err("invalid input\n");
		return;
	}

	dp->hdcp_status = status;

	if (dp->dp_display.is_connected)
		queue_delayed_work(dp->wq, &dp->hdcp_cb_work, HZ/4);
}

static void dp_display_destroy_hdcp_workqueue(struct dp_display_private *dp)
{
	if (dp->wq)
		destroy_workqueue(dp->wq);
}

static void dp_display_update_hdcp_info(struct dp_display_private *dp)
{
	void *fd = NULL;
	struct sde_hdcp_ops *ops = NULL;

	if (!dp) {
		pr_err("invalid input\n");
		return;
	}

	if (!dp->hdcp.feature_enabled) {
		pr_debug("feature not enabled\n");
		return;
	}

	fd = dp->hdcp.hdcp2;
	if (fd)
		ops = sde_dp_hdcp2p2_start(fd);

	if (ops && ops->feature_supported)
		dp->hdcp.hdcp2_present = ops->feature_supported(fd);
	else
		dp->hdcp.hdcp2_present = false;

	pr_debug("hdcp2p2: %s\n",
			dp->hdcp.hdcp2_present ? "supported" : "not supported");

	if (!dp->hdcp.hdcp2_present) {
		dp->hdcp.hdcp1_present = hdcp1_check_if_supported_load_app();

		if (dp->hdcp.hdcp1_present) {
			fd = dp->hdcp.hdcp1;
			ops = sde_hdcp_1x_start(fd);
		}
	}

	pr_debug("hdcp1x: %s\n",
			dp->hdcp.hdcp1_present ? "supported" : "not supported");

	if (dp->hdcp.hdcp2_present || dp->hdcp.hdcp1_present) {
		dp->hdcp.data = fd;
		dp->hdcp.ops = ops;
	} else {
		dp->hdcp.data = NULL;
		dp->hdcp.ops = NULL;
	}
}

static void dp_display_deinitialize_hdcp(struct dp_display_private *dp)
{
	if (!dp) {
		pr_err("invalid input\n");
		return;
	}

	sde_dp_hdcp2p2_deinit(dp->hdcp.data);
	dp_display_destroy_hdcp_workqueue(dp);
	if (&dp->hdcp_mutex)
		mutex_destroy(&dp->hdcp_mutex);
}

static int dp_display_initialize_hdcp(struct dp_display_private *dp)
{
	struct sde_hdcp_init_data hdcp_init_data;
	int rc = 0;

	if (!dp) {
		pr_err("invalid input\n");
		return -EINVAL;
	}

	mutex_init(&dp->hdcp_mutex);

<<<<<<< HEAD
	rc = dp_display_create_hdcp_workqueue(dp);
	if (rc) {
		pr_err("Failed to create HDCP workqueue\n");
		goto error;
	}

=======
>>>>>>> 4ea03715
	hdcp_init_data.client_id     = HDCP_CLIENT_DP;
	hdcp_init_data.drm_aux       = dp->aux->drm_aux;
	hdcp_init_data.cb_data       = (void *)dp;
	hdcp_init_data.workq         = dp->wq;
	hdcp_init_data.mutex         = &dp->hdcp_mutex;
	hdcp_init_data.sec_access    = true;
	hdcp_init_data.notify_status = dp_display_notify_hdcp_status_cb;
	hdcp_init_data.core_io       = &dp->parser->io.ctrl_io;
	hdcp_init_data.dp_ahb        = &dp->parser->io.dp_ahb;
	hdcp_init_data.dp_aux        = &dp->parser->io.dp_aux;
	hdcp_init_data.dp_link       = &dp->parser->io.dp_link;
	hdcp_init_data.dp_p0         = &dp->parser->io.dp_p0;
	hdcp_init_data.qfprom_io     = &dp->parser->io.qfprom_io;
	hdcp_init_data.hdcp_io       = &dp->parser->io.hdcp_io;
	hdcp_init_data.revision      = &dp->panel->link_info.revision;

	dp->hdcp.hdcp1 = sde_hdcp_1x_init(&hdcp_init_data);
	if (IS_ERR_OR_NULL(dp->hdcp.hdcp1)) {
		pr_err("Error initializing HDCP 1.x\n");
		rc = -EINVAL;
		goto error;
	}

	pr_debug("HDCP 1.3 initialized\n");

	dp->hdcp.hdcp2 = sde_dp_hdcp2p2_init(&hdcp_init_data);
	if (IS_ERR_OR_NULL(dp->hdcp.hdcp2)) {
		pr_err("Error initializing HDCP 2.x\n");
		rc = -EINVAL;
		goto error;
	}

	pr_debug("HDCP 2.2 initialized\n");

	dp->hdcp.feature_enabled = true;

	return 0;
error:
	dp_display_deinitialize_hdcp(dp);
	return rc;
}

static int dp_display_bind(struct device *dev, struct device *master,
		void *data)
{
	int rc = 0;
	struct dp_display_private *dp;
	struct drm_device *drm;
	struct platform_device *pdev = to_platform_device(dev);

	if (!dev || !pdev || !master) {
		pr_err("invalid param(s), dev %pK, pdev %pK, master %pK\n",
				dev, pdev, master);
		rc = -EINVAL;
		goto end;
	}

	drm = dev_get_drvdata(master);
	dp = platform_get_drvdata(pdev);
	if (!drm || !dp) {
		pr_err("invalid param(s), drm %pK, dp %pK\n",
				drm, dp);
		rc = -EINVAL;
		goto end;
	}

	dp->dp_display.drm_dev = drm;
	dp->priv = drm->dev_private;
end:
	return rc;
}

static void dp_display_unbind(struct device *dev, struct device *master,
		void *data)
{
	struct dp_display_private *dp;
	struct platform_device *pdev = to_platform_device(dev);

	if (!dev || !pdev) {
		pr_err("invalid param(s)\n");
		return;
	}

	dp = platform_get_drvdata(pdev);
	if (!dp) {
		pr_err("Invalid params\n");
		return;
	}

	(void)dp->power->power_client_deinit(dp->power);
	(void)dp->aux->drm_aux_deregister(dp->aux);
	dp_display_deinitialize_hdcp(dp);
}

static const struct component_ops dp_display_comp_ops = {
	.bind = dp_display_bind,
	.unbind = dp_display_unbind,
};

static bool dp_display_is_ds_bridge(struct dp_panel *panel)
{
	return (panel->dpcd[DP_DOWNSTREAMPORT_PRESENT] &
		DP_DWN_STRM_PORT_PRESENT);
}

static bool dp_display_is_sink_count_zero(struct dp_display_private *dp)
{
	return dp_display_is_ds_bridge(dp->panel) &&
		(dp->link->sink_count.count == 0);
}

static void dp_display_send_hpd_event(struct dp_display_private *dp)
{
	struct drm_device *dev = NULL;
	struct drm_connector *connector;
	char name[HPD_STRING_SIZE], status[HPD_STRING_SIZE],
		bpp[HPD_STRING_SIZE], pattern[HPD_STRING_SIZE];
	char *envp[5];

	connector = dp->dp_display.connector;

	if (!connector) {
		pr_err("connector not set\n");
		return;
	}

	connector->status = connector->funcs->detect(connector, false);

	dev = dp->dp_display.connector->dev;

	snprintf(name, HPD_STRING_SIZE, "name=%s", connector->name);
	snprintf(status, HPD_STRING_SIZE, "status=%s",
		drm_get_connector_status_name(connector->status));
	snprintf(bpp, HPD_STRING_SIZE, "bpp=%d",
		dp_link_bit_depth_to_bpp(
		dp->link->test_video.test_bit_depth));
	snprintf(pattern, HPD_STRING_SIZE, "pattern=%d",
		dp->link->test_video.test_video_pattern);

	pr_debug("[%s]:[%s] [%s] [%s]\n", name, status, bpp, pattern);
	envp[0] = name;
	envp[1] = status;
	envp[2] = bpp;
	envp[3] = pattern;
	envp[4] = NULL;
	kobject_uevent_env(&dev->primary->kdev->kobj, KOBJ_CHANGE,
			envp);
}

static void dp_display_post_open(struct dp_display *dp_display)
{
	struct drm_connector *connector;
	struct dp_display_private *dp;

	if (!dp_display) {
		pr_err("invalid input\n");
		return;
	}

	dp = container_of(dp_display, struct dp_display_private, dp_display);
	if (IS_ERR_OR_NULL(dp)) {
		pr_err("invalid params\n");
		return;
	}

	connector = dp->dp_display.connector;

	if (!connector) {
		pr_err("connector not set\n");
		return;
	}

	/* if cable is already connected, send notification */
	if (dp_display->is_connected)
		dp_display_send_hpd_event(dp);
	else
		dp_display->post_open = NULL;

}

static int dp_display_send_hpd_notification(struct dp_display_private *dp,
		bool hpd)
{
	dp->dp_display.is_connected = hpd;

	/* in case, framework is not yet up, don't notify hpd */
	if (dp->dp_display.post_open)
		return 0;

	reinit_completion(&dp->notification_comp);
	dp_display_send_hpd_event(dp);

	if (!wait_for_completion_timeout(&dp->notification_comp, HZ * 5)) {
		pr_warn("%s timeout\n", hpd ? "connect" : "disconnect");
		/* cancel any pending request */
		dp->ctrl->abort(dp->ctrl);
		dp->aux->abort(dp->aux);

		return -EINVAL;
	}

	return 0;
}

static int dp_display_process_hpd_high(struct dp_display_private *dp)
{
	int rc = 0;
	struct edid *edid;

	dp->aux->init(dp->aux, dp->parser->aux_cfg);

	if (dp->debug->psm_enabled) {
		dp->link->psm_config(dp->link, &dp->panel->link_info, false);
		dp->debug->psm_enabled = false;
	}

	if (!dp->dp_display.connector)
		return 0;

	rc = dp->panel->read_sink_caps(dp->panel, dp->dp_display.connector);
	if (rc) {
		if (rc == -ETIMEDOUT) {
			pr_err("Sink cap read failed, skip notification\n");
			goto end;
		} else {
			goto notify;
		}
	}

	dp->link->process_request(dp->link);

	if (dp_display_is_sink_count_zero(dp)) {
		pr_debug("no downstream devices connected\n");
		rc = -EINVAL;
		goto end;
	}

	edid = dp->panel->edid_ctrl->edid;

	dp->audio_supported = drm_detect_monitor_audio(edid);

	dp->panel->handle_sink_request(dp->panel);

	dp->dp_display.max_pclk_khz = dp->parser->max_pclk_khz;
notify:
	dp_display_send_hpd_notification(dp, true);

end:
	return rc;
}

static void dp_display_host_init(struct dp_display_private *dp)
{
	bool flip = false;

	if (dp->core_initialized) {
		pr_debug("DP core already initialized\n");
		return;
	}

	if (dp->usbpd->orientation == ORIENTATION_CC2)
		flip = true;

	dp->power->init(dp->power, flip);
	dp->ctrl->init(dp->ctrl, flip, dp->usbpd->multi_func);
	enable_irq(dp->irq);
	dp->core_initialized = true;
}

static void dp_display_host_deinit(struct dp_display_private *dp)
{
	if (!dp->core_initialized) {
		pr_debug("DP core already off\n");
		return;
	}

	dp->ctrl->deinit(dp->ctrl);
	dp->power->deinit(dp->power);
	disable_irq(dp->irq);
	dp->core_initialized = false;
}

static int dp_display_process_hpd_low(struct dp_display_private *dp)
{
	int rc = 0;

	if (!dp->dp_display.is_connected) {
		pr_debug("HPD already off\n");
		return 0;
	}

	if (dp_display_is_hdcp_enabled(dp) && dp->hdcp.ops->off)
		dp->hdcp.ops->off(dp->hdcp.data);

	if (dp->audio_supported)
		dp->audio->off(dp->audio);

	rc = dp_display_send_hpd_notification(dp, false);

	dp->aux->deinit(dp->aux);

	dp->panel->video_test = false;

	return rc;
}

static int dp_display_usbpd_configure_cb(struct device *dev)
{
	int rc = 0;
	struct dp_display_private *dp;

	if (!dev) {
		pr_err("invalid dev\n");
		rc = -EINVAL;
		goto end;
	}

	dp = dev_get_drvdata(dev);
	if (!dp) {
		pr_err("no driver data found\n");
		rc = -ENODEV;
		goto end;
	}

	dp_display_host_init(dp);

	if (dp->usbpd->hpd_high)
		queue_work(dp->wq, &dp->connect_work);
end:
	return rc;
}

static void dp_display_clean(struct dp_display_private *dp)
{
	if (dp_display_is_hdcp_enabled(dp)) {
		dp->hdcp_status = HDCP_STATE_INACTIVE;

		cancel_delayed_work_sync(&dp->hdcp_cb_work);
		if (dp->hdcp.ops->off)
			dp->hdcp.ops->off(dp->hdcp.data);
	}

	dp->ctrl->push_idle(dp->ctrl);
	dp->ctrl->off(dp->ctrl);
	dp->power_on = false;
}

static int dp_display_handle_disconnect(struct dp_display_private *dp)
{
	int rc;

	rc = dp_display_process_hpd_low(dp);

	mutex_lock(&dp->session_lock);
	if (rc && dp->power_on)
		dp_display_clean(dp);

	if (!dp->usbpd->alt_mode_cfg_done)
		dp_display_host_deinit(dp);

	mutex_unlock(&dp->session_lock);

	return rc;
}

static int dp_display_usbpd_disconnect_cb(struct device *dev)
{
	int rc = 0;
	struct dp_display_private *dp;

	if (!dev) {
		pr_err("invalid dev\n");
		rc = -EINVAL;
		goto end;
	}

	dp = dev_get_drvdata(dev);
	if (!dp) {
		pr_err("no driver data found\n");
		rc = -ENODEV;
		goto end;
	}

	if (dp->debug->psm_enabled)
		dp->link->psm_config(dp->link, &dp->panel->link_info, true);

	/* cancel any pending request */
	dp->ctrl->abort(dp->ctrl);
	dp->aux->abort(dp->aux);

	/* wait for idle state */
	flush_workqueue(dp->wq);

	dp_display_handle_disconnect(dp);
end:
	return rc;
}

static void dp_display_handle_maintenance_req(struct dp_display_private *dp)
{
	mutex_lock(&dp->audio->ops_lock);

	if (dp->audio_supported)
		dp->audio->off(dp->audio);

	dp->ctrl->link_maintenance(dp->ctrl);

	if (dp->audio_supported)
		dp->audio->on(dp->audio);

	mutex_unlock(&dp->audio->ops_lock);
}

static void dp_display_attention_work(struct work_struct *work)
{
	struct dp_display_private *dp = container_of(work,
			struct dp_display_private, attention_work);

	if (dp_display_is_hdcp_enabled(dp) && dp->hdcp.ops->cp_irq) {
		if (!dp->hdcp.ops->cp_irq(dp->hdcp.data))
			return;
	}

<<<<<<< HEAD
static int dp_display_handle_hpd_irq(struct dp_display_private *dp)
{
	bool req_handled;

=======
>>>>>>> 4ea03715
	if (dp->link->sink_request & DS_PORT_STATUS_CHANGED) {
		dp_display_handle_disconnect(dp);

		if (dp_display_is_sink_count_zero(dp)) {
			pr_debug("sink count is zero, nothing to do\n");
			return;
		}

		queue_work(dp->wq, &dp->connect_work);
		return;
	}

<<<<<<< HEAD
	mutex_lock(&dp->audio->ops_lock);
	req_handled = dp->ctrl->handle_sink_request(dp->ctrl);
	mutex_unlock(&dp->audio->ops_lock);

	/*
	 * reconfigure audio if test was executed
	 * which could have changed the contoller's state
	 */
	if (req_handled && dp->audio_supported) {
		dp->audio->off(dp->audio);
		dp->audio->on(dp->audio);
	}
=======
	if (dp->link->sink_request & DP_TEST_LINK_VIDEO_PATTERN) {
		dp_display_handle_disconnect(dp);
>>>>>>> 4ea03715

		dp->panel->video_test = true;
		dp_display_send_hpd_notification(dp, true);
		dp->link->send_test_response(dp->link);

		return;
	}

	if (dp->link->sink_request & DP_TEST_LINK_PHY_TEST_PATTERN) {
		dp->ctrl->process_phy_test_request(dp->ctrl);
		return;
	}

	if (dp->link->sink_request & DP_LINK_STATUS_UPDATED) {
		dp_display_handle_maintenance_req(dp);
		return;
	}

	if (dp->link->sink_request & DP_TEST_LINK_TRAINING) {
		dp->link->send_test_response(dp->link);
		dp_display_handle_maintenance_req(dp);
		return;
	}
}

static int dp_display_usbpd_attention_cb(struct device *dev)
{
	struct dp_display_private *dp;

	if (!dev) {
		pr_err("invalid dev\n");
		return -EINVAL;
	}

	dp = dev_get_drvdata(dev);
	if (!dp) {
		pr_err("no driver data found\n");
		return -ENODEV;
	}

	if (dp->usbpd->hpd_irq && dp->usbpd->hpd_high) {
		dp->link->process_request(dp->link);
		queue_work(dp->wq, &dp->attention_work);
	} else if (dp->usbpd->hpd_high) {
		queue_work(dp->wq, &dp->connect_work);
	} else {
		/* cancel any pending request */
		dp->ctrl->abort(dp->ctrl);
		dp->aux->abort(dp->aux);

		/* wait for idle state */
		flush_workqueue(dp->wq);

		dp_display_handle_disconnect(dp);
	}

	return 0;
}

static void dp_display_connect_work(struct work_struct *work)
{
	struct dp_display_private *dp = container_of(work,
			struct dp_display_private, connect_work);

	if (dp->dp_display.is_connected) {
		pr_debug("HPD already on\n");
		return;
	}

	dp_display_process_hpd_high(dp);
}

static void dp_display_deinit_sub_modules(struct dp_display_private *dp)
{
	dp_audio_put(dp->audio);
	dp_ctrl_put(dp->ctrl);
	dp_link_put(dp->link);
	dp_panel_put(dp->panel);
	dp_aux_put(dp->aux);
	dp_power_put(dp->power);
	dp_catalog_put(dp->catalog);
	dp_parser_put(dp->parser);
	dp_usbpd_put(dp->usbpd);
	mutex_destroy(&dp->session_lock);
	dp_debug_put(dp->debug);
}

static int dp_init_sub_modules(struct dp_display_private *dp)
{
	int rc = 0;
	struct device *dev = &dp->pdev->dev;
	struct dp_usbpd_cb *cb = &dp->usbpd_cb;
	struct dp_ctrl_in ctrl_in = {
		.dev = dev,
	};
	struct dp_panel_in panel_in = {
		.dev = dev,
	};

	mutex_init(&dp->session_lock);

	dp->parser = dp_parser_get(dp->pdev);
	if (IS_ERR(dp->parser)) {
		rc = PTR_ERR(dp->parser);
		pr_err("failed to initialize parser, rc = %d\n", rc);
		dp->parser = NULL;
		goto error;
	}

	rc = dp->parser->parse(dp->parser);
	if (rc) {
		pr_err("device tree parsing failed\n");
		goto error_catalog;
	}

	dp->catalog = dp_catalog_get(dev, &dp->parser->io);
	if (IS_ERR(dp->catalog)) {
		rc = PTR_ERR(dp->catalog);
		pr_err("failed to initialize catalog, rc = %d\n", rc);
		dp->catalog = NULL;
		goto error_catalog;
	}

	dp->power = dp_power_get(dp->parser);
	if (IS_ERR(dp->power)) {
		rc = PTR_ERR(dp->power);
		pr_err("failed to initialize power, rc = %d\n", rc);
		dp->power = NULL;
		goto error_power;
	}

	rc = dp->power->power_client_init(dp->power, &dp->priv->phandle);
	if (rc) {
		pr_err("Power client create failed\n");
		goto error_aux;
	}

	dp->aux = dp_aux_get(dev, &dp->catalog->aux, dp->parser->aux_cfg);
	if (IS_ERR(dp->aux)) {
		rc = PTR_ERR(dp->aux);
		pr_err("failed to initialize aux, rc = %d\n", rc);
		dp->aux = NULL;
		goto error_aux;
	}

	rc = dp->aux->drm_aux_register(dp->aux);
	if (rc) {
		pr_err("DRM DP AUX register failed\n");
		goto error_link;
	}

	dp->link = dp_link_get(dev, dp->aux);
	if (IS_ERR(dp->link)) {
		rc = PTR_ERR(dp->link);
		pr_err("failed to initialize link, rc = %d\n", rc);
		dp->link = NULL;
		goto error_link;
	}

	panel_in.aux = dp->aux;
	panel_in.catalog = &dp->catalog->panel;
	panel_in.link = dp->link;

	dp->panel = dp_panel_get(&panel_in);
	if (IS_ERR(dp->panel)) {
		rc = PTR_ERR(dp->panel);
		pr_err("failed to initialize panel, rc = %d\n", rc);
		dp->panel = NULL;
		goto error_panel;
	}

	ctrl_in.link = dp->link;
	ctrl_in.panel = dp->panel;
	ctrl_in.aux = dp->aux;
	ctrl_in.power = dp->power;
	ctrl_in.catalog = &dp->catalog->ctrl;
	ctrl_in.parser = dp->parser;

	dp->ctrl = dp_ctrl_get(&ctrl_in);
	if (IS_ERR(dp->ctrl)) {
		rc = PTR_ERR(dp->ctrl);
		pr_err("failed to initialize ctrl, rc = %d\n", rc);
		dp->ctrl = NULL;
		goto error_ctrl;
	}

	dp->audio = dp_audio_get(dp->pdev, dp->panel, &dp->catalog->audio);
	if (IS_ERR(dp->audio)) {
		rc = PTR_ERR(dp->audio);
		pr_err("failed to initialize audio, rc = %d\n", rc);
		dp->audio = NULL;
		goto error_audio;
	}

	cb->configure  = dp_display_usbpd_configure_cb;
	cb->disconnect = dp_display_usbpd_disconnect_cb;
	cb->attention  = dp_display_usbpd_attention_cb;

	dp->usbpd = dp_usbpd_get(dev, cb);
	if (IS_ERR(dp->usbpd)) {
		rc = PTR_ERR(dp->usbpd);
		pr_err("failed to initialize usbpd, rc = %d\n", rc);
		dp->usbpd = NULL;
		goto error_usbpd;
	}

	dp->debug = dp_debug_get(dev, dp->panel, dp->usbpd,
				dp->link, &dp->dp_display.connector);
	if (IS_ERR(dp->debug)) {
		rc = PTR_ERR(dp->debug);
		pr_err("failed to initialize debug, rc = %d\n", rc);
		dp->debug = NULL;
		goto error_debug;
	}

	return rc;
error_debug:
	dp_usbpd_put(dp->usbpd);
error_usbpd:
	dp_audio_put(dp->audio);
error_audio:
	dp_ctrl_put(dp->ctrl);
error_ctrl:
	dp_panel_put(dp->panel);
error_panel:
	dp_link_put(dp->link);
error_link:
	dp_aux_put(dp->aux);
error_aux:
	dp_power_put(dp->power);
error_power:
	dp_catalog_put(dp->catalog);
error_catalog:
	dp_parser_put(dp->parser);
error:
	mutex_destroy(&dp->session_lock);
	return rc;
}

static void dp_display_post_init(struct dp_display *dp_display)
{
	int rc = 0;
	struct dp_display_private *dp;

	if (!dp_display) {
		pr_err("invalid input\n");
		rc = -EINVAL;
		goto end;
	}

	dp = container_of(dp_display, struct dp_display_private, dp_display);
	if (IS_ERR_OR_NULL(dp)) {
		pr_err("invalid params\n");
		rc = -EINVAL;
		goto end;
	}

	rc = dp_init_sub_modules(dp);
	if (rc)
		goto end;

	dp_display_initialize_hdcp(dp);

	dp_display->post_init = NULL;
end:
	pr_debug("%s\n", rc ? "failed" : "success");
}

static int dp_display_set_mode(struct dp_display *dp_display,
		struct dp_display_mode *mode)
{
	const u32 num_components = 3, default_bpp = 24;
	struct dp_display_private *dp;

	if (!dp_display) {
		pr_err("invalid input\n");
		return -EINVAL;
	}
	dp = container_of(dp_display, struct dp_display_private, dp_display);

	mutex_lock(&dp->session_lock);
	mode->timing.bpp =
		dp_display->connector->display_info.bpc * num_components;
	if (!mode->timing.bpp)
		mode->timing.bpp = default_bpp;

	mode->timing.bpp = dp->panel->get_mode_bpp(dp->panel,
			mode->timing.bpp, mode->timing.pixel_clk_khz);

	dp->panel->pinfo = mode->timing;
	dp->panel->init(dp->panel);
	mutex_unlock(&dp->session_lock);

	return 0;
}

static int dp_display_prepare(struct dp_display *dp)
{
	return 0;
}

static int dp_display_enable(struct dp_display *dp_display)
{
	int rc = 0;
	struct dp_display_private *dp;

	if (!dp_display) {
		pr_err("invalid input\n");
		return -EINVAL;
	}

	dp = container_of(dp_display, struct dp_display_private, dp_display);

	mutex_lock(&dp->session_lock);

	if (dp->power_on) {
		pr_debug("Link already setup, return\n");
		goto end;
	}

	dp->aux->init(dp->aux, dp->parser->aux_cfg);

	rc = dp->ctrl->on(dp->ctrl);

	if (dp->debug->tpg_state)
		dp->panel->tpg_config(dp->panel, true);

	if (!rc)
		dp->power_on = true;
end:
	mutex_unlock(&dp->session_lock);
	return rc;
}

static int dp_display_post_enable(struct dp_display *dp_display)
{
	struct dp_display_private *dp;

	if (!dp_display) {
		pr_err("invalid input\n");
		return -EINVAL;
	}

	dp = container_of(dp_display, struct dp_display_private, dp_display);

	mutex_lock(&dp->session_lock);

	if (!dp->power_on) {
		pr_debug("Link not setup, return\n");
		goto end;
	}

	dp->panel->spd_config(dp->panel);

	if (dp->audio_supported) {
		dp->audio->bw_code = dp->link->link_params.bw_code;
		dp->audio->lane_count = dp->link->link_params.lane_count;
		dp->audio->on(dp->audio);
	}

	dp_display_update_hdcp_info(dp);

	if (dp_display_is_hdcp_enabled(dp)) {
		cancel_delayed_work_sync(&dp->hdcp_cb_work);

		dp->hdcp_status = HDCP_STATE_AUTHENTICATING;
		queue_delayed_work(dp->wq, &dp->hdcp_cb_work, HZ / 2);
	}
end:
	/* clear framework event notifier */
	dp_display->post_open = NULL;

	complete_all(&dp->notification_comp);
	mutex_unlock(&dp->session_lock);
	return 0;
}

static int dp_display_pre_disable(struct dp_display *dp_display)
{
	struct dp_display_private *dp;

	if (!dp_display) {
		pr_err("invalid input\n");
		return -EINVAL;
	}

	dp = container_of(dp_display, struct dp_display_private, dp_display);

	mutex_lock(&dp->session_lock);

	if (!dp->power_on) {
		pr_debug("Link already powered off, return\n");
		goto end;
	}

	if (dp_display_is_hdcp_enabled(dp)) {
		dp->hdcp_status = HDCP_STATE_INACTIVE;

		cancel_delayed_work_sync(&dp->hdcp_cb_work);
		if (dp->hdcp.ops->off)
			dp->hdcp.ops->off(dp->hdcp.data);
	}

	dp->ctrl->push_idle(dp->ctrl);
end:
	mutex_unlock(&dp->session_lock);
	return 0;
}

static int dp_display_disable(struct dp_display *dp_display)
{
	struct dp_display_private *dp;

	if (!dp_display) {
		pr_err("invalid input\n");
		return -EINVAL;
	}

	dp = container_of(dp_display, struct dp_display_private, dp_display);

	mutex_lock(&dp->session_lock);

	if (!dp->power_on || !dp->core_initialized) {
		pr_debug("Link already powered off, return\n");
		goto end;
	}

	dp->ctrl->off(dp->ctrl);
	dp->panel->deinit(dp->panel);

	dp->power_on = false;

end:
	complete_all(&dp->notification_comp);
	mutex_unlock(&dp->session_lock);
	return 0;
}

static int dp_request_irq(struct dp_display *dp_display)
{
	int rc = 0;
	struct dp_display_private *dp;

	if (!dp_display) {
		pr_err("invalid input\n");
		return -EINVAL;
	}

	dp = container_of(dp_display, struct dp_display_private, dp_display);

	dp->irq = irq_of_parse_and_map(dp->pdev->dev.of_node, 0);
	if (dp->irq < 0) {
		rc = dp->irq;
		pr_err("failed to get irq: %d\n", rc);
		return rc;
	}

	rc = devm_request_irq(&dp->pdev->dev, dp->irq, dp_display_irq,
		IRQF_TRIGGER_HIGH, "dp_display_isr", dp);
	if (rc < 0) {
		pr_err("failed to request IRQ%u: %d\n",
				dp->irq, rc);
		return rc;
	}
	disable_irq(dp->irq);

	return 0;
}

static struct dp_debug *dp_get_debug(struct dp_display *dp_display)
{
	struct dp_display_private *dp;

	if (!dp_display) {
		pr_err("invalid input\n");
		return ERR_PTR(-EINVAL);
	}

	dp = container_of(dp_display, struct dp_display_private, dp_display);

	return dp->debug;
}

static int dp_display_unprepare(struct dp_display *dp)
{
	return 0;
}

static int dp_display_validate_mode(struct dp_display *dp, u32 mode_pclk_khz)
{
	const u32 num_components = 3, default_bpp = 24;
	struct dp_display_private *dp_display;
	struct drm_dp_link *link_info;
	u32 mode_rate_khz = 0, supported_rate_khz = 0, mode_bpp = 0;

	if (!dp || !mode_pclk_khz || !dp->connector) {
		pr_err("invalid params\n");
		return -EINVAL;
	}

	dp_display = container_of(dp, struct dp_display_private, dp_display);
	link_info = &dp_display->panel->link_info;

	mode_bpp = dp->connector->display_info.bpc * num_components;
	if (!mode_bpp)
		mode_bpp = default_bpp;

	mode_bpp = dp_display->panel->get_mode_bpp(dp_display->panel,
			mode_bpp, mode_pclk_khz);

	mode_rate_khz = mode_pclk_khz * mode_bpp;
	supported_rate_khz = link_info->num_lanes * link_info->rate * 8;

	if (mode_rate_khz > supported_rate_khz)
		return MODE_BAD;

	return MODE_OK;
}

static int dp_display_get_modes(struct dp_display *dp,
	struct dp_display_mode *dp_mode)
{
	struct dp_display_private *dp_display;
	int ret = 0;

	if (!dp || !dp->connector) {
		pr_err("invalid params\n");
		return 0;
	}

	dp_display = container_of(dp, struct dp_display_private, dp_display);

	ret = dp_display->panel->get_modes(dp_display->panel,
		dp->connector, dp_mode);
	if (dp_mode->timing.pixel_clk_khz)
		dp->max_pclk_khz = dp_mode->timing.pixel_clk_khz;
	return ret;
}


static int dp_display_pre_kickoff(struct dp_display *dp_display,
			struct drm_msm_ext_hdr_metadata *hdr)
{
	int rc = 0;
	struct dp_display_private *dp;

	if (!dp_display) {
		pr_err("invalid input\n");
		return -EINVAL;
	}

	dp = container_of(dp_display, struct dp_display_private, dp_display);

	if (hdr->hdr_supported && dp->panel->hdr_supported(dp->panel))
		rc = dp->panel->setup_hdr(dp->panel, hdr);

	return rc;
}

static int dp_display_create_workqueue(struct dp_display_private *dp)
{
	dp->wq = create_singlethread_workqueue("drm_dp");
	if (IS_ERR_OR_NULL(dp->wq)) {
		pr_err("Error creating wq\n");
		return -EPERM;
	}

	INIT_DELAYED_WORK(&dp->hdcp_cb_work, dp_display_hdcp_cb_work);
	INIT_WORK(&dp->connect_work, dp_display_connect_work);
	INIT_WORK(&dp->attention_work, dp_display_attention_work);

	return 0;
}

static int dp_display_probe(struct platform_device *pdev)
{
	int rc = 0;
	struct dp_display_private *dp;

	if (!pdev || !pdev->dev.of_node) {
		pr_err("pdev not found\n");
		rc = -ENODEV;
		goto bail;
	}

	dp = devm_kzalloc(&pdev->dev, sizeof(*dp), GFP_KERNEL);
	if (!dp) {
		rc = -ENOMEM;
		goto bail;
	}

	init_completion(&dp->notification_comp);

	dp->pdev = pdev;
	dp->name = "drm_dp";

	rc = dp_display_create_workqueue(dp);
	if (rc) {
		pr_err("Failed to create workqueue\n");
		goto error;
	}

	platform_set_drvdata(pdev, dp);

	g_dp_display = &dp->dp_display;

	g_dp_display->enable        = dp_display_enable;
	g_dp_display->post_enable   = dp_display_post_enable;
	g_dp_display->pre_disable   = dp_display_pre_disable;
	g_dp_display->disable       = dp_display_disable;
	g_dp_display->set_mode      = dp_display_set_mode;
	g_dp_display->validate_mode = dp_display_validate_mode;
	g_dp_display->get_modes     = dp_display_get_modes;
	g_dp_display->prepare       = dp_display_prepare;
	g_dp_display->unprepare     = dp_display_unprepare;
	g_dp_display->request_irq   = dp_request_irq;
	g_dp_display->get_debug     = dp_get_debug;
	g_dp_display->post_open     = dp_display_post_open;
	g_dp_display->post_init     = dp_display_post_init;
	g_dp_display->pre_kickoff   = dp_display_pre_kickoff;

	rc = component_add(&pdev->dev, &dp_display_comp_ops);
	if (rc) {
		pr_err("component add failed, rc=%d\n", rc);
		goto error;
	}

	return 0;
error:
	devm_kfree(&pdev->dev, dp);
bail:
	return rc;
}

int dp_display_get_displays(void **displays, int count)
{
	if (!displays) {
		pr_err("invalid data\n");
		return -EINVAL;
	}

	if (count != 1) {
		pr_err("invalid number of displays\n");
		return -EINVAL;
	}

	displays[0] = g_dp_display;
	return count;
}

int dp_display_get_num_of_displays(void)
{
	return 1;
}

static int dp_display_remove(struct platform_device *pdev)
{
	struct dp_display_private *dp;

	if (!pdev)
		return -EINVAL;

	dp = platform_get_drvdata(pdev);

	dp_display_deinit_sub_modules(dp);

	platform_set_drvdata(pdev, NULL);
	devm_kfree(&pdev->dev, dp);

	return 0;
}

static struct platform_driver dp_display_driver = {
	.probe  = dp_display_probe,
	.remove = dp_display_remove,
	.driver = {
		.name = "msm-dp-display",
		.of_match_table = dp_dt_match,
	},
};

static int __init dp_display_init(void)
{
	int ret;

	ret = platform_driver_register(&dp_display_driver);
	if (ret) {
		pr_err("driver register failed");
		return ret;
	}

	return ret;
}
late_initcall(dp_display_init);

static void __exit dp_display_cleanup(void)
{
	platform_driver_unregister(&dp_display_driver);
}
module_exit(dp_display_cleanup);
<|MERGE_RESOLUTION|>--- conflicted
+++ resolved
@@ -275,15 +275,6 @@
 
 	mutex_init(&dp->hdcp_mutex);
 
-<<<<<<< HEAD
-	rc = dp_display_create_hdcp_workqueue(dp);
-	if (rc) {
-		pr_err("Failed to create HDCP workqueue\n");
-		goto error;
-	}
-
-=======
->>>>>>> 4ea03715
 	hdcp_init_data.client_id     = HDCP_CLIENT_DP;
 	hdcp_init_data.drm_aux       = dp->aux->drm_aux;
 	hdcp_init_data.cb_data       = (void *)dp;
@@ -707,13 +698,6 @@
 			return;
 	}
 
-<<<<<<< HEAD
-static int dp_display_handle_hpd_irq(struct dp_display_private *dp)
-{
-	bool req_handled;
-
-=======
->>>>>>> 4ea03715
 	if (dp->link->sink_request & DS_PORT_STATUS_CHANGED) {
 		dp_display_handle_disconnect(dp);
 
@@ -726,23 +710,8 @@
 		return;
 	}
 
-<<<<<<< HEAD
-	mutex_lock(&dp->audio->ops_lock);
-	req_handled = dp->ctrl->handle_sink_request(dp->ctrl);
-	mutex_unlock(&dp->audio->ops_lock);
-
-	/*
-	 * reconfigure audio if test was executed
-	 * which could have changed the contoller's state
-	 */
-	if (req_handled && dp->audio_supported) {
-		dp->audio->off(dp->audio);
-		dp->audio->on(dp->audio);
-	}
-=======
 	if (dp->link->sink_request & DP_TEST_LINK_VIDEO_PATTERN) {
 		dp_display_handle_disconnect(dp);
->>>>>>> 4ea03715
 
 		dp->panel->video_test = true;
 		dp_display_send_hpd_notification(dp, true);
