/*
 * Copyright (c) 2012-2017, The Linux Foundation. All rights reserved.
 *
 * This program is free software; you can redistribute it and/or modify
 * it under the terms of the GNU General Public License version 2 and
 * only version 2 as published by the Free Software Foundation.
 *
 * This program is distributed in the hope that it will be useful,
 * but WITHOUT ANY WARRANTY; without even the implied warranty of
 * MERCHANTABILITY or FITNESS FOR A PARTICULAR PURPOSE.  See the
 * GNU General Public License for more details.
 *
 */

#define pr_fmt(fmt)	"[drm-dp] %s: " fmt, __func__

#include <linux/slab.h>
#include <linux/device.h>

#include "dp_usbpd.h"

/* DP specific VDM commands */
#define DP_USBPD_VDM_STATUS	0x10
#define DP_USBPD_VDM_CONFIGURE	0x11

/* USBPD-TypeC specific Macros */
#define VDM_VERSION		0x0
#define USB_C_DP_SID		0xFF01

enum dp_usbpd_pin_assignment {
	DP_USBPD_PIN_A,
	DP_USBPD_PIN_B,
	DP_USBPD_PIN_C,
	DP_USBPD_PIN_D,
	DP_USBPD_PIN_E,
	DP_USBPD_PIN_F,
	DP_USBPD_PIN_MAX,
};

enum dp_usbpd_events {
	DP_USBPD_EVT_DISCOVER,
	DP_USBPD_EVT_ENTER,
	DP_USBPD_EVT_STATUS,
	DP_USBPD_EVT_CONFIGURE,
	DP_USBPD_EVT_CC_PIN_POLARITY,
	DP_USBPD_EVT_EXIT,
	DP_USBPD_EVT_ATTENTION,
};

enum dp_usbpd_alt_mode {
	DP_USBPD_ALT_MODE_NONE	    = 0,
	DP_USBPD_ALT_MODE_INIT	    = BIT(0),
	DP_USBPD_ALT_MODE_DISCOVER  = BIT(1),
	DP_USBPD_ALT_MODE_ENTER	    = BIT(2),
	DP_USBPD_ALT_MODE_STATUS    = BIT(3),
	DP_USBPD_ALT_MODE_CONFIGURE = BIT(4),
};

struct dp_usbpd_capabilities {
	enum dp_usbpd_port port;
	bool receptacle_state;
	u8 ulink_pin_config;
	u8 dlink_pin_config;
};

struct dp_usbpd_private {
	u32 vdo;
	struct device *dev;
	struct usbpd *pd;
	struct usbpd_svid_handler svid_handler;
	struct dp_usbpd_cb *dp_cb;
	struct dp_usbpd_capabilities cap;
	struct dp_usbpd dp_usbpd;
	enum dp_usbpd_alt_mode alt_mode;
	u32 dp_usbpd_config;
};

static const char *dp_usbpd_pin_name(u8 pin)
{
	switch (pin) {
	case DP_USBPD_PIN_A: return "DP_USBPD_PIN_ASSIGNMENT_A";
	case DP_USBPD_PIN_B: return "DP_USBPD_PIN_ASSIGNMENT_B";
	case DP_USBPD_PIN_C: return "DP_USBPD_PIN_ASSIGNMENT_C";
	case DP_USBPD_PIN_D: return "DP_USBPD_PIN_ASSIGNMENT_D";
	case DP_USBPD_PIN_E: return "DP_USBPD_PIN_ASSIGNMENT_E";
	case DP_USBPD_PIN_F: return "DP_USBPD_PIN_ASSIGNMENT_F";
	default: return "UNKNOWN";
	}
}

static const char *dp_usbpd_port_name(enum dp_usbpd_port port)
{
	switch (port) {
	case DP_USBPD_PORT_NONE: return "DP_USBPD_PORT_NONE";
	case DP_USBPD_PORT_UFP_D: return "DP_USBPD_PORT_UFP_D";
	case DP_USBPD_PORT_DFP_D: return "DP_USBPD_PORT_DFP_D";
	case DP_USBPD_PORT_D_UFP_D: return "DP_USBPD_PORT_D_UFP_D";
	default: return "DP_USBPD_PORT_NONE";
	}
}

static const char *dp_usbpd_cmd_name(u8 cmd)
{
	switch (cmd) {
	case USBPD_SVDM_DISCOVER_MODES: return "USBPD_SVDM_DISCOVER_MODES";
	case USBPD_SVDM_ENTER_MODE: return "USBPD_SVDM_ENTER_MODE";
	case USBPD_SVDM_ATTENTION: return "USBPD_SVDM_ATTENTION";
	case DP_USBPD_VDM_STATUS: return "DP_USBPD_VDM_STATUS";
	case DP_USBPD_VDM_CONFIGURE: return "DP_USBPD_VDM_CONFIGURE";
	default: return "DP_USBPD_VDM_ERROR";
	}
}

static void dp_usbpd_init_port(enum dp_usbpd_port *port, u32 in_port)
{
	switch (in_port) {
	case 0:
		*port = DP_USBPD_PORT_NONE;
		break;
	case 1:
		*port = DP_USBPD_PORT_UFP_D;
		break;
	case 2:
		*port = DP_USBPD_PORT_DFP_D;
		break;
	case 3:
		*port = DP_USBPD_PORT_D_UFP_D;
		break;
	default:
		*port = DP_USBPD_PORT_NONE;
	}
	pr_debug("port:%s\n", dp_usbpd_port_name(*port));
}

static void dp_usbpd_get_capabilities(struct dp_usbpd_private *pd)
{
	struct dp_usbpd_capabilities *cap = &pd->cap;
	u32 buf = pd->vdo;
	int port = buf & 0x3;

	cap->receptacle_state = (buf & BIT(6)) ? true : false;
	cap->dlink_pin_config = (buf >> 8) & 0xff;
	cap->ulink_pin_config = (buf >> 16) & 0xff;

	dp_usbpd_init_port(&cap->port, port);
}

static void dp_usbpd_get_status(struct dp_usbpd_private *pd)
{
	struct dp_usbpd *status = &pd->dp_usbpd;
	u32 buf = pd->vdo;
	int port = buf & 0x3;

	status->low_pow_st     = (buf & BIT(2)) ? true : false;
	status->adaptor_dp_en  = (buf & BIT(3)) ? true : false;
	status->multi_func     = (buf & BIT(4)) ? true : false;
	status->usb_config_req = (buf & BIT(5)) ? true : false;
	status->exit_dp_mode   = (buf & BIT(6)) ? true : false;
	status->hpd_high       = (buf & BIT(7)) ? true : false;
	status->hpd_irq        = (buf & BIT(8)) ? true : false;

	pr_debug("low_pow_st = %d, adaptor_dp_en = %d, multi_func = %d\n",
			status->low_pow_st, status->adaptor_dp_en,
			status->multi_func);
	pr_debug("usb_config_req = %d, exit_dp_mode = %d, hpd_high =%d\n",
			status->usb_config_req,
			status->exit_dp_mode, status->hpd_high);
	pr_debug("hpd_irq = %d\n", status->hpd_irq);

	dp_usbpd_init_port(&status->port, port);
}

static u32 dp_usbpd_gen_config_pkt(struct dp_usbpd_private *pd)
{
	u8 pin_cfg, pin;
	u32 config = 0;
	const u32 ufp_d_config = 0x2, dp_ver = 0x1;

	pin_cfg = pd->cap.dlink_pin_config;

	for (pin = DP_USBPD_PIN_A; pin < DP_USBPD_PIN_MAX; pin++) {
		if (pin_cfg & BIT(pin)) {
			if (pd->dp_usbpd.multi_func) {
				if (pin == DP_USBPD_PIN_D)
					break;
			} else {
				break;
			}
		}
	}

	if (pin == DP_USBPD_PIN_MAX)
		pin = DP_USBPD_PIN_C;

	pr_debug("pin assignment: %s\n", dp_usbpd_pin_name(pin));

	config |= BIT(pin) << 8;

	config |= (dp_ver << 2);
	config |= ufp_d_config;

	pr_debug("config = 0x%x\n", config);
	return config;
}

static void dp_usbpd_send_event(struct dp_usbpd_private *pd,
		enum dp_usbpd_events event)
{
	u32 config;

	switch (event) {
	case DP_USBPD_EVT_DISCOVER:
		usbpd_send_svdm(pd->pd, USB_C_DP_SID,
			USBPD_SVDM_DISCOVER_MODES,
			SVDM_CMD_TYPE_INITIATOR, 0x0, 0x0, 0x0);
		break;
	case DP_USBPD_EVT_ENTER:
		usbpd_send_svdm(pd->pd, USB_C_DP_SID,
			USBPD_SVDM_ENTER_MODE,
			SVDM_CMD_TYPE_INITIATOR, 0x1, 0x0, 0x0);
		break;
	case DP_USBPD_EVT_EXIT:
		usbpd_send_svdm(pd->pd, USB_C_DP_SID,
			USBPD_SVDM_EXIT_MODE,
			SVDM_CMD_TYPE_INITIATOR, 0x1, 0x0, 0x0);
		break;
	case DP_USBPD_EVT_STATUS:
		config = 0x1; /* DFP_D connected */
		usbpd_send_svdm(pd->pd, USB_C_DP_SID, DP_USBPD_VDM_STATUS,
			SVDM_CMD_TYPE_INITIATOR, 0x1, &config, 0x1);
		break;
	case DP_USBPD_EVT_CONFIGURE:
		config = dp_usbpd_gen_config_pkt(pd);
		usbpd_send_svdm(pd->pd, USB_C_DP_SID, DP_USBPD_VDM_CONFIGURE,
			SVDM_CMD_TYPE_INITIATOR, 0x1, &config, 0x1);
		break;
	default:
		pr_err("unknown event:%d\n", event);
	}
}

static void dp_usbpd_connect_cb(struct usbpd_svid_handler *hdlr)
{
	struct dp_usbpd_private *pd;

	pd = container_of(hdlr, struct dp_usbpd_private, svid_handler);
	if (!pd) {
		pr_err("get_usbpd phandle failed\n");
		return;
	}

	pr_debug("\n");
	dp_usbpd_send_event(pd, DP_USBPD_EVT_DISCOVER);
}

static void dp_usbpd_disconnect_cb(struct usbpd_svid_handler *hdlr)
{
	struct dp_usbpd_private *pd;

	pd = container_of(hdlr, struct dp_usbpd_private, svid_handler);
	if (!pd) {
		pr_err("get_usbpd phandle failed\n");
		return;
	}

	pd->alt_mode = DP_USBPD_ALT_MODE_NONE;
	pd->dp_usbpd.alt_mode_cfg_done = false;
	pr_debug("\n");

	if (pd->dp_cb && pd->dp_cb->disconnect)
		pd->dp_cb->disconnect(pd->dev);
}

static int dp_usbpd_validate_callback(u8 cmd,
	enum usbpd_svdm_cmd_type cmd_type, int num_vdos)
{
	int ret = 0;

	if (cmd_type == SVDM_CMD_TYPE_RESP_NAK) {
		pr_err("error: NACK\n");
		ret = -EINVAL;
		goto end;
	}

	if (cmd_type == SVDM_CMD_TYPE_RESP_BUSY) {
		pr_err("error: BUSY\n");
		ret = -EBUSY;
		goto end;
	}

	if (cmd == USBPD_SVDM_ATTENTION) {
		if (cmd_type != SVDM_CMD_TYPE_INITIATOR) {
			pr_err("error: invalid cmd type for attention\n");
			ret = -EINVAL;
			goto end;
		}

		if (!num_vdos) {
			pr_err("error: no vdo provided\n");
			ret = -EINVAL;
			goto end;
		}
	} else {
		if (cmd_type != SVDM_CMD_TYPE_RESP_ACK) {
			pr_err("error: invalid cmd type\n");
			ret = -EINVAL;
		}
	}
end:
	return ret;
}

static void dp_usbpd_response_cb(struct usbpd_svid_handler *hdlr, u8 cmd,
				enum usbpd_svdm_cmd_type cmd_type,
				const u32 *vdos, int num_vdos)
{
	struct dp_usbpd_private *pd;

	pd = container_of(hdlr, struct dp_usbpd_private, svid_handler);

	pr_debug("callback -> cmd: %s, *vdos = 0x%x, num_vdos = %d\n",
				dp_usbpd_cmd_name(cmd), *vdos, num_vdos);

	if (dp_usbpd_validate_callback(cmd, cmd_type, num_vdos)) {
		pr_debug("invalid callback received\n");
		return;
	}

	switch (cmd) {
	case USBPD_SVDM_DISCOVER_MODES:
		pd->vdo = *vdos;
		dp_usbpd_get_capabilities(pd);

		pd->alt_mode |= DP_USBPD_ALT_MODE_DISCOVER;

		if (pd->cap.port & BIT(0))
			dp_usbpd_send_event(pd, DP_USBPD_EVT_ENTER);
		break;
	case USBPD_SVDM_ENTER_MODE:
		pd->alt_mode |= DP_USBPD_ALT_MODE_ENTER;

		dp_usbpd_send_event(pd, DP_USBPD_EVT_STATUS);
		break;
	case USBPD_SVDM_ATTENTION:
		pd->vdo = *vdos;
		dp_usbpd_get_status(pd);

<<<<<<< HEAD
=======
		if (pd->dp_cb && pd->dp_cb->attention)
			pd->dp_cb->attention(pd->dev);

>>>>>>> 01e6ff9f
		if (!pd->dp_usbpd.alt_mode_cfg_done)
			dp_usbpd_send_event(pd, DP_USBPD_EVT_CONFIGURE);
		break;
	case DP_USBPD_VDM_STATUS:
		pd->vdo = *vdos;
		dp_usbpd_get_status(pd);

		if (!(pd->alt_mode & DP_USBPD_ALT_MODE_CONFIGURE)) {
			pd->alt_mode |= DP_USBPD_ALT_MODE_STATUS;

			if (pd->dp_usbpd.port & BIT(1))
				dp_usbpd_send_event(pd, DP_USBPD_EVT_CONFIGURE);
		}
		break;
	case DP_USBPD_VDM_CONFIGURE:
		pd->alt_mode |= DP_USBPD_ALT_MODE_CONFIGURE;
		pd->dp_usbpd.alt_mode_cfg_done = true;
		dp_usbpd_get_status(pd);

		pd->dp_usbpd.orientation = usbpd_get_plug_orientation(pd->pd);

		if (pd->dp_cb && pd->dp_cb->configure)
			pd->dp_cb->configure(pd->dev);
		break;
	default:
		pr_err("unknown cmd: %d\n", cmd);
		break;
	}
}

struct dp_usbpd *dp_usbpd_get(struct device *dev, struct dp_usbpd_cb *cb)
{
	int rc = 0;
	const char *pd_phandle = "qcom,dp-usbpd-detection";
	struct usbpd *pd = NULL;
	struct dp_usbpd_private *usbpd;
	struct usbpd_svid_handler svid_handler = {
		.svid		= USB_C_DP_SID,
		.vdm_received	= NULL,
		.connect	= &dp_usbpd_connect_cb,
		.svdm_received	= &dp_usbpd_response_cb,
		.disconnect	= &dp_usbpd_disconnect_cb,
	};

	if (!cb) {
		pr_err("invalid cb data\n");
		rc = -EINVAL;
		goto error;
	}

	pd = devm_usbpd_get_by_phandle(dev, pd_phandle);
	if (IS_ERR(pd)) {
		pr_err("usbpd phandle failed (%ld)\n", PTR_ERR(pd));
		rc = PTR_ERR(pd);
		goto error;
	}

	usbpd = devm_kzalloc(dev, sizeof(*usbpd), GFP_KERNEL);
	if (!usbpd) {
		rc = -ENOMEM;
		goto error;
	}

	usbpd->dev = dev;
	usbpd->pd = pd;
	usbpd->svid_handler = svid_handler;
	usbpd->dp_cb = cb;

	rc = usbpd_register_svid(pd, &usbpd->svid_handler);
	if (rc) {
		pr_err("pd registration failed\n");
		rc = -ENODEV;
		kfree(usbpd);
		goto error;
	}
	return &usbpd->dp_usbpd;
error:
	return ERR_PTR(rc);
}

void dp_usbpd_put(struct dp_usbpd *dp_usbpd)
{
	struct dp_usbpd_private *usbpd;

	if (!dp_usbpd)
		return;

	usbpd = container_of(dp_usbpd, struct dp_usbpd_private, dp_usbpd);

	kfree(usbpd);
}<|MERGE_RESOLUTION|>--- conflicted
+++ resolved
@@ -345,12 +345,9 @@
 		pd->vdo = *vdos;
 		dp_usbpd_get_status(pd);
 
-<<<<<<< HEAD
-=======
 		if (pd->dp_cb && pd->dp_cb->attention)
 			pd->dp_cb->attention(pd->dev);
 
->>>>>>> 01e6ff9f
 		if (!pd->dp_usbpd.alt_mode_cfg_done)
 			dp_usbpd_send_event(pd, DP_USBPD_EVT_CONFIGURE);
 		break;
