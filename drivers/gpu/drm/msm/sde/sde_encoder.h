/*
 * Copyright (c) 2015-2017, The Linux Foundation. All rights reserved.
 * Copyright (C) 2013 Red Hat
 * Author: Rob Clark <robdclark@gmail.com>
 *
 * This program is free software; you can redistribute it and/or modify it
 * under the terms of the GNU General Public License version 2 as published by
 * the Free Software Foundation.
 *
 * This program is distributed in the hope that it will be useful, but WITHOUT
 * ANY WARRANTY; without even the implied warranty of MERCHANTABILITY or
 * FITNESS FOR A PARTICULAR PURPOSE.  See the GNU General Public License for
 * more details.
 *
 * You should have received a copy of the GNU General Public License along with
 * this program.  If not, see <http://www.gnu.org/licenses/>.
 */

#ifndef __SDE_ENCODER_H__
#define __SDE_ENCODER_H__

#include <drm/drm_crtc.h>

#include "msm_prop.h"
#include "sde_hw_mdss.h"

#define SDE_ENCODER_FRAME_EVENT_DONE			BIT(0)
#define SDE_ENCODER_FRAME_EVENT_ERROR			BIT(1)
#define SDE_ENCODER_FRAME_EVENT_PANEL_DEAD		BIT(2)
#define SDE_ENCODER_FRAME_EVENT_SIGNAL_RELEASE_FENCE	BIT(3)
#define SDE_ENCODER_FRAME_EVENT_SIGNAL_RETIRE_FENCE	BIT(4)

#define IDLE_POWERCOLLAPSE_DURATION	(66 - 16/2)

/**
 * Encoder functions and data types
 * @intfs:	Interfaces this encoder is using, INTF_MODE_NONE if unused
 * @wbs:	Writebacks this encoder is using, INTF_MODE_NONE if unused
 * @needs_cdm:	Encoder requests a CDM based on pixel format conversion needs
 * @display_num_of_h_tiles: Number of horizontal tiles in case of split
 *                          interface
 * @is_primary: set to true if the display is primary display
 * @topology:   Topology of the display
 */
struct sde_encoder_hw_resources {
	enum sde_intf_mode intfs[INTF_MAX];
	enum sde_intf_mode wbs[WB_MAX];
	bool needs_cdm;
	u32 display_num_of_h_tiles;
	bool is_primary;
	struct msm_display_topology topology;
};

/**
 * sde_encoder_kickoff_params - info encoder requires at kickoff
 * @inline_rotate_prefill: number of lines to prefill for inline rotation
 * @affected_displays:  bitmask, bit set means the ROI of the commit lies within
 *                      the bounds of the physical display at the bit index
 */
struct sde_encoder_kickoff_params {
	u32 inline_rotate_prefill;
	unsigned long affected_displays;
};

/**
 * sde_encoder_rsc_config - rsc configuration for encoder
 * @inline_rotate_prefill: number of lines to prefill for inline rotation
 */
struct sde_encoder_rsc_config {
	u32 inline_rotate_prefill;
};

/**
 * sde_encoder_get_hw_resources - Populate table of required hardware resources
 * @encoder:	encoder pointer
 * @hw_res:	resource table to populate with encoder required resources
 * @conn_state:	report hw reqs based on this proposed connector state
 */
void sde_encoder_get_hw_resources(struct drm_encoder *encoder,
		struct sde_encoder_hw_resources *hw_res,
		struct drm_connector_state *conn_state);

/**
 * sde_encoder_register_vblank_callback - provide callback to encoder that
 *	will be called on the next vblank.
 * @encoder:	encoder pointer
 * @cb:		callback pointer, provide NULL to deregister and disable IRQs
 * @data:	user data provided to callback
 */
void sde_encoder_register_vblank_callback(struct drm_encoder *encoder,
		void (*cb)(void *), void *data);

/**
 * sde_encoder_register_frame_event_callback - provide callback to encoder that
 *	will be called after the request is complete, or other events.
 * @encoder:	encoder pointer
 * @cb:		callback pointer, provide NULL to deregister
 * @data:	user data provided to callback
 */
void sde_encoder_register_frame_event_callback(struct drm_encoder *encoder,
		void (*cb)(void *, u32), void *data);

/**
 * sde_encoder_get_rsc_client - gets the rsc client state for primary
 *      for primary display.
 * @encoder:	encoder pointer
 */
struct sde_rsc_client *sde_encoder_get_rsc_client(struct drm_encoder *encoder);

/**
 * sde_encoder_prepare_for_kickoff - schedule double buffer flip of the ctl
 *	path (i.e. ctl flush and start) at next appropriate time.
 *	Immediately: if no previous commit is outstanding.
 *	Delayed: Block until next trigger can be issued.
 * @encoder:	encoder pointer
 * @params:	kickoff time parameters
 * @Returns:	Zero on success, last detected error otherwise
 */
int sde_encoder_prepare_for_kickoff(struct drm_encoder *encoder,
		struct sde_encoder_kickoff_params *params);

/**
 * sde_encoder_trigger_kickoff_pending - Clear the flush bits from previous
 *        kickoff and trigger the ctl prepare progress for command mode display.
 * @encoder:	encoder pointer
 */
void sde_encoder_trigger_kickoff_pending(struct drm_encoder *encoder);

/**
 * sde_encoder_kickoff - trigger a double buffer flip of the ctl path
 *	(i.e. ctl flush and start) immediately.
 * @encoder:	encoder pointer
 * @is_error:	whether the current commit needs to be aborted and replaced
 *		with a 'safe' commit
 */
void sde_encoder_kickoff(struct drm_encoder *encoder, bool is_error);

/**
 * sde_encoder_wait_for_event - Waits for encoder events
 * @encoder:	encoder pointer
 * @event:      event to wait for
 * MSM_ENC_COMMIT_DONE -  Wait for hardware to have flushed the current pending
 *                        frames to hardware at a vblank or ctl_start
 *                        Encoders will map this differently depending on the
 *                        panel type.
 *	                  vid mode -> vsync_irq
 *                        cmd mode -> ctl_start
 * MSM_ENC_TX_COMPLETE -  Wait for the hardware to transfer all the pixels to
 *                        the panel. Encoders will map this differently
 *                        depending on the panel type.
 *                        vid mode -> vsync_irq
 *                        cmd mode -> pp_done
 * Returns: 0 on success, -EWOULDBLOCK if already signaled, error otherwise
 */
int sde_encoder_wait_for_event(struct drm_encoder *drm_encoder,
						enum msm_event_wait event);

/*
 * sde_encoder_get_intf_mode - get interface mode of the given encoder
 * @encoder: Pointer to drm encoder object
 */
enum sde_intf_mode sde_encoder_get_intf_mode(struct drm_encoder *encoder);

/**
 * sde_encoder_control_te - control enabling/disabling VSYNC_IN_EN
 * @encoder:	encoder pointer
 * @enable:	boolean to indicate enable/disable
 */
void sde_encoder_control_te(struct drm_encoder *encoder, bool enable);

/**
 * sde_encoder_virt_restore - restore the encoder configs
 * @encoder:	encoder pointer
 */
void sde_encoder_virt_restore(struct drm_encoder *encoder);

/**
 * sde_encoder_is_dsc_merge - check if encoder is in DSC merge mode
 * @drm_enc: Pointer to drm encoder object
 * @Return: true if encoder is in DSC merge mode
 */
bool sde_encoder_is_dsc_merge(struct drm_encoder *drm_enc);

/**
 * sde_encoder_check_mode - check if given mode is supported or not
 * @drm_enc: Pointer to drm encoder object
 * @mode: Mode to be checked
 * @Return: true if it is cmd mode
 */
bool sde_encoder_check_mode(struct drm_encoder *drm_enc, u32 mode);

/**
 * sde_encoder_init - initialize virtual encoder object
 * @dev:        Pointer to drm device structure
 * @disp_info:  Pointer to display information structure
 * Returns:     Pointer to newly created drm encoder
 */
struct drm_encoder *sde_encoder_init(
		struct drm_device *dev,
		struct msm_display_info *disp_info);

/**
 * sde_encoder_destroy - destroy previously initialized virtual encoder
 * @drm_enc:    Pointer to previously created drm encoder structure
 */
void sde_encoder_destroy(struct drm_encoder *drm_enc);

/**
 * sde_encoder_prepare_commit - prepare encoder at the very beginning of an
 *	atomic commit, before any registers are written
 * @drm_enc:    Pointer to previously created drm encoder structure
 */
void sde_encoder_prepare_commit(struct drm_encoder *drm_enc);

<<<<<<< HEAD
/**
 * sde_encoder_set_idle_timeout - set the idle timeout for video
 *                    and command mode encoders.
 * @drm_enc:    Pointer to previously created drm encoder structure
 * @idle_timeout:    idle timeout duration in milliseconds
 */
void sde_encoder_set_idle_timeout(struct drm_encoder *drm_enc,
							u32 idle_timeout);

/**
 * sde_encoder_update_caps_for_cont_splash - update encoder settings during
 *	device bootup when cont_splash is enabled
 * @drm_enc:    Pointer to drm encoder structure
 * @Return:     true if successful in updating the encoder structure
 */
int sde_encoder_update_caps_for_cont_splash(struct drm_encoder *encoder);

=======
>>>>>>> c9e213b4
#endif /* __SDE_ENCODER_H__ */<|MERGE_RESOLUTION|>--- conflicted
+++ resolved
@@ -212,16 +212,6 @@
  */
 void sde_encoder_prepare_commit(struct drm_encoder *drm_enc);
 
-<<<<<<< HEAD
-/**
- * sde_encoder_set_idle_timeout - set the idle timeout for video
- *                    and command mode encoders.
- * @drm_enc:    Pointer to previously created drm encoder structure
- * @idle_timeout:    idle timeout duration in milliseconds
- */
-void sde_encoder_set_idle_timeout(struct drm_encoder *drm_enc,
-							u32 idle_timeout);
-
 /**
  * sde_encoder_update_caps_for_cont_splash - update encoder settings during
  *	device bootup when cont_splash is enabled
@@ -230,6 +220,4 @@
  */
 int sde_encoder_update_caps_for_cont_splash(struct drm_encoder *encoder);
 
-=======
->>>>>>> c9e213b4
 #endif /* __SDE_ENCODER_H__ */