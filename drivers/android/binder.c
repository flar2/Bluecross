--- conflicted
+++ resolved
@@ -357,8 +357,6 @@
  * @inherit_rt:           inherit RT scheduling policy from caller
  * @txn_security_ctx:     require sender's security context
  *                        (invariant after initialized)
- * @txn_security_ctx:     require sender's security context
- *                        (invariant after initialized)
  * @async_todo:           list of async work items
  *                        (protected by @proc->inner_lock)
  *
@@ -3214,11 +3212,7 @@
 				    ALIGN(secctx_sz, sizeof(u64));
 		char *kptr = t->buffer->data + buf_offset;
 
-<<<<<<< HEAD
-		t->security_ctx = (binder_uintptr_t)kptr +
-=======
 		t->security_ctx = (uintptr_t)kptr +
->>>>>>> 3f33df2b
 		    binder_alloc_get_user_buffer_offset(&target_proc->alloc);
 		memcpy(kptr, secctx, secctx_sz);
 		security_release_secctx(secctx, secctx_sz);
@@ -4381,15 +4375,9 @@
 					ALIGN(t->buffer->data_size,
 					    sizeof(void *));
 
-<<<<<<< HEAD
-		if (t->security_ctx) {
-			cmd = BR_TRANSACTION_SEC_CTX;
-			tr.secctx = t->security_ctx;
-=======
 		tr.secctx = t->security_ctx;
 		if (t->security_ctx) {
 			cmd = BR_TRANSACTION_SEC_CTX;
->>>>>>> 3f33df2b
 			trsize = sizeof(tr);
 		}
 		if (put_user(cmd, (uint32_t __user *)ptr)) {
@@ -4419,11 +4407,7 @@
 			     "%d:%d %s %d %d:%d, cmd %d size %zd-%zd ptr %016llx-%016llx\n",
 			     proc->pid, thread->pid,
 			     (cmd == BR_TRANSACTION) ? "BR_TRANSACTION" :
-<<<<<<< HEAD
-			         (cmd == BR_TRANSACTION_SEC_CTX) ?
-=======
 				(cmd == BR_TRANSACTION_SEC_CTX) ?
->>>>>>> 3f33df2b
 				     "BR_TRANSACTION_SEC_CTX" : "BR_REPLY",
 			     t->debug_id, t_from ? t_from->proc->pid : 0,
 			     t_from ? t_from->pid : 0, cmd,
