/*
 * Copyright 2018 Google, Inc
 *
 * This program is free software; you can redistribute it and/or modify
 * it under the terms of the GNU General Public License as published by
 * the Free Software Foundation; either version 2 of the License, or
 * (at your option) any later version.
 *
 * This program is distributed in the hope that it will be useful,
 * but WITHOUT ANY WARRANTY; without even the implied warranty of
 * MERCHANTABILITY or FITNESS FOR A PARTICULAR PURPOSE.  See the
 * GNU General Public License for more details.
 */

#include <linux/module.h>
#include <linux/of.h>
#include <linux/delay.h>
#include <linux/platform_device.h>
#include <linux/pmic-voter.h>
#include <linux/power_supply.h>
#include <linux/printk.h>
#include <linux/thermal.h>
#include <linux/time.h>
#include <linux/pm_wakeup.h>

#define USB_OVERHEAT_MITIGATION_VOTER	"USB_OVERHEAT_MITIGATION_VOTER"

enum {
	USB_NO_LIMIT = 0,
	USB_DRIVER_THROTTLE = 1,
	USB_OVERHEAT_WARNING = 2,
	USB_MAX_THROTTLE_STATE = USB_OVERHEAT_WARNING,
};

static int fake_port_temp = -1;
module_param_named(
	fake_port_temp, fake_port_temp, int, 0600
);

static bool enable = true;
module_param_named(
	enable, enable, bool, 0600
);

struct overheat_info {
	struct device              *dev;
	struct power_supply        *usb_psy;
	struct votable             *usb_icl_votable;
	struct votable             *disable_power_role_switch;
	struct notifier_block      psy_nb;
	struct delayed_work        port_overheat_work;
	struct wakeup_source	   overheat_ws;
	struct thermal_cooling_device *cooling_dev;

	bool usb_connected;
	bool usb_online;
	bool accessory_connected;
	bool usb_replug;
	bool overheat_mitigation;
	bool overheat_work_running;

	int begin_temp;
	int clear_temp;
	int overheat_work_delay_ms;
	int polling_freq;
	int monitor_accessory_s;
	time_t accessory_connect_time;
	int check_status;
	uint32_t throttle_state;
};

#define PSY_GET_PROP(psy, psp) psy_get_prop(psy, psp, #psp)
static inline int psy_get_prop(struct power_supply *psy,
			       enum power_supply_property psp,
			       char *prop_name)
{
	union power_supply_propval val;
	int ret = 0;

	if (!psy)
		return -EINVAL;
	pr_debug("get %s for '%s'...\n", prop_name, psy->desc->name);
	ret = power_supply_get_property(psy, psp, &val);
	if (ret < 0) {
		pr_err("failed to get %s from '%s', ret=%d\n", prop_name,
		       psy->desc->name, ret);
		return ret;
	}
	pr_debug("get %s for '%s' => %d\n", prop_name, psy->desc->name,
		 val.intval);
	return val.intval;
}

static inline int get_dts_vars(struct overheat_info *ovh_info)
{
	struct device *dev = ovh_info->dev;
	struct device_node *node = dev->of_node;
	int ret;

	ret = of_property_read_u32(node, "google,begin-mitigation-temp",
				   &ovh_info->begin_temp);
	if (ret < 0) {
		dev_err(ovh_info->dev,
			"cannot read begin-mitigation-temp, ret=%d\n", ret);
		return ret;
	}

	ret = of_property_read_u32(node, "google,end-mitigation-temp",
				   &ovh_info->clear_temp);
	if (ret < 0) {
		dev_err(ovh_info->dev,
			"cannot read end-mitigation-temp, ret=%d\n", ret);
		return ret;
	}

	ret = of_property_read_u32(node, "google,port-overheat-work-interval",
				   &ovh_info->overheat_work_delay_ms);
	if (ret < 0) {
		dev_err(ovh_info->dev,
			"cannot read port-overheat-work-interval, ret=%d\n",
			ret);
		return ret;
	}

	ret = of_property_read_u32(node, "google,polling-freq",
				   &ovh_info->polling_freq);
	if (ret < 0) {
		dev_err(ovh_info->dev,
			"cannot read polling-freq, ret=%d\n", ret);
		return ret;
	}

	ret = of_property_read_u32(node, "google,accessory-monitoring-period",
				   &ovh_info->monitor_accessory_s);
	if (ret < 0) {
		dev_err(ovh_info->dev,
			"cannot read accessory-monitoring-period, ret=%d\n",
			ret);
		ovh_info->monitor_accessory_s = 5;
	}

	return 0;
}

static int suspend_usb(struct overheat_info *ovh_info)
{
	int ret;

	ovh_info->usb_replug = false;

	/* disable USB */
	ret = vote(ovh_info->disable_power_role_switch,
		   USB_OVERHEAT_MITIGATION_VOTER, true, 0);
	if (ret < 0) {
		dev_err(ovh_info->dev,
			"Couldn't vote for disable_power_role_switch ret=%d\n",
			ret);
		return ret;
	}

	/* suspend charging */
	ret = vote(ovh_info->usb_icl_votable,
		  USB_OVERHEAT_MITIGATION_VOTER, true, 0);
	if (ret < 0) {
		dev_err(ovh_info->dev,
			"Couldn't vote for USB ICL ret=%d\n", ret);
		return ret;
	}

	ovh_info->overheat_mitigation = true;
	return ret;
}

static int resume_usb(struct overheat_info *ovh_info)
{
	int ret;

	/* enable charging */
	ret = vote(ovh_info->usb_icl_votable,
		  USB_OVERHEAT_MITIGATION_VOTER, false, 0);
	if (ret < 0) {
		dev_err(ovh_info->dev,
			"Couldn't un-vote for USB ICL ret=%d\n", ret);
		return ret;
	}

	/* enable USB */
	ret = vote(ovh_info->disable_power_role_switch,
		   USB_OVERHEAT_MITIGATION_VOTER, false, 0);
	if (ret < 0) {
		dev_err(ovh_info->dev,
			"Couldn't un-vote for disable_power_role_switch ret=%d\n",
			ret);
		return ret;
	}

	ovh_info->overheat_mitigation = false;
	ovh_info->usb_replug = false;
	return ret;
}

static inline time_t get_seconds_since_boot(void)
{
	struct timespec boot;

	getboottime(&boot);
	return get_seconds() - boot.tv_sec;
}

/*
 * Update usb_connected, accessory_connected, and usb_replug status in
 * overheat_info struct.
 */
static int update_usb_status(struct overheat_info *ovh_info)
{
	int ret;
	bool prev_state = ovh_info->usb_connected ||
		ovh_info->accessory_connected;
	bool prev_accessory_state = ovh_info->accessory_connected;
	bool curr_state;
	int *check_status = &ovh_info->check_status;

	if (ovh_info->overheat_mitigation) {
		// Only check USB status every polling_freq instances
		*check_status = (*check_status + 1) % ovh_info->polling_freq;
		if (*check_status > 0)
			return 0;
		ret = vote(ovh_info->disable_power_role_switch,
			   USB_OVERHEAT_MITIGATION_VOTER, false, 0);
		if (ret < 0) {
			dev_err(ovh_info->dev,
				"Couldn't un-vote for disable_power_role_switch ret=%d\n",
				ret);
			return ret;
		}
		msleep(200);
	}

	dev_dbg(ovh_info->dev, "Updating USB connected status\n");
	/*
	 * Update USB online status so that port_overheat_work can check it
	 * before rescheduling.
	 */
	ret = PSY_GET_PROP(ovh_info->usb_psy, POWER_SUPPLY_PROP_ONLINE);
	if (ret < 0)
		return ret;
	ovh_info->usb_online = ret;

<<<<<<< HEAD
	/*
	 * Update USB present status to determine if USB has been disconnected.
	 * If we use USB online status to determine replug, we will need to
	 * extend the delay between re-enabling CC detection and checking the
	 * USB online status.
	 */
=======
>>>>>>> f4b2f55d
	ret = PSY_GET_PROP(ovh_info->usb_psy, POWER_SUPPLY_PROP_PRESENT);
	if (ret < 0)
		return ret;
	ovh_info->usb_connected = ret;

	ret = PSY_GET_PROP(ovh_info->usb_psy, POWER_SUPPLY_PROP_TYPEC_MODE);
	if (ret < 0)
		return ret;
	ovh_info->accessory_connected = (ret == POWER_SUPPLY_TYPEC_SINK) ||
			(ret == POWER_SUPPLY_TYPEC_SINK_POWERED_CABLE);

	if (!prev_accessory_state && ovh_info->accessory_connected)
		ovh_info->accessory_connect_time = get_seconds_since_boot();
	curr_state = ovh_info->usb_connected || ovh_info->accessory_connected;

	if (ovh_info->overheat_mitigation) {
		ret = vote(ovh_info->disable_power_role_switch,
			   USB_OVERHEAT_MITIGATION_VOTER, true, 0);
		if (ret < 0) {
			dev_err(ovh_info->dev,
				"Couldn't vote for disable_power_role_switch ret=%d\n",
				ret);
			return ret;
		}
	}

	if (curr_state != prev_state)
		dev_info(ovh_info->dev,
			 "USB is %sconnected",
			 curr_state ? "" : "dis");

	// USB should be disconnected for two cycles before replug is acked
	if (ovh_info->overheat_mitigation && !curr_state && !prev_state)
		ovh_info->usb_replug = true;

	return 0;
}

static inline int get_usb_port_temp(struct overheat_info *ovh_info)
{
	int temp;

	temp = PSY_GET_PROP(ovh_info->usb_psy, POWER_SUPPLY_PROP_TEMP);

	if (fake_port_temp > 0)
		temp = fake_port_temp;

	if (ovh_info->overheat_mitigation || temp >= ovh_info->begin_temp)
		dev_info(ovh_info->dev, "Overheat triggered: USB port temp is %d\n",
			 temp);
	return temp;
}

static int psy_changed(struct notifier_block *nb, unsigned long action,
		       void *data)
{
	struct power_supply *psy = data;
	struct overheat_info *ovh_info =
			container_of(nb, struct overheat_info, psy_nb);

	if ((action != PSY_EVENT_PROP_CHANGED) || (psy == NULL) ||
	    (psy->desc == NULL) || (psy->desc->name == NULL))
		return NOTIFY_OK;

	if (action == PSY_EVENT_PROP_CHANGED &&
	    !strcmp(psy->desc->name, "usb")) {
		dev_dbg(ovh_info->dev, "name=usb evt=%lu\n", action);
		if (!ovh_info->overheat_work_running)
			schedule_delayed_work(&ovh_info->port_overheat_work, 0);
	}
	return NOTIFY_OK;
}

static bool should_check_accessory(struct overheat_info *ovh_info)
{
	time_t connected;
	bool ret;

	if (!ovh_info->accessory_connected)
		return false;

	connected =
		get_seconds_since_boot() - ovh_info->accessory_connect_time;
	ret = (connected < ovh_info->monitor_accessory_s);
	if (!ret)
		dev_info(ovh_info->dev,
			 "Stop monitoring: %d sec since USB accessory connected",
			 (int) connected);
	return ret;
}

static void register_callback(struct overheat_info *ovh_info);
static void port_overheat_work(struct work_struct *work)
{
	static bool is_init;
	struct overheat_info *ovh_info =
			container_of(work, struct overheat_info,
				     port_overheat_work.work);
	int temp = 0, ret = 0;

	// Take a wake lock to ensure we poll the temp regularly
	if (!ovh_info->overheat_work_running)
		__pm_stay_awake(&ovh_info->overheat_ws);
	ovh_info->overheat_work_running = true;

	if (!is_init) {
		register_callback(ovh_info);
		is_init = true;
	}

	if (enable) {
		temp = get_usb_port_temp(ovh_info);
		if (temp < 0)
			goto rerun;

		// Check USB connection status if it's safe to do so
		if (!ovh_info->overheat_mitigation ||
		    temp < ovh_info->clear_temp) {
			ret = update_usb_status(ovh_info);
			if (ret < 0)
				goto rerun;
		}
	}

	if (ovh_info->overheat_mitigation && (!enable ||
	    (temp < ovh_info->clear_temp && ovh_info->usb_replug))) {
		dev_err(ovh_info->dev, "Port overheat mitigated\n");
		resume_usb(ovh_info);
	} else if (!ovh_info->overheat_mitigation &&
		 enable && temp >= ovh_info->begin_temp) {
		dev_err(ovh_info->dev, "Port overheat triggered\n");
		suspend_usb(ovh_info);
		goto rerun;
	}

	if (ovh_info->overheat_mitigation || ovh_info->usb_online ||
	    should_check_accessory(ovh_info))
		goto rerun;
<<<<<<< HEAD
	// Do not run again, USB port isn't overheated or registering as online
=======
	if (ovh_info->throttle_state)
		goto rerun;
	// Do not run again, USB port isn't overheated or connected to something
>>>>>>> f4b2f55d
	ovh_info->overheat_work_running = false;
	__pm_relax(&ovh_info->overheat_ws);
	return;

rerun:
	schedule_delayed_work(
			&ovh_info->port_overheat_work,
			msecs_to_jiffies(ovh_info->overheat_work_delay_ms));
}

static int usb_get_cur_state(struct thermal_cooling_device *cooling_dev,
							unsigned long *state)
{
	struct overheat_info *usb_dev = cooling_dev->devdata;

	if (!usb_dev)
		return -EINVAL;

	*state = usb_dev->throttle_state;

	return 0;
}

static int usb_get_max_state(struct thermal_cooling_device *cooling_dev,
							unsigned long *state)
{
	struct overheat_info *usb_dev = cooling_dev->devdata;

	if (!usb_dev)
		return -EINVAL;

	*state = USB_MAX_THROTTLE_STATE;

	return 0;
}

static int usb_set_cur_state(struct thermal_cooling_device *cooling_dev,
							unsigned long state)
{
	struct overheat_info *usb_dev = cooling_dev->devdata;

	if (!usb_dev)
		return -EINVAL;

	if (state > USB_MAX_THROTTLE_STATE)
		state = USB_MAX_THROTTLE_STATE;

	usb_dev->throttle_state = state;

	dev_info(usb_dev->dev, "usb overheat throttle state=%lu, work running=%s\n",
		state, (usb_dev->overheat_work_running) ? "true" : "false");
	if (state && !usb_dev->overheat_work_running)
		schedule_delayed_work(&usb_dev->port_overheat_work, 0);

	return 0;
}

static const struct thermal_cooling_device_ops usb_cooling_ops = {
	.get_max_state = usb_get_max_state,
	.get_cur_state = usb_get_cur_state,
	.set_cur_state = usb_set_cur_state,
};

static void register_callback(struct overheat_info *ovh_info)
{
	int ret = 0;

	// register power supply change notifier
	ovh_info->psy_nb.notifier_call = psy_changed;
	ret = power_supply_reg_notifier(&ovh_info->psy_nb);
	if (ret < 0) {
		dev_err(ovh_info->dev,
			"Cannot register power supply notifer, ret=%d\n", ret);
	}

	// register cooling device
	ovh_info->cooling_dev = thermal_of_cooling_device_register(
				dev_of_node(ovh_info->dev), "usb",
				ovh_info, &usb_cooling_ops);
	if (IS_ERR(ovh_info->cooling_dev)) {
		ret = PTR_ERR(ovh_info->cooling_dev);
		dev_err(ovh_info->dev, "%s: failed to register cooling device: %d\n",
				__func__, ret);
	}
}

static int ovh_probe(struct platform_device *pdev)
{
	int ret = 0;
	struct overheat_info *ovh_info;
	struct power_supply  *usb_psy;
	struct votable       *usb_icl_votable;
	struct votable       *disable_power_role_switch;

	usb_psy = power_supply_get_by_name("usb");
	if (!usb_psy)
		return -EPROBE_DEFER;

	usb_icl_votable = find_votable("USB_ICL");
	if (usb_icl_votable == NULL) {
		pr_err("Couldn't find USB_ICL votable\n");
		return -EPROBE_DEFER;
	}

	disable_power_role_switch = find_votable("DISABLE_POWER_ROLE_SWITCH");
	if (disable_power_role_switch == NULL) {
		pr_err("Couldn't find DISABLE_POWER_ROLE_SWITCH votable\n");
		return -EPROBE_DEFER;
	}

	ovh_info = devm_kzalloc(&pdev->dev, sizeof(*ovh_info), GFP_KERNEL);
	if (!ovh_info)
		return -ENOMEM;

	ovh_info->dev = &pdev->dev;
	ovh_info->usb_icl_votable = usb_icl_votable;
	ovh_info->disable_power_role_switch = disable_power_role_switch;
	ovh_info->usb_psy = usb_psy;
	ovh_info->overheat_mitigation = false;
	ovh_info->usb_replug = false;
	ovh_info->usb_online = false;
	ovh_info->usb_connected = false;
	ovh_info->overheat_work_running = false;

	ret = get_dts_vars(ovh_info);
	if (ret < 0)
		return -ENODEV;

	// initialize votables
	vote(ovh_info->usb_icl_votable,
	     USB_OVERHEAT_MITIGATION_VOTER, false, 0);
	vote(ovh_info->disable_power_role_switch,
	     USB_OVERHEAT_MITIGATION_VOTER, false, 0);

	platform_set_drvdata(pdev, ovh_info);

	wakeup_source_init(&ovh_info->overheat_ws, "overheat_mitigation");
	INIT_DELAYED_WORK(&ovh_info->port_overheat_work, port_overheat_work);
	schedule_delayed_work(&ovh_info->port_overheat_work, 0);

	return ret;
}

static int ovh_remove(struct platform_device *pdev)
{
	struct overheat_info *ovh_info = platform_get_drvdata(pdev);
	if (ovh_info)
		wakeup_source_trash(&ovh_info->overheat_ws);

	return 0;
}

static const struct of_device_id match_table[] = {
	{
		.compatible = "google,overheat_mitigation",
	},
	{},
};

static struct platform_driver ovh_driver = {
	.driver = {
		.name = "google,overheat_mitigation",
		.owner = THIS_MODULE,
		.of_match_table = match_table,
	},
	.probe = ovh_probe,
	.remove = ovh_remove,
};

module_platform_driver(ovh_driver);
MODULE_DESCRIPTION("USB port overheat mitigation driver");
MODULE_AUTHOR("Maggie White <maggiewhite@google.com>");
MODULE_LICENSE("GPL v2");<|MERGE_RESOLUTION|>--- conflicted
+++ resolved
@@ -246,15 +246,12 @@
 		return ret;
 	ovh_info->usb_online = ret;
 
-<<<<<<< HEAD
 	/*
 	 * Update USB present status to determine if USB has been disconnected.
 	 * If we use USB online status to determine replug, we will need to
 	 * extend the delay between re-enabling CC detection and checking the
 	 * USB online status.
 	 */
-=======
->>>>>>> f4b2f55d
 	ret = PSY_GET_PROP(ovh_info->usb_psy, POWER_SUPPLY_PROP_PRESENT);
 	if (ret < 0)
 		return ret;
@@ -393,13 +390,10 @@
 	if (ovh_info->overheat_mitigation || ovh_info->usb_online ||
 	    should_check_accessory(ovh_info))
 		goto rerun;
-<<<<<<< HEAD
 	// Do not run again, USB port isn't overheated or registering as online
-=======
 	if (ovh_info->throttle_state)
 		goto rerun;
 	// Do not run again, USB port isn't overheated or connected to something
->>>>>>> f4b2f55d
 	ovh_info->overheat_work_running = false;
 	__pm_relax(&ovh_info->overheat_ws);
 	return;
