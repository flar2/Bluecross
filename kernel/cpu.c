/* CPU control.
 * (C) 2001, 2002, 2003, 2004 Rusty Russell
 *
 * This code is licenced under the GPL.
 */
#include <linux/proc_fs.h>
#include <linux/smp.h>
#include <linux/init.h>
#include <linux/notifier.h>
#include <linux/sched.h>
#include <linux/unistd.h>
#include <linux/cpu.h>
#include <linux/oom.h>
#include <linux/rcupdate.h>
#include <linux/export.h>
#include <linux/bug.h>
#include <linux/kthread.h>
#include <linux/stop_machine.h>
#include <linux/mutex.h>
#include <linux/gfp.h>
#include <linux/suspend.h>
#include <linux/lockdep.h>
#include <linux/tick.h>
#include <linux/irq.h>
#include <linux/smpboot.h>
#include <linux/relay.h>
#include <linux/slab.h>
#include <linux/highmem.h>

#include <trace/events/power.h>
#define CREATE_TRACE_POINTS
#include <trace/events/cpuhp.h>

#include "smpboot.h"

/**
 * cpuhp_cpu_state - Per cpu hotplug state storage
 * @state:	The current cpu state
 * @target:	The target state
 * @thread:	Pointer to the hotplug thread
 * @should_run:	Thread should execute
 * @rollback:	Perform a rollback
 * @single:	Single callback invocation
 * @bringup:	Single callback bringup or teardown selector
 * @cb_state:	The state for a single callback (install/uninstall)
 * @result:	Result of the operation
 * @done:	Signal completion to the issuer of the task
 */
struct cpuhp_cpu_state {
	enum cpuhp_state	state;
	enum cpuhp_state	target;
#ifdef CONFIG_SMP
	struct task_struct	*thread;
	bool			should_run;
	bool			rollback;
	bool			single;
	bool			bringup;
	struct hlist_node	*node;
	enum cpuhp_state	cb_state;
	int			result;
	struct completion	done;
#endif
};

static DEFINE_PER_CPU(struct cpuhp_cpu_state, cpuhp_state);

/**
 * cpuhp_step - Hotplug state machine step
 * @name:	Name of the step
 * @startup:	Startup function of the step
 * @teardown:	Teardown function of the step
 * @skip_onerr:	Do not invoke the functions on error rollback
 *		Will go away once the notifiers	are gone
 * @cant_stop:	Bringup/teardown can't be stopped at this step
 */
struct cpuhp_step {
	const char		*name;
	union {
		int		(*single)(unsigned int cpu);
		int		(*multi)(unsigned int cpu,
					 struct hlist_node *node);
	} startup;
	union {
		int		(*single)(unsigned int cpu);
		int		(*multi)(unsigned int cpu,
					 struct hlist_node *node);
	} teardown;
	struct hlist_head	list;
	bool			skip_onerr;
	bool			cant_stop;
	bool			multi_instance;
};

static DEFINE_MUTEX(cpuhp_state_mutex);
static struct cpuhp_step cpuhp_bp_states[];
static struct cpuhp_step cpuhp_ap_states[];

static bool cpuhp_is_ap_state(enum cpuhp_state state)
{
	/*
	 * The extra check for CPUHP_TEARDOWN_CPU is only for documentation
	 * purposes as that state is handled explicitly in cpu_down.
	 */
	return state > CPUHP_BRINGUP_CPU && state != CPUHP_TEARDOWN_CPU;
}

static struct cpuhp_step *cpuhp_get_step(enum cpuhp_state state)
{
	struct cpuhp_step *sp;

	sp = cpuhp_is_ap_state(state) ? cpuhp_ap_states : cpuhp_bp_states;
	return sp + state;
}

/**
 * cpuhp_invoke_callback _ Invoke the callbacks for a given state
 * @cpu:	The cpu for which the callback should be invoked
 * @step:	The step in the state machine
 * @bringup:	True if the bringup callback should be invoked
 *
 * Called from cpu hotplug and from the state register machinery.
 */
static int cpuhp_invoke_callback(unsigned int cpu, enum cpuhp_state state,
				 bool bringup, struct hlist_node *node)
{
	struct cpuhp_cpu_state *st = per_cpu_ptr(&cpuhp_state, cpu);
	struct cpuhp_step *step = cpuhp_get_step(state);
	int (*cbm)(unsigned int cpu, struct hlist_node *node);
	int (*cb)(unsigned int cpu);
	int ret, cnt;

	if (!step->multi_instance) {
		cb = bringup ? step->startup.single : step->teardown.single;
		if (!cb)
			return 0;
		trace_cpuhp_enter(cpu, st->target, state, cb);
		ret = cb(cpu);
		trace_cpuhp_exit(cpu, st->state, state, ret);
		return ret;
	}
	cbm = bringup ? step->startup.multi : step->teardown.multi;
	if (!cbm)
		return 0;

	/* Single invocation for instance add/remove */
	if (node) {
		trace_cpuhp_multi_enter(cpu, st->target, state, cbm, node);
		ret = cbm(cpu, node);
		trace_cpuhp_exit(cpu, st->state, state, ret);
		return ret;
	}

	/* State transition. Invoke on all instances */
	cnt = 0;
	hlist_for_each(node, &step->list) {
		trace_cpuhp_multi_enter(cpu, st->target, state, cbm, node);
		ret = cbm(cpu, node);
		trace_cpuhp_exit(cpu, st->state, state, ret);
		if (ret)
			goto err;
		cnt++;
	}
	return 0;
err:
	/* Rollback the instances if one failed */
	cbm = !bringup ? step->startup.multi : step->teardown.multi;
	if (!cbm)
		return ret;

	hlist_for_each(node, &step->list) {
		if (!cnt--)
			break;
		cbm(cpu, node);
	}
	return ret;
}

#ifdef CONFIG_SMP
/* Serializes the updates to cpu_online_mask, cpu_present_mask */
static DEFINE_MUTEX(cpu_add_remove_lock);
bool cpuhp_tasks_frozen;
EXPORT_SYMBOL_GPL(cpuhp_tasks_frozen);

/*
 * The following two APIs (cpu_maps_update_begin/done) must be used when
 * attempting to serialize the updates to cpu_online_mask & cpu_present_mask.
 * The APIs cpu_notifier_register_begin/done() must be used to protect CPU
 * hotplug callback (un)registration performed using __register_cpu_notifier()
 * or __unregister_cpu_notifier().
 */
void cpu_maps_update_begin(void)
{
	mutex_lock(&cpu_add_remove_lock);
}
EXPORT_SYMBOL(cpu_notifier_register_begin);

void cpu_maps_update_done(void)
{
	mutex_unlock(&cpu_add_remove_lock);
}
EXPORT_SYMBOL(cpu_notifier_register_done);

static RAW_NOTIFIER_HEAD(cpu_chain);

/* If set, cpu_up and cpu_down will return -EBUSY and do nothing.
 * Should always be manipulated under cpu_add_remove_lock
 */
static int cpu_hotplug_disabled;

#ifdef CONFIG_HOTPLUG_CPU

static struct {
	struct task_struct *active_writer;
	/* wait queue to wake up the active_writer */
	wait_queue_head_t wq;
	/* verifies that no writer will get active while readers are active */
	struct mutex lock;
	/*
	 * Also blocks the new readers during
	 * an ongoing cpu hotplug operation.
	 */
	atomic_t refcount;

#ifdef CONFIG_DEBUG_LOCK_ALLOC
	struct lockdep_map dep_map;
#endif
} cpu_hotplug = {
	.active_writer = NULL,
	.wq = __WAIT_QUEUE_HEAD_INITIALIZER(cpu_hotplug.wq),
	.lock = __MUTEX_INITIALIZER(cpu_hotplug.lock),
#ifdef CONFIG_DEBUG_LOCK_ALLOC
	.dep_map = STATIC_LOCKDEP_MAP_INIT("cpu_hotplug.dep_map", &cpu_hotplug.dep_map),
#endif
};

/* Lockdep annotations for get/put_online_cpus() and cpu_hotplug_begin/end() */
#define cpuhp_lock_acquire_read() lock_map_acquire_read(&cpu_hotplug.dep_map)
#define cpuhp_lock_acquire_tryread() \
				  lock_map_acquire_tryread(&cpu_hotplug.dep_map)
#define cpuhp_lock_acquire()      lock_map_acquire(&cpu_hotplug.dep_map)
#define cpuhp_lock_release()      lock_map_release(&cpu_hotplug.dep_map)

void cpu_hotplug_mutex_held(void)
{
	lockdep_assert_held(&cpu_hotplug.lock);
}
EXPORT_SYMBOL(cpu_hotplug_mutex_held);

void get_online_cpus(void)
{
	might_sleep();
	if (cpu_hotplug.active_writer == current)
		return;
	cpuhp_lock_acquire_read();
	mutex_lock(&cpu_hotplug.lock);
	atomic_inc(&cpu_hotplug.refcount);
	mutex_unlock(&cpu_hotplug.lock);
}
EXPORT_SYMBOL_GPL(get_online_cpus);

void put_online_cpus(void)
{
	int refcount;

	if (cpu_hotplug.active_writer == current)
		return;

	refcount = atomic_dec_return(&cpu_hotplug.refcount);
	if (WARN_ON(refcount < 0)) /* try to fix things up */
		atomic_inc(&cpu_hotplug.refcount);

	if (refcount <= 0 && waitqueue_active(&cpu_hotplug.wq))
		wake_up(&cpu_hotplug.wq);

	cpuhp_lock_release();

}
EXPORT_SYMBOL_GPL(put_online_cpus);

/*
 * This ensures that the hotplug operation can begin only when the
 * refcount goes to zero.
 *
 * Note that during a cpu-hotplug operation, the new readers, if any,
 * will be blocked by the cpu_hotplug.lock
 *
 * Since cpu_hotplug_begin() is always called after invoking
 * cpu_maps_update_begin(), we can be sure that only one writer is active.
 *
 * Note that theoretically, there is a possibility of a livelock:
 * - Refcount goes to zero, last reader wakes up the sleeping
 *   writer.
 * - Last reader unlocks the cpu_hotplug.lock.
 * - A new reader arrives at this moment, bumps up the refcount.
 * - The writer acquires the cpu_hotplug.lock finds the refcount
 *   non zero and goes to sleep again.
 *
 * However, this is very difficult to achieve in practice since
 * get_online_cpus() not an api which is called all that often.
 *
 */
void cpu_hotplug_begin(void)
{
	DEFINE_WAIT(wait);

	cpu_hotplug.active_writer = current;
	cpuhp_lock_acquire();

	for (;;) {
		mutex_lock(&cpu_hotplug.lock);
		prepare_to_wait(&cpu_hotplug.wq, &wait, TASK_UNINTERRUPTIBLE);
		if (likely(!atomic_read(&cpu_hotplug.refcount)))
				break;
		mutex_unlock(&cpu_hotplug.lock);
		schedule();
	}
	finish_wait(&cpu_hotplug.wq, &wait);
}

void cpu_hotplug_done(void)
{
	cpu_hotplug.active_writer = NULL;
	mutex_unlock(&cpu_hotplug.lock);
	cpuhp_lock_release();
}

/*
 * Wait for currently running CPU hotplug operations to complete (if any) and
 * disable future CPU hotplug (from sysfs). The 'cpu_add_remove_lock' protects
 * the 'cpu_hotplug_disabled' flag. The same lock is also acquired by the
 * hotplug path before performing hotplug operations. So acquiring that lock
 * guarantees mutual exclusion from any currently running hotplug operations.
 */
void cpu_hotplug_disable(void)
{
	cpu_maps_update_begin();
	cpu_hotplug_disabled++;
	cpu_maps_update_done();
}
EXPORT_SYMBOL_GPL(cpu_hotplug_disable);

static void __cpu_hotplug_enable(void)
{
	if (WARN_ONCE(!cpu_hotplug_disabled, "Unbalanced cpu hotplug enable\n"))
		return;
	cpu_hotplug_disabled--;
}

void cpu_hotplug_enable(void)
{
	cpu_maps_update_begin();
	__cpu_hotplug_enable();
	cpu_maps_update_done();
}
EXPORT_SYMBOL_GPL(cpu_hotplug_enable);
#endif	/* CONFIG_HOTPLUG_CPU */

/* Need to know about CPUs going up/down? */
int register_cpu_notifier(struct notifier_block *nb)
{
	int ret;
	cpu_maps_update_begin();
	ret = raw_notifier_chain_register(&cpu_chain, nb);
	cpu_maps_update_done();
	return ret;
}

int __register_cpu_notifier(struct notifier_block *nb)
{
	return raw_notifier_chain_register(&cpu_chain, nb);
}

static int __cpu_notify(unsigned long val, unsigned int cpu, int nr_to_call,
			int *nr_calls)
{
	unsigned long mod = cpuhp_tasks_frozen ? CPU_TASKS_FROZEN : 0;
	void *hcpu = (void *)(long)cpu;

	int ret;

	ret = __raw_notifier_call_chain(&cpu_chain, val | mod, hcpu, nr_to_call,
					nr_calls);

	return notifier_to_errno(ret);
}

static int cpu_notify(unsigned long val, unsigned int cpu)
{
	return __cpu_notify(val, cpu, -1, NULL);
}

static void cpu_notify_nofail(unsigned long val, unsigned int cpu)
{
	BUG_ON(cpu_notify(val, cpu));
}

/* Notifier wrappers for transitioning to state machine */
static int notify_prepare(unsigned int cpu)
{
	int nr_calls = 0;
	int ret;

	ret = __cpu_notify(CPU_UP_PREPARE, cpu, -1, &nr_calls);
	if (ret) {
		nr_calls--;
		printk(KERN_WARNING "%s: attempt to bring up CPU %u failed\n",
				__func__, cpu);
		__cpu_notify(CPU_UP_CANCELED, cpu, nr_calls, NULL);
	}
	return ret;
}

static int notify_online(unsigned int cpu)
{
	cpu_notify(CPU_ONLINE, cpu);
	return 0;
}
static void __cpuhp_kick_ap_work(struct cpuhp_cpu_state *st);

static void __cpuhp_kick_ap_work(struct cpuhp_cpu_state *st);

static int bringup_wait_for_ap(unsigned int cpu)
{
	struct cpuhp_cpu_state *st = per_cpu_ptr(&cpuhp_state, cpu);

	/* Wait for the CPU to reach CPUHP_AP_ONLINE_IDLE */
	wait_for_completion(&st->done);
	if (WARN_ON_ONCE((!cpu_online(cpu))))
		return -ECANCELED;

	/* Unpark the stopper thread and the hotplug thread of the target cpu */
	stop_machine_unpark(cpu);
	kthread_unpark(st->thread);

	/* Should we go further up ? */
	if (st->target > CPUHP_AP_ONLINE_IDLE) {
		__cpuhp_kick_ap_work(st);
		wait_for_completion(&st->done);
	}
	return st->result;
}

static int bringup_cpu(unsigned int cpu)
{
	struct task_struct *idle = idle_thread_get(cpu);
	int ret;

	/*
	 * Some architectures have to walk the irq descriptors to
	 * setup the vector space for the cpu which comes online.
	 * Prevent irq alloc/free across the bringup.
	 */
	irq_lock_sparse();

	/* Arch-specific enabling code. */
	ret = __cpu_up(cpu, idle);
	irq_unlock_sparse();
	if (ret) {
		cpu_notify(CPU_UP_CANCELED, cpu);
		return ret;
	}
	return bringup_wait_for_ap(cpu);
}

/*
 * Hotplug state machine related functions
 */
static void undo_cpu_down(unsigned int cpu, struct cpuhp_cpu_state *st)
{
	for (st->state++; st->state < st->target; st->state++) {
		struct cpuhp_step *step = cpuhp_get_step(st->state);

		if (!step->skip_onerr)
			cpuhp_invoke_callback(cpu, st->state, true, NULL);
	}
}

static int cpuhp_down_callbacks(unsigned int cpu, struct cpuhp_cpu_state *st,
				enum cpuhp_state target)
{
	enum cpuhp_state prev_state = st->state;
	int ret = 0;

	for (; st->state > target; st->state--) {
		ret = cpuhp_invoke_callback(cpu, st->state, false, NULL);
		BUG_ON(ret && st->state < CPUHP_AP_IDLE_DEAD);
		if (ret) {
			st->target = prev_state;
			undo_cpu_down(cpu, st);
			break;
		}
	}
	return ret;
}

static void undo_cpu_up(unsigned int cpu, struct cpuhp_cpu_state *st)
{
	for (st->state--; st->state > st->target; st->state--) {
		struct cpuhp_step *step = cpuhp_get_step(st->state);

		if (!step->skip_onerr)
			cpuhp_invoke_callback(cpu, st->state, false, NULL);
	}
}

static int cpuhp_up_callbacks(unsigned int cpu, struct cpuhp_cpu_state *st,
			      enum cpuhp_state target)
{
	enum cpuhp_state prev_state = st->state;
	int ret = 0;

	while (st->state < target) {
		st->state++;
		ret = cpuhp_invoke_callback(cpu, st->state, true, NULL);
		if (ret) {
			st->target = prev_state;
			undo_cpu_up(cpu, st);
			cpu_notify(CPU_UP_CANCELED, cpu);
			break;
		}
	}
	return ret;
}

/*
 * The cpu hotplug threads manage the bringup and teardown of the cpus
 */
static void cpuhp_create(unsigned int cpu)
{
	struct cpuhp_cpu_state *st = per_cpu_ptr(&cpuhp_state, cpu);

	init_completion(&st->done);
}

static int cpuhp_should_run(unsigned int cpu)
{
	struct cpuhp_cpu_state *st = this_cpu_ptr(&cpuhp_state);

	return st->should_run;
}

/* Execute the teardown callbacks. Used to be CPU_DOWN_PREPARE */
static int cpuhp_ap_offline(unsigned int cpu, struct cpuhp_cpu_state *st)
{
	enum cpuhp_state target = max((int)st->target, CPUHP_TEARDOWN_CPU);

	return cpuhp_down_callbacks(cpu, st, target);
}

/* Execute the online startup callbacks. Used to be CPU_ONLINE */
static int cpuhp_ap_online(unsigned int cpu, struct cpuhp_cpu_state *st)
{
	return cpuhp_up_callbacks(cpu, st, st->target);
}

/*
 * Execute teardown/startup callbacks on the plugged cpu. Also used to invoke
 * callbacks when a state gets [un]installed at runtime.
 */
static void cpuhp_thread_fun(unsigned int cpu)
{
	struct cpuhp_cpu_state *st = this_cpu_ptr(&cpuhp_state);
	int ret = 0;

	/*
	 * Paired with the mb() in cpuhp_kick_ap_work and
	 * cpuhp_invoke_ap_callback, so the work set is consistent visible.
	 */
	smp_mb();
	if (!st->should_run)
		return;

	st->should_run = false;

	/* Single callback invocation for [un]install ? */
	if (st->single) {
		if (st->cb_state < CPUHP_AP_ONLINE) {
			local_irq_disable();
			ret = cpuhp_invoke_callback(cpu, st->cb_state,
						    st->bringup, st->node);
			local_irq_enable();
		} else {
			ret = cpuhp_invoke_callback(cpu, st->cb_state,
						    st->bringup, st->node);
		}
	} else if (st->rollback) {
		BUG_ON(st->state < CPUHP_AP_ONLINE_IDLE);

		undo_cpu_down(cpu, st);
		/*
		 * This is a momentary workaround to keep the notifier users
		 * happy. Will go away once we got rid of the notifiers.
		 */
		cpu_notify_nofail(CPU_DOWN_FAILED, cpu);
		st->rollback = false;
	} else {
		/* Cannot happen .... */
		BUG_ON(st->state < CPUHP_AP_ONLINE_IDLE);

		/* Regular hotplug work */
		if (st->state < st->target)
			ret = cpuhp_ap_online(cpu, st);
		else if (st->state > st->target)
			ret = cpuhp_ap_offline(cpu, st);
	}
	st->result = ret;
	complete(&st->done);
}

/* Invoke a single callback on a remote cpu */
static int
cpuhp_invoke_ap_callback(int cpu, enum cpuhp_state state, bool bringup,
			 struct hlist_node *node)
{
	struct cpuhp_cpu_state *st = per_cpu_ptr(&cpuhp_state, cpu);

	if (!cpu_online(cpu))
		return 0;

	/*
	 * If we are up and running, use the hotplug thread. For early calls
	 * we invoke the thread function directly.
	 */
	if (!st->thread)
		return cpuhp_invoke_callback(cpu, state, bringup, node);

	st->cb_state = state;
	st->single = true;
	st->bringup = bringup;
	st->node = node;

	/*
	 * Make sure the above stores are visible before should_run becomes
	 * true. Paired with the mb() above in cpuhp_thread_fun()
	 */
	smp_mb();
	st->should_run = true;
	wake_up_process(st->thread);
	wait_for_completion(&st->done);
	return st->result;
}

/* Regular hotplug invocation of the AP hotplug thread */
static void __cpuhp_kick_ap_work(struct cpuhp_cpu_state *st)
{
	st->result = 0;
	st->single = false;
	/*
	 * Make sure the above stores are visible before should_run becomes
	 * true. Paired with the mb() above in cpuhp_thread_fun()
	 */
	smp_mb();
	st->should_run = true;
	wake_up_process(st->thread);
}

static int cpuhp_kick_ap_work(unsigned int cpu)
{
	struct cpuhp_cpu_state *st = per_cpu_ptr(&cpuhp_state, cpu);
	enum cpuhp_state state = st->state;

	trace_cpuhp_enter(cpu, st->target, state, cpuhp_kick_ap_work);
	__cpuhp_kick_ap_work(st);
	wait_for_completion(&st->done);
	trace_cpuhp_exit(cpu, st->state, state, st->result);
	return st->result;
}

static struct smp_hotplug_thread cpuhp_threads = {
	.store			= &cpuhp_state.thread,
	.create			= &cpuhp_create,
	.thread_should_run	= cpuhp_should_run,
	.thread_fn		= cpuhp_thread_fun,
	.thread_comm		= "cpuhp/%u",
	.selfparking		= true,
};

void __init cpuhp_threads_init(void)
{
	BUG_ON(smpboot_register_percpu_thread(&cpuhp_threads));
	kthread_unpark(this_cpu_read(cpuhp_state.thread));
}

EXPORT_SYMBOL(register_cpu_notifier);
EXPORT_SYMBOL(__register_cpu_notifier);
void unregister_cpu_notifier(struct notifier_block *nb)
{
	cpu_maps_update_begin();
	raw_notifier_chain_unregister(&cpu_chain, nb);
	cpu_maps_update_done();
}
EXPORT_SYMBOL(unregister_cpu_notifier);

void __unregister_cpu_notifier(struct notifier_block *nb)
{
	raw_notifier_chain_unregister(&cpu_chain, nb);
}
EXPORT_SYMBOL(__unregister_cpu_notifier);

#ifdef CONFIG_HOTPLUG_CPU
/**
 * clear_tasks_mm_cpumask - Safely clear tasks' mm_cpumask for a CPU
 * @cpu: a CPU id
 *
 * This function walks all processes, finds a valid mm struct for each one and
 * then clears a corresponding bit in mm's cpumask.  While this all sounds
 * trivial, there are various non-obvious corner cases, which this function
 * tries to solve in a safe manner.
 *
 * Also note that the function uses a somewhat relaxed locking scheme, so it may
 * be called only for an already offlined CPU.
 */
void clear_tasks_mm_cpumask(int cpu)
{
	struct task_struct *p;

	/*
	 * This function is called after the cpu is taken down and marked
	 * offline, so its not like new tasks will ever get this cpu set in
	 * their mm mask. -- Peter Zijlstra
	 * Thus, we may use rcu_read_lock() here, instead of grabbing
	 * full-fledged tasklist_lock.
	 */
	WARN_ON(cpu_online(cpu));
	rcu_read_lock();
	for_each_process(p) {
		struct task_struct *t;

		/*
		 * Main thread might exit, but other threads may still have
		 * a valid mm. Find one.
		 */
		t = find_lock_task_mm(p);
		if (!t)
			continue;
		cpumask_clear_cpu(cpu, mm_cpumask(t->mm));
		task_unlock(t);
	}
	rcu_read_unlock();
}

static inline void check_for_tasks(int dead_cpu)
{
	struct task_struct *g, *p;

	read_lock(&tasklist_lock);
	for_each_process_thread(g, p) {
		if (!p->on_rq)
			continue;
		/*
		 * We do the check with unlocked task_rq(p)->lock.
		 * Order the reading to do not warn about a task,
		 * which was running on this cpu in the past, and
		 * it's just been woken on another cpu.
		 */
		rmb();
		if (task_cpu(p) != dead_cpu)
			continue;

		pr_warn("Task %s (pid=%d) is on cpu %d (state=%ld, flags=%x)\n",
			p->comm, task_pid_nr(p), dead_cpu, p->state, p->flags);
	}
	read_unlock(&tasklist_lock);
}

static int notify_down_prepare(unsigned int cpu)
{
	int err, nr_calls = 0;

	err = __cpu_notify(CPU_DOWN_PREPARE, cpu, -1, &nr_calls);
	if (err) {
		nr_calls--;
		__cpu_notify(CPU_DOWN_FAILED, cpu, nr_calls, NULL);
		pr_warn("%s: attempt to take down CPU %u failed\n",
				__func__, cpu);
	}
	return err;
}

/* Take this CPU down. */
static int take_cpu_down(void *_param)
{
	struct cpuhp_cpu_state *st = this_cpu_ptr(&cpuhp_state);
	enum cpuhp_state target = max((int)st->target, CPUHP_AP_OFFLINE);
	int err, cpu = smp_processor_id();

	/* Ensure this CPU doesn't handle any more interrupts. */
	err = __cpu_disable();
	if (err < 0)
		return err;

	/*
	 * We get here while we are in CPUHP_TEARDOWN_CPU state and we must not
	 * do this step again.
	 */
	WARN_ON(st->state != CPUHP_TEARDOWN_CPU);
	st->state--;
	/* Invoke the former CPU_DYING callbacks */
	for (; st->state > target; st->state--)
		cpuhp_invoke_callback(cpu, st->state, false, NULL);

	/* Give up timekeeping duties */
	tick_handover_do_timer();
	/* Park the stopper thread */
	stop_machine_park(cpu);
	return 0;
}

static int takedown_cpu(unsigned int cpu)
{
	struct cpuhp_cpu_state *st = per_cpu_ptr(&cpuhp_state, cpu);
	int err;

	/* Park the smpboot threads */
	kthread_park(per_cpu_ptr(&cpuhp_state, cpu)->thread);
	smpboot_park_threads(cpu);

	/*
	 * Prevent irq alloc/free while the dying cpu reorganizes the
	 * interrupt affinities.
	 */
	irq_lock_sparse();

	/*
	 * So now all preempt/rcu users must observe !cpu_active().
	 */
	err = stop_machine(take_cpu_down, NULL, cpumask_of(cpu));
	if (err) {
		/* CPU refused to die */
		irq_unlock_sparse();
		/* Unpark the hotplug thread so we can rollback there */
		kthread_unpark(per_cpu_ptr(&cpuhp_state, cpu)->thread);
		return err;
	}
	BUG_ON(cpu_online(cpu));

	/*
	 * The CPUHP_AP_SCHED_MIGRATE_DYING callback will have removed all
	 * runnable tasks from the cpu, there's only the idle task left now
	 * that the migration thread is done doing the stop_machine thing.
	 *
	 * Wait for the stop thread to go away.
	 */
	wait_for_completion(&st->done);
	BUG_ON(st->state != CPUHP_AP_IDLE_DEAD);

	/* Interrupts are moved away from the dying cpu, reenable alloc/free */
	irq_unlock_sparse();

	hotplug_cpu__broadcast_tick_pull(cpu);
	/* This actually kills the CPU. */
	__cpu_die(cpu);

	tick_cleanup_dead_cpu(cpu);
	return 0;
}

static int notify_dead(unsigned int cpu)
{
	cpu_notify_nofail(CPU_DEAD, cpu);
	check_for_tasks(cpu);
	return 0;
}

static void cpuhp_complete_idle_dead(void *arg)
{
	struct cpuhp_cpu_state *st = arg;

	complete(&st->done);
}

void cpuhp_report_idle_dead(void)
{
	struct cpuhp_cpu_state *st = this_cpu_ptr(&cpuhp_state);

	BUG_ON(st->state != CPUHP_AP_OFFLINE);
	rcu_report_dead(smp_processor_id());
	st->state = CPUHP_AP_IDLE_DEAD;
	/*
	 * We cannot call complete after rcu_report_dead() so we delegate it
	 * to an online cpu.
	 */
	smp_call_function_single(cpumask_first(cpu_online_mask),
				 cpuhp_complete_idle_dead, st, 0);
}

#else
#define notify_down_prepare	NULL
#define takedown_cpu		NULL
#define notify_dead		NULL
#endif

#ifdef CONFIG_HOTPLUG_CPU

/* Requires cpu_add_remove_lock to be held */
static int __ref _cpu_down(unsigned int cpu, int tasks_frozen,
			   enum cpuhp_state target)
{
	struct cpuhp_cpu_state *st = per_cpu_ptr(&cpuhp_state, cpu);
	int prev_state, ret = 0;
	bool hasdied = false;
	u64 start_time = 0;

	if (num_online_cpus() == 1)
		return -EBUSY;

	if (!cpu_present(cpu))
		return -EINVAL;

	if (!tasks_frozen && !cpu_isolated(cpu) && num_online_uniso_cpus() == 1)
		return -EBUSY;

	cpu_hotplug_begin();
	if (trace_cpuhp_latency_enabled())
		start_time = sched_clock();

	cpuhp_tasks_frozen = tasks_frozen;

	prev_state = st->state;
	st->target = target;
	/*
	 * If the current CPU state is in the range of the AP hotplug thread,
	 * then we need to kick the thread.
	 */
	if (st->state > CPUHP_TEARDOWN_CPU) {
		ret = cpuhp_kick_ap_work(cpu);
		/*
		 * The AP side has done the error rollback already. Just
		 * return the error code..
		 */
		if (ret)
			goto out;

		/*
		 * We might have stopped still in the range of the AP hotplug
		 * thread. Nothing to do anymore.
		 */
		if (st->state > CPUHP_TEARDOWN_CPU)
			goto out;
	}
	/*
	 * The AP brought itself down to CPUHP_TEARDOWN_CPU. So we need
	 * to do the further cleanups.
	 */
	ret = cpuhp_down_callbacks(cpu, st, target);
	if (ret && st->state > CPUHP_TEARDOWN_CPU && st->state < prev_state) {
		st->target = prev_state;
		st->rollback = true;
		cpuhp_kick_ap_work(cpu);
	}

	hasdied = prev_state != st->state && st->state == CPUHP_OFFLINE;
out:
	trace_cpuhp_latency(cpu, 0, start_time, ret);
	cpu_hotplug_done();
	/* This post dead nonsense must die */
	if (!ret && hasdied)
		cpu_notify_nofail(CPU_POST_DEAD, cpu);
	return ret;
}

static int do_cpu_down(unsigned int cpu, enum cpuhp_state target)
{
	int err;

	cpu_maps_update_begin();

	if (cpu_hotplug_disabled) {
		err = -EBUSY;
		goto out;
	}

	err = _cpu_down(cpu, 0, target);

out:
	cpu_maps_update_done();
	return err;
}
int cpu_down(unsigned int cpu)
{
	return do_cpu_down(cpu, CPUHP_OFFLINE);
}
EXPORT_SYMBOL(cpu_down);
#endif /*CONFIG_HOTPLUG_CPU*/

/**
 * notify_cpu_starting(cpu) - Invoke the callbacks on the starting CPU
 * @cpu: cpu that just started
 *
 * It must be called by the arch code on the new cpu, before the new cpu
 * enables interrupts and before the "boot" cpu returns from __cpu_up().
 */
void notify_cpu_starting(unsigned int cpu)
{
	struct cpuhp_cpu_state *st = per_cpu_ptr(&cpuhp_state, cpu);
	enum cpuhp_state target = min((int)st->target, CPUHP_AP_ONLINE);

	rcu_cpu_starting(cpu);	/* Enables RCU usage on this CPU. */
	while (st->state < target) {
		st->state++;
		cpuhp_invoke_callback(cpu, st->state, true, NULL);
	}
}

/*
 * Called from the idle task. Wake up the controlling task which brings the
 * stopper and the hotplug thread of the upcoming CPU up and then delegates
 * the rest of the online bringup to the hotplug thread.
 */
void cpuhp_online_idle(enum cpuhp_state state)
{
	struct cpuhp_cpu_state *st = this_cpu_ptr(&cpuhp_state);

	/* Happens for the boot cpu */
	if (state != CPUHP_AP_ONLINE_IDLE)
		return;

	st->state = CPUHP_AP_ONLINE_IDLE;
	complete(&st->done);
}

/* Requires cpu_add_remove_lock to be held */
static int _cpu_up(unsigned int cpu, int tasks_frozen, enum cpuhp_state target)
{
	struct cpuhp_cpu_state *st = per_cpu_ptr(&cpuhp_state, cpu);
	struct task_struct *idle;
	int ret = 0;
	u64 start_time = 0;

	cpu_hotplug_begin();
	if (trace_cpuhp_latency_enabled())
		start_time = sched_clock();

	if (!cpu_present(cpu)) {
		ret = -EINVAL;
		goto out;
	}

	/*
	 * The caller of do_cpu_up might have raced with another
	 * caller. Ignore it for now.
	 */
	if (st->state >= target)
		goto out;

	if (st->state == CPUHP_OFFLINE) {
		/* Let it fail before we try to bring the cpu up */
		idle = idle_thread_get(cpu);
		if (IS_ERR(idle)) {
			ret = PTR_ERR(idle);
			goto out;
		}
	}

	cpuhp_tasks_frozen = tasks_frozen;

	st->target = target;
	/*
	 * If the current CPU state is in the range of the AP hotplug thread,
	 * then we need to kick the thread once more.
	 */
	if (st->state > CPUHP_BRINGUP_CPU) {
		ret = cpuhp_kick_ap_work(cpu);
		/*
		 * The AP side has done the error rollback already. Just
		 * return the error code..
		 */
		if (ret)
			goto out;
	}

	/*
	 * Try to reach the target state. We max out on the BP at
	 * CPUHP_BRINGUP_CPU. After that the AP hotplug thread is
	 * responsible for bringing it up to the target state.
	 */
	target = min((int)target, CPUHP_BRINGUP_CPU);
	ret = cpuhp_up_callbacks(cpu, st, target);
out:
	trace_cpuhp_latency(cpu, 1, start_time, ret);
	cpu_hotplug_done();
	return ret;
}

static int switch_to_rt_policy(void)
{
	struct sched_param param = { .sched_priority = MAX_RT_PRIO - 1 };
	unsigned int policy = current->policy;
	int err;

	/* Nobody should be attempting hotplug from these policy contexts. */
	if (policy == SCHED_BATCH || policy == SCHED_IDLE ||
					policy == SCHED_DEADLINE)
		return -EPERM;

	if (policy == SCHED_FIFO || policy == SCHED_RR)
		return 1;

	/* Only SCHED_NORMAL left. */
	err = sched_setscheduler_nocheck(current, SCHED_FIFO, &param);
	return err;

}

static int switch_to_fair_policy(void)
{
	struct sched_param param = { .sched_priority = 0 };

	return sched_setscheduler_nocheck(current, SCHED_NORMAL, &param);
}

static int do_cpu_up(unsigned int cpu, enum cpuhp_state target)
{
	int err = 0;
	int switch_err = 0;

	if (!cpu_possible(cpu)) {
		pr_err("can't online cpu %d because it is not configured as may-hotadd at boot time\n",
		       cpu);
#if defined(CONFIG_IA64)
		pr_err("please check additional_cpus= boot parameter\n");
#endif
		return -EINVAL;
	}

	switch_err = switch_to_rt_policy();
	if (switch_err < 0)
		return switch_err;

	err = try_online_node(cpu_to_node(cpu));
	if (err)
		return err;

	cpu_maps_update_begin();

	if (cpu_hotplug_disabled) {
		err = -EBUSY;
		goto out;
	}

	err = _cpu_up(cpu, 0, target);
out:
	cpu_maps_update_done();

	if (!switch_err) {
		switch_err = switch_to_fair_policy();
		if (switch_err)
			pr_err("Hotplug policy switch err=%d Task %s pid=%d\n",
				switch_err, current->comm, current->pid);
	}

	return err;
}

int cpu_up(unsigned int cpu)
{
	return do_cpu_up(cpu, CPUHP_ONLINE);
}
EXPORT_SYMBOL_GPL(cpu_up);

#ifdef CONFIG_PM_SLEEP_SMP
static cpumask_var_t frozen_cpus;

int freeze_secondary_cpus(int primary)
{
	int cpu, error = 0;

	cpu_maps_update_begin();
	if (!cpu_online(primary))
		primary = cpumask_first(cpu_online_mask);
	/*
	 * We take down all of the non-boot CPUs in one shot to avoid races
	 * with the userspace trying to use the CPU hotplug at the same time
	 */
	cpumask_clear(frozen_cpus);

	pr_info("Disabling non-boot CPUs ...\n");
	for_each_online_cpu(cpu) {
		if (cpu == primary)
			continue;
		trace_suspend_resume(TPS("CPU_OFF"), cpu, true);
		error = _cpu_down(cpu, 1, CPUHP_OFFLINE);
		trace_suspend_resume(TPS("CPU_OFF"), cpu, false);
		if (!error)
			cpumask_set_cpu(cpu, frozen_cpus);
		else {
			pr_err("Error taking CPU%d down: %d\n", cpu, error);
			break;
		}
	}

	if (!error)
		BUG_ON(num_online_cpus() > 1);
	else
		pr_err("Non-boot CPUs are not disabled\n");

	/*
	 * Make sure the CPUs won't be enabled by someone else. We need to do
	 * this even in case of failure as all disable_nonboot_cpus() users are
	 * supposed to do enable_nonboot_cpus() on the failure path.
	 */
	cpu_hotplug_disabled++;

	cpu_maps_update_done();
	return error;
}

void __weak arch_enable_nonboot_cpus_begin(void)
{
}

void __weak arch_enable_nonboot_cpus_end(void)
{
}

void enable_nonboot_cpus(void)
{
	int cpu, error;
	struct device *cpu_device;

	/* Allow everyone to use the CPU hotplug again */
	cpu_maps_update_begin();
	__cpu_hotplug_enable();
	if (cpumask_empty(frozen_cpus))
		goto out;

	pr_info("Enabling non-boot CPUs ...\n");

	arch_enable_nonboot_cpus_begin();

	for_each_cpu(cpu, frozen_cpus) {
		trace_suspend_resume(TPS("CPU_ON"), cpu, true);
		error = _cpu_up(cpu, 1, CPUHP_ONLINE);
		trace_suspend_resume(TPS("CPU_ON"), cpu, false);
		if (!error) {
			pr_info("CPU%d is up\n", cpu);
			cpu_device = get_cpu_device(cpu);
			if (!cpu_device)
				pr_err("%s: failed to get cpu%d device\n",
				       __func__, cpu);
			else
				kobject_uevent(&cpu_device->kobj, KOBJ_ONLINE);
			continue;
		}
		pr_warn("Error taking CPU%d up: %d\n", cpu, error);
	}

	arch_enable_nonboot_cpus_end();

	cpumask_clear(frozen_cpus);
out:
	cpu_maps_update_done();
}

static int __init alloc_frozen_cpus(void)
{
	if (!alloc_cpumask_var(&frozen_cpus, GFP_KERNEL|__GFP_ZERO))
		return -ENOMEM;
	return 0;
}
core_initcall(alloc_frozen_cpus);

/*
 * When callbacks for CPU hotplug notifications are being executed, we must
 * ensure that the state of the system with respect to the tasks being frozen
 * or not, as reported by the notification, remains unchanged *throughout the
 * duration* of the execution of the callbacks.
 * Hence we need to prevent the freezer from racing with regular CPU hotplug.
 *
 * This synchronization is implemented by mutually excluding regular CPU
 * hotplug and Suspend/Hibernate call paths by hooking onto the Suspend/
 * Hibernate notifications.
 */
static int
cpu_hotplug_pm_callback(struct notifier_block *nb,
			unsigned long action, void *ptr)
{
	switch (action) {

	case PM_SUSPEND_PREPARE:
	case PM_HIBERNATION_PREPARE:
		cpu_hotplug_disable();
		break;

	case PM_POST_SUSPEND:
	case PM_POST_HIBERNATION:
		cpu_hotplug_enable();
		break;

	default:
		return NOTIFY_DONE;
	}

	return NOTIFY_OK;
}


static int __init cpu_hotplug_pm_sync_init(void)
{
	/*
	 * cpu_hotplug_pm_callback has higher priority than x86
	 * bsp_pm_callback which depends on cpu_hotplug_pm_callback
	 * to disable cpu hotplug to avoid cpu hotplug race.
	 */
	pm_notifier(cpu_hotplug_pm_callback, 0);
	return 0;
}
core_initcall(cpu_hotplug_pm_sync_init);

#endif /* CONFIG_PM_SLEEP_SMP */

#endif /* CONFIG_SMP */

/* Boot processor state steps */
static struct cpuhp_step cpuhp_bp_states[] = {
	[CPUHP_OFFLINE] = {
		.name			= "offline",
		.startup.single		= NULL,
		.teardown.single	= NULL,
	},
#ifdef CONFIG_SMP
	[CPUHP_CREATE_THREADS]= {
		.name			= "threads:prepare",
		.startup.single		= smpboot_create_threads,
		.teardown.single	= NULL,
		.cant_stop		= true,
	},
	[CPUHP_PERF_PREPARE] = {
		.name			= "perf:prepare",
		.startup.single		= perf_event_init_cpu,
		.teardown.single	= perf_event_exit_cpu,
	},
	[CPUHP_WORKQUEUE_PREP] = {
		.name			= "workqueue:prepare",
		.startup.single		= workqueue_prepare_cpu,
		.teardown.single	= NULL,
	},
	[CPUHP_HRTIMERS_PREPARE] = {
		.name			= "hrtimers:prepare",
		.startup.single		= hrtimers_prepare_cpu,
		.teardown.single	= hrtimers_dead_cpu,
	},
	[CPUHP_SMPCFD_PREPARE] = {
		.name			= "smpcfd:prepare",
		.startup.single		= smpcfd_prepare_cpu,
		.teardown.single	= smpcfd_dead_cpu,
	},
	[CPUHP_RELAY_PREPARE] = {
		.name			= "relay:prepare",
		.startup.single		= relay_prepare_cpu,
		.teardown.single	= NULL,
	},
	[CPUHP_SLAB_PREPARE] = {
		.name			= "slab:prepare",
		.startup.single		= slab_prepare_cpu,
		.teardown.single	= slab_dead_cpu,
	},
	[CPUHP_RCUTREE_PREP] = {
		.name			= "RCU/tree:prepare",
		.startup.single		= rcutree_prepare_cpu,
		.teardown.single	= rcutree_dead_cpu,
	},
	/*
	 * Preparatory and dead notifiers. Will be replaced once the notifiers
	 * are converted to states.
	 */
	[CPUHP_NOTIFY_PREPARE] = {
		.name			= "notify:prepare",
		.startup.single		= notify_prepare,
		.teardown.single	= notify_dead,
		.skip_onerr		= true,
		.cant_stop		= true,
	},
	/*
	 * On the tear-down path, timers_dead_cpu() must be invoked
	 * before blk_mq_queue_reinit_notify() from notify_dead(),
	 * otherwise a RCU stall occurs.
	 */
	[CPUHP_TIMERS_DEAD] = {
		.name			= "timers:dead",
		.startup.single		= NULL,
		.teardown.single	= timers_dead_cpu,
	},
	/* Kicks the plugged cpu into life */
	[CPUHP_BRINGUP_CPU] = {
		.name			= "cpu:bringup",
		.startup.single		= bringup_cpu,
		.teardown.single	= NULL,
		.cant_stop		= true,
	},
	/*
	 * Handled on controll processor until the plugged processor manages
	 * this itself.
	 */
	[CPUHP_TEARDOWN_CPU] = {
		.name			= "cpu:teardown",
		.startup.single		= NULL,
		.teardown.single	= takedown_cpu,
		.cant_stop		= true,
	},
#else
	[CPUHP_BRINGUP_CPU] = { },
#endif
};

/* Application processor state steps */
static struct cpuhp_step cpuhp_ap_states[] = {
#ifdef CONFIG_SMP
	/* Final state before CPU kills itself */
	[CPUHP_AP_IDLE_DEAD] = {
		.name			= "idle:dead",
	},
	/*
	 * Last state before CPU enters the idle loop to die. Transient state
	 * for synchronization.
	 */
	[CPUHP_AP_OFFLINE] = {
		.name			= "ap:offline",
		.cant_stop		= true,
	},
	/* First state is scheduler control. Interrupts are disabled */
	[CPUHP_AP_SCHED_STARTING] = {
		.name			= "sched:starting",
		.startup.single		= sched_cpu_starting,
		.teardown.single	= sched_cpu_dying,
	},
	[CPUHP_AP_RCUTREE_DYING] = {
		.name			= "RCU/tree:dying",
		.startup.single		= NULL,
		.teardown.single	= rcutree_dying_cpu,
	},
<<<<<<< HEAD
	[CPUHP_AP_KMAP_DYING] = {
		.name			= "KMAP:dying",
		.startup.single		= NULL,
		.teardown.single	= kmap_remove_unused_cpu,
=======
	[CPUHP_AP_SMPCFD_DYING] = {
		.name			= "smpcfd:dying",
		.startup.single		= NULL,
		.teardown.single	= smpcfd_dying_cpu,
>>>>>>> 8dd0f52d
	},
	/* Entry state on starting. Interrupts enabled from here on. Transient
	 * state for synchronsization */
	[CPUHP_AP_ONLINE] = {
		.name			= "ap:online",
	},
	/* Handle smpboot threads park/unpark */
	[CPUHP_AP_SMPBOOT_THREADS] = {
		.name			= "smpboot/threads:online",
		.startup.single		= smpboot_unpark_threads,
		.teardown.single	= NULL,
	},
	[CPUHP_AP_PERF_ONLINE] = {
		.name			= "perf:online",
		.startup.single		= perf_event_init_cpu,
		.teardown.single	= perf_event_exit_cpu,
	},
	[CPUHP_AP_WORKQUEUE_ONLINE] = {
		.name			= "workqueue:online",
		.startup.single		= workqueue_online_cpu,
		.teardown.single	= workqueue_offline_cpu,
	},
	[CPUHP_AP_RCUTREE_ONLINE] = {
		.name			= "RCU/tree:online",
		.startup.single		= rcutree_online_cpu,
		.teardown.single	= rcutree_offline_cpu,
	},

	/*
	 * Online/down_prepare notifiers. Will be removed once the notifiers
	 * are converted to states.
	 */
	[CPUHP_AP_NOTIFY_ONLINE] = {
		.name			= "notify:online",
		.startup.single		= notify_online,
		.teardown.single	= notify_down_prepare,
		.skip_onerr		= true,
	},
#endif
	/*
	 * The dynamically registered state space is here
	 */

#ifdef CONFIG_SMP
	/* Last state is scheduler control setting the cpu active */
	[CPUHP_AP_ACTIVE] = {
		.name			= "sched:active",
		.startup.single		= sched_cpu_activate,
		.teardown.single	= sched_cpu_deactivate,
	},
#endif

	/* CPU is fully up and running. */
	[CPUHP_ONLINE] = {
		.name			= "online",
		.startup.single		= NULL,
		.teardown.single	= NULL,
	},
};

/* Sanity check for callbacks */
static int cpuhp_cb_check(enum cpuhp_state state)
{
	if (state <= CPUHP_OFFLINE || state >= CPUHP_ONLINE)
		return -EINVAL;
	return 0;
}

static void cpuhp_store_callbacks(enum cpuhp_state state,
				  const char *name,
				  int (*startup)(unsigned int cpu),
				  int (*teardown)(unsigned int cpu),
				  bool multi_instance)
{
	/* (Un)Install the callbacks for further cpu hotplug operations */
	struct cpuhp_step *sp;

	sp = cpuhp_get_step(state);
	sp->startup.single = startup;
	sp->teardown.single = teardown;
	sp->name = name;
	sp->multi_instance = multi_instance;
	INIT_HLIST_HEAD(&sp->list);
}

static void *cpuhp_get_teardown_cb(enum cpuhp_state state)
{
	return cpuhp_get_step(state)->teardown.single;
}

/*
 * Call the startup/teardown function for a step either on the AP or
 * on the current CPU.
 */
static int cpuhp_issue_call(int cpu, enum cpuhp_state state, bool bringup,
			    struct hlist_node *node)
{
	struct cpuhp_step *sp = cpuhp_get_step(state);
	int ret;

	if ((bringup && !sp->startup.single) ||
	    (!bringup && !sp->teardown.single))
		return 0;
	/*
	 * The non AP bound callbacks can fail on bringup. On teardown
	 * e.g. module removal we crash for now.
	 */
#ifdef CONFIG_SMP
	if (cpuhp_is_ap_state(state))
		ret = cpuhp_invoke_ap_callback(cpu, state, bringup, node);
	else
		ret = cpuhp_invoke_callback(cpu, state, bringup, node);
#else
	ret = cpuhp_invoke_callback(cpu, state, bringup, node);
#endif
	BUG_ON(ret && !bringup);
	return ret;
}

/*
 * Called from __cpuhp_setup_state on a recoverable failure.
 *
 * Note: The teardown callbacks for rollback are not allowed to fail!
 */
static void cpuhp_rollback_install(int failedcpu, enum cpuhp_state state,
				   struct hlist_node *node)
{
	int cpu;

	/* Roll back the already executed steps on the other cpus */
	for_each_present_cpu(cpu) {
		struct cpuhp_cpu_state *st = per_cpu_ptr(&cpuhp_state, cpu);
		int cpustate = st->state;

		if (cpu >= failedcpu)
			break;

		/* Did we invoke the startup call on that cpu ? */
		if (cpustate >= state)
			cpuhp_issue_call(cpu, state, false, node);
	}
}

/*
 * Returns a free for dynamic slot assignment of the Online state. The states
 * are protected by the cpuhp_slot_states mutex and an empty slot is identified
 * by having no name assigned.
 */
static int cpuhp_reserve_state(enum cpuhp_state state)
{
	enum cpuhp_state i;

	for (i = CPUHP_AP_ONLINE_DYN; i <= CPUHP_AP_ONLINE_DYN_END; i++) {
		if (cpuhp_ap_states[i].name)
			continue;

		cpuhp_ap_states[i].name = "Reserved";
		return i;
	}
	WARN(1, "No more dynamic states available for CPU hotplug\n");
	return -ENOSPC;
}

int __cpuhp_state_add_instance(enum cpuhp_state state, struct hlist_node *node,
			       bool invoke)
{
	struct cpuhp_step *sp;
	int cpu;
	int ret;

	sp = cpuhp_get_step(state);
	if (sp->multi_instance == false)
		return -EINVAL;

	get_online_cpus();
	mutex_lock(&cpuhp_state_mutex);

	if (!invoke || !sp->startup.multi)
		goto add_node;

	/*
	 * Try to call the startup callback for each present cpu
	 * depending on the hotplug state of the cpu.
	 */
	for_each_present_cpu(cpu) {
		struct cpuhp_cpu_state *st = per_cpu_ptr(&cpuhp_state, cpu);
		int cpustate = st->state;

		if (cpustate < state)
			continue;

		ret = cpuhp_issue_call(cpu, state, true, node);
		if (ret) {
			if (sp->teardown.multi)
				cpuhp_rollback_install(cpu, state, node);
			goto err;
		}
	}
add_node:
	ret = 0;
	hlist_add_head(node, &sp->list);

err:
	mutex_unlock(&cpuhp_state_mutex);
	put_online_cpus();
	return ret;
}
EXPORT_SYMBOL_GPL(__cpuhp_state_add_instance);

/**
 * __cpuhp_setup_state - Setup the callbacks for an hotplug machine state
 * @state:	The state to setup
 * @invoke:	If true, the startup function is invoked for cpus where
 *		cpu state >= @state
 * @startup:	startup callback function
 * @teardown:	teardown callback function
 *
 * Returns 0 if successful, otherwise a proper error code
 */
int __cpuhp_setup_state(enum cpuhp_state state,
			const char *name, bool invoke,
			int (*startup)(unsigned int cpu),
			int (*teardown)(unsigned int cpu),
			bool multi_instance)
{
	int cpu, ret = 0;
	int dyn_state = 0;

	if (cpuhp_cb_check(state) || !name)
		return -EINVAL;

	get_online_cpus();
	mutex_lock(&cpuhp_state_mutex);

	/* currently assignments for the ONLINE state are possible */
	if (state == CPUHP_AP_ONLINE_DYN) {
		dyn_state = 1;
		ret = cpuhp_reserve_state(state);
		if (ret < 0)
			goto out;
		state = ret;
	}

	cpuhp_store_callbacks(state, name, startup, teardown, multi_instance);

	if (!invoke || !startup)
		goto out;

	/*
	 * Try to call the startup callback for each present cpu
	 * depending on the hotplug state of the cpu.
	 */
	for_each_present_cpu(cpu) {
		struct cpuhp_cpu_state *st = per_cpu_ptr(&cpuhp_state, cpu);
		int cpustate = st->state;

		if (cpustate < state)
			continue;

		ret = cpuhp_issue_call(cpu, state, true, NULL);
		if (ret) {
			if (teardown)
				cpuhp_rollback_install(cpu, state, NULL);
			cpuhp_store_callbacks(state, NULL, NULL, NULL, false);
			goto out;
		}
	}
out:
	mutex_unlock(&cpuhp_state_mutex);

	put_online_cpus();
	if (!ret && dyn_state)
		return state;
	return ret;
}
EXPORT_SYMBOL(__cpuhp_setup_state);

int __cpuhp_state_remove_instance(enum cpuhp_state state,
				  struct hlist_node *node, bool invoke)
{
	struct cpuhp_step *sp = cpuhp_get_step(state);
	int cpu;

	BUG_ON(cpuhp_cb_check(state));

	if (!sp->multi_instance)
		return -EINVAL;

	get_online_cpus();
	mutex_lock(&cpuhp_state_mutex);

	if (!invoke || !cpuhp_get_teardown_cb(state))
		goto remove;
	/*
	 * Call the teardown callback for each present cpu depending
	 * on the hotplug state of the cpu. This function is not
	 * allowed to fail currently!
	 */
	for_each_present_cpu(cpu) {
		struct cpuhp_cpu_state *st = per_cpu_ptr(&cpuhp_state, cpu);
		int cpustate = st->state;

		if (cpustate >= state)
			cpuhp_issue_call(cpu, state, false, node);
	}

remove:
	hlist_del(node);
	mutex_unlock(&cpuhp_state_mutex);
	put_online_cpus();

	return 0;
}
EXPORT_SYMBOL_GPL(__cpuhp_state_remove_instance);
/**
 * __cpuhp_remove_state - Remove the callbacks for an hotplug machine state
 * @state:	The state to remove
 * @invoke:	If true, the teardown function is invoked for cpus where
 *		cpu state >= @state
 *
 * The teardown callback is currently not allowed to fail. Think
 * about module removal!
 */
void __cpuhp_remove_state(enum cpuhp_state state, bool invoke)
{
	struct cpuhp_step *sp = cpuhp_get_step(state);
	int cpu;

	BUG_ON(cpuhp_cb_check(state));

	get_online_cpus();
	mutex_lock(&cpuhp_state_mutex);

	if (sp->multi_instance) {
		WARN(!hlist_empty(&sp->list),
		     "Error: Removing state %d which has instances left.\n",
		     state);
		goto remove;
	}

	if (!invoke || !cpuhp_get_teardown_cb(state))
		goto remove;

	/*
	 * Call the teardown callback for each present cpu depending
	 * on the hotplug state of the cpu. This function is not
	 * allowed to fail currently!
	 */
	for_each_present_cpu(cpu) {
		struct cpuhp_cpu_state *st = per_cpu_ptr(&cpuhp_state, cpu);
		int cpustate = st->state;

		if (cpustate >= state)
			cpuhp_issue_call(cpu, state, false, NULL);
	}
remove:
	cpuhp_store_callbacks(state, NULL, NULL, NULL, false);
	mutex_unlock(&cpuhp_state_mutex);
	put_online_cpus();
}
EXPORT_SYMBOL(__cpuhp_remove_state);

#if defined(CONFIG_SYSFS) && defined(CONFIG_HOTPLUG_CPU)
static ssize_t show_cpuhp_state(struct device *dev,
				struct device_attribute *attr, char *buf)
{
	struct cpuhp_cpu_state *st = per_cpu_ptr(&cpuhp_state, dev->id);

	return sprintf(buf, "%d\n", st->state);
}
static DEVICE_ATTR(state, 0444, show_cpuhp_state, NULL);

static ssize_t write_cpuhp_target(struct device *dev,
				  struct device_attribute *attr,
				  const char *buf, size_t count)
{
	struct cpuhp_cpu_state *st = per_cpu_ptr(&cpuhp_state, dev->id);
	struct cpuhp_step *sp;
	int target, ret;

	ret = kstrtoint(buf, 10, &target);
	if (ret)
		return ret;

#ifdef CONFIG_CPU_HOTPLUG_STATE_CONTROL
	if (target < CPUHP_OFFLINE || target > CPUHP_ONLINE)
		return -EINVAL;
#else
	if (target != CPUHP_OFFLINE && target != CPUHP_ONLINE)
		return -EINVAL;
#endif

	ret = lock_device_hotplug_sysfs();
	if (ret)
		return ret;

	mutex_lock(&cpuhp_state_mutex);
	sp = cpuhp_get_step(target);
	ret = !sp->name || sp->cant_stop ? -EINVAL : 0;
	mutex_unlock(&cpuhp_state_mutex);
	if (ret)
		goto out;

	if (st->state < target)
		ret = do_cpu_up(dev->id, target);
	else
		ret = do_cpu_down(dev->id, target);
out:
	unlock_device_hotplug();
	return ret ? ret : count;
}

static ssize_t show_cpuhp_target(struct device *dev,
				 struct device_attribute *attr, char *buf)
{
	struct cpuhp_cpu_state *st = per_cpu_ptr(&cpuhp_state, dev->id);

	return sprintf(buf, "%d\n", st->target);
}
static DEVICE_ATTR(target, 0644, show_cpuhp_target, write_cpuhp_target);

static struct attribute *cpuhp_cpu_attrs[] = {
	&dev_attr_state.attr,
	&dev_attr_target.attr,
	NULL
};

static struct attribute_group cpuhp_cpu_attr_group = {
	.attrs = cpuhp_cpu_attrs,
	.name = "hotplug",
	NULL
};

static ssize_t show_cpuhp_states(struct device *dev,
				 struct device_attribute *attr, char *buf)
{
	ssize_t cur, res = 0;
	int i;

	mutex_lock(&cpuhp_state_mutex);
	for (i = CPUHP_OFFLINE; i <= CPUHP_ONLINE; i++) {
		struct cpuhp_step *sp = cpuhp_get_step(i);

		if (sp->name) {
			cur = sprintf(buf, "%3d: %s\n", i, sp->name);
			buf += cur;
			res += cur;
		}
	}
	mutex_unlock(&cpuhp_state_mutex);
	return res;
}
static DEVICE_ATTR(states, 0444, show_cpuhp_states, NULL);

static struct attribute *cpuhp_cpu_root_attrs[] = {
	&dev_attr_states.attr,
	NULL
};

static struct attribute_group cpuhp_cpu_root_attr_group = {
	.attrs = cpuhp_cpu_root_attrs,
	.name = "hotplug",
	NULL
};

static int __init cpuhp_sysfs_init(void)
{
	int cpu, ret;

	ret = sysfs_create_group(&cpu_subsys.dev_root->kobj,
				 &cpuhp_cpu_root_attr_group);
	if (ret)
		return ret;

	for_each_possible_cpu(cpu) {
		struct device *dev = get_cpu_device(cpu);

		if (!dev)
			continue;
		ret = sysfs_create_group(&dev->kobj, &cpuhp_cpu_attr_group);
		if (ret)
			return ret;
	}
	return 0;
}
device_initcall(cpuhp_sysfs_init);
#endif

/*
 * cpu_bit_bitmap[] is a special, "compressed" data structure that
 * represents all NR_CPUS bits binary values of 1<<nr.
 *
 * It is used by cpumask_of() to get a constant address to a CPU
 * mask value that has a single bit set only.
 */

/* cpu_bit_bitmap[0] is empty - so we can back into it */
#define MASK_DECLARE_1(x)	[x+1][0] = (1UL << (x))
#define MASK_DECLARE_2(x)	MASK_DECLARE_1(x), MASK_DECLARE_1(x+1)
#define MASK_DECLARE_4(x)	MASK_DECLARE_2(x), MASK_DECLARE_2(x+2)
#define MASK_DECLARE_8(x)	MASK_DECLARE_4(x), MASK_DECLARE_4(x+4)

const unsigned long cpu_bit_bitmap[BITS_PER_LONG+1][BITS_TO_LONGS(NR_CPUS)] = {

	MASK_DECLARE_8(0),	MASK_DECLARE_8(8),
	MASK_DECLARE_8(16),	MASK_DECLARE_8(24),
#if BITS_PER_LONG > 32
	MASK_DECLARE_8(32),	MASK_DECLARE_8(40),
	MASK_DECLARE_8(48),	MASK_DECLARE_8(56),
#endif
};
EXPORT_SYMBOL_GPL(cpu_bit_bitmap);

const DECLARE_BITMAP(cpu_all_bits, NR_CPUS) = CPU_BITS_ALL;
EXPORT_SYMBOL(cpu_all_bits);

#ifdef CONFIG_INIT_ALL_POSSIBLE
struct cpumask __cpu_possible_mask __read_mostly
	= {CPU_BITS_ALL};
#else
struct cpumask __cpu_possible_mask __read_mostly;
#endif
EXPORT_SYMBOL(__cpu_possible_mask);

struct cpumask __cpu_online_mask __read_mostly;
EXPORT_SYMBOL(__cpu_online_mask);

struct cpumask __cpu_present_mask __read_mostly;
EXPORT_SYMBOL(__cpu_present_mask);

struct cpumask __cpu_active_mask __read_mostly;
EXPORT_SYMBOL(__cpu_active_mask);

struct cpumask __cpu_isolated_mask __read_mostly;
EXPORT_SYMBOL(__cpu_isolated_mask);

void init_cpu_present(const struct cpumask *src)
{
	cpumask_copy(&__cpu_present_mask, src);
}

void init_cpu_possible(const struct cpumask *src)
{
	cpumask_copy(&__cpu_possible_mask, src);
}

void init_cpu_online(const struct cpumask *src)
{
	cpumask_copy(&__cpu_online_mask, src);
}

void init_cpu_isolated(const struct cpumask *src)
{
	cpumask_copy(&__cpu_isolated_mask, src);
}

/*
 * Activate the first processor.
 */
void __init boot_cpu_init(void)
{
	int cpu = smp_processor_id();

	/* Mark the boot cpu "present", "online" etc for SMP and UP case */
	set_cpu_online(cpu, true);
	set_cpu_active(cpu, true);
	set_cpu_present(cpu, true);
	set_cpu_possible(cpu, true);
}

/*
 * Must be called _AFTER_ setting up the per_cpu areas
 */
void __init boot_cpu_state_init(void)
{
	per_cpu_ptr(&cpuhp_state, smp_processor_id())->state = CPUHP_ONLINE;
}

static ATOMIC_NOTIFIER_HEAD(idle_notifier);

void idle_notifier_register(struct notifier_block *n)
{
	atomic_notifier_chain_register(&idle_notifier, n);
}
EXPORT_SYMBOL_GPL(idle_notifier_register);

void idle_notifier_unregister(struct notifier_block *n)
{
	atomic_notifier_chain_unregister(&idle_notifier, n);
}
EXPORT_SYMBOL_GPL(idle_notifier_unregister);

void idle_notifier_call_chain(unsigned long val)
{
	atomic_notifier_call_chain(&idle_notifier, val, NULL);
}
EXPORT_SYMBOL_GPL(idle_notifier_call_chain);<|MERGE_RESOLUTION|>--- conflicted
+++ resolved
@@ -1429,17 +1429,15 @@
 		.startup.single		= NULL,
 		.teardown.single	= rcutree_dying_cpu,
 	},
-<<<<<<< HEAD
 	[CPUHP_AP_KMAP_DYING] = {
 		.name			= "KMAP:dying",
 		.startup.single		= NULL,
 		.teardown.single	= kmap_remove_unused_cpu,
-=======
+	},
 	[CPUHP_AP_SMPCFD_DYING] = {
 		.name			= "smpcfd:dying",
 		.startup.single		= NULL,
 		.teardown.single	= smpcfd_dying_cpu,
->>>>>>> 8dd0f52d
 	},
 	/* Entry state on starting. Interrupts enabled from here on. Transient
 	 * state for synchronsization */
