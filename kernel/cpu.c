/* CPU control.
 * (C) 2001, 2002, 2003, 2004 Rusty Russell
 *
 * This code is licenced under the GPL.
 */
#include <linux/proc_fs.h>
#include <linux/smp.h>
#include <linux/init.h>
#include <linux/notifier.h>
#include <linux/sched.h>
#include <linux/sched/smt.h>
#include <linux/unistd.h>
#include <linux/cpu.h>
#include <linux/oom.h>
#include <linux/rcupdate.h>
#include <linux/export.h>
#include <linux/bug.h>
#include <linux/kthread.h>
#include <linux/stop_machine.h>
#include <linux/mutex.h>
#include <linux/gfp.h>
#include <linux/suspend.h>
#include <linux/lockdep.h>
#include <linux/tick.h>
#include <linux/irq.h>
#include <linux/smpboot.h>
#include <linux/relay.h>
#include <linux/slab.h>
#include <linux/highmem.h>

#include <trace/events/power.h>
#define CREATE_TRACE_POINTS
#include <trace/events/cpuhp.h>

#include "smpboot.h"

/**
 * cpuhp_cpu_state - Per cpu hotplug state storage
 * @state:	The current cpu state
 * @target:	The target state
 * @thread:	Pointer to the hotplug thread
 * @should_run:	Thread should execute
 * @rollback:	Perform a rollback
 * @single:	Single callback invocation
 * @bringup:	Single callback bringup or teardown selector
 * @cb_state:	The state for a single callback (install/uninstall)
 * @result:	Result of the operation
 * @done:	Signal completion to the issuer of the task
 */
struct cpuhp_cpu_state {
	enum cpuhp_state	state;
	enum cpuhp_state	target;
#ifdef CONFIG_SMP
	struct task_struct	*thread;
	bool			should_run;
	bool			rollback;
	bool			single;
	bool			bringup;
	bool			booted_once;
	struct hlist_node	*node;
	enum cpuhp_state	cb_state;
	int			result;
	struct completion	done;
#endif
};

static DEFINE_PER_CPU(struct cpuhp_cpu_state, cpuhp_state);

#if defined(CONFIG_LOCKDEP) && defined(CONFIG_SMP)
static struct lock_class_key cpuhp_state_key;
static struct lockdep_map cpuhp_state_lock_map =
	STATIC_LOCKDEP_MAP_INIT("cpuhp_state", &cpuhp_state_key);
#endif

/**
 * cpuhp_step - Hotplug state machine step
 * @name:	Name of the step
 * @startup:	Startup function of the step
 * @teardown:	Teardown function of the step
 * @skip_onerr:	Do not invoke the functions on error rollback
 *		Will go away once the notifiers	are gone
 * @cant_stop:	Bringup/teardown can't be stopped at this step
 */
struct cpuhp_step {
	const char		*name;
	union {
		int		(*single)(unsigned int cpu);
		int		(*multi)(unsigned int cpu,
					 struct hlist_node *node);
	} startup;
	union {
		int		(*single)(unsigned int cpu);
		int		(*multi)(unsigned int cpu,
					 struct hlist_node *node);
	} teardown;
	struct hlist_head	list;
	bool			skip_onerr;
	bool			cant_stop;
	bool			multi_instance;
};

static DEFINE_MUTEX(cpuhp_state_mutex);
static struct cpuhp_step cpuhp_bp_states[];
static struct cpuhp_step cpuhp_ap_states[];

static bool cpuhp_is_ap_state(enum cpuhp_state state)
{
	/*
	 * The extra check for CPUHP_TEARDOWN_CPU is only for documentation
	 * purposes as that state is handled explicitly in cpu_down.
	 */
	return state > CPUHP_BRINGUP_CPU && state != CPUHP_TEARDOWN_CPU;
}

static struct cpuhp_step *cpuhp_get_step(enum cpuhp_state state)
{
	struct cpuhp_step *sp;

	sp = cpuhp_is_ap_state(state) ? cpuhp_ap_states : cpuhp_bp_states;
	return sp + state;
}

/**
 * cpuhp_invoke_callback _ Invoke the callbacks for a given state
 * @cpu:	The cpu for which the callback should be invoked
 * @step:	The step in the state machine
 * @bringup:	True if the bringup callback should be invoked
 *
 * Called from cpu hotplug and from the state register machinery.
 */
static int cpuhp_invoke_callback(unsigned int cpu, enum cpuhp_state state,
				 bool bringup, struct hlist_node *node)
{
	struct cpuhp_cpu_state *st = per_cpu_ptr(&cpuhp_state, cpu);
	struct cpuhp_step *step = cpuhp_get_step(state);
	int (*cbm)(unsigned int cpu, struct hlist_node *node);
	int (*cb)(unsigned int cpu);
	int ret, cnt;

	if (!step->multi_instance) {
		cb = bringup ? step->startup.single : step->teardown.single;
		if (!cb)
			return 0;
		trace_cpuhp_enter(cpu, st->target, state, cb);
		ret = cb(cpu);
		trace_cpuhp_exit(cpu, st->state, state, ret);
		return ret;
	}
	cbm = bringup ? step->startup.multi : step->teardown.multi;
	if (!cbm)
		return 0;

	/* Single invocation for instance add/remove */
	if (node) {
		trace_cpuhp_multi_enter(cpu, st->target, state, cbm, node);
		ret = cbm(cpu, node);
		trace_cpuhp_exit(cpu, st->state, state, ret);
		return ret;
	}

	/* State transition. Invoke on all instances */
	cnt = 0;
	hlist_for_each(node, &step->list) {
		trace_cpuhp_multi_enter(cpu, st->target, state, cbm, node);
		ret = cbm(cpu, node);
		trace_cpuhp_exit(cpu, st->state, state, ret);
		if (ret)
			goto err;
		cnt++;
	}
	return 0;
err:
	/* Rollback the instances if one failed */
	cbm = !bringup ? step->startup.multi : step->teardown.multi;
	if (!cbm)
		return ret;

	hlist_for_each(node, &step->list) {
		if (!cnt--)
			break;
		cbm(cpu, node);
	}
	return ret;
}

#ifdef CONFIG_SMP
/* Serializes the updates to cpu_online_mask, cpu_present_mask */
static DEFINE_MUTEX(cpu_add_remove_lock);
bool cpuhp_tasks_frozen;
EXPORT_SYMBOL_GPL(cpuhp_tasks_frozen);

/*
 * The following two APIs (cpu_maps_update_begin/done) must be used when
 * attempting to serialize the updates to cpu_online_mask & cpu_present_mask.
 * The APIs cpu_notifier_register_begin/done() must be used to protect CPU
 * hotplug callback (un)registration performed using __register_cpu_notifier()
 * or __unregister_cpu_notifier().
 */
void cpu_maps_update_begin(void)
{
	mutex_lock(&cpu_add_remove_lock);
}
EXPORT_SYMBOL(cpu_notifier_register_begin);

void cpu_maps_update_done(void)
{
	mutex_unlock(&cpu_add_remove_lock);
}
EXPORT_SYMBOL(cpu_notifier_register_done);

static RAW_NOTIFIER_HEAD(cpu_chain);

/* If set, cpu_up and cpu_down will return -EBUSY and do nothing.
 * Should always be manipulated under cpu_add_remove_lock
 */
static int cpu_hotplug_disabled;

#ifdef CONFIG_HOTPLUG_CPU

static struct {
	struct task_struct *active_writer;
	/* wait queue to wake up the active_writer */
	wait_queue_head_t wq;
	/* verifies that no writer will get active while readers are active */
	struct mutex lock;
	/*
	 * Also blocks the new readers during
	 * an ongoing cpu hotplug operation.
	 */
	atomic_t refcount;

#ifdef CONFIG_DEBUG_LOCK_ALLOC
	struct lockdep_map dep_map;
#endif
} cpu_hotplug = {
	.active_writer = NULL,
	.wq = __WAIT_QUEUE_HEAD_INITIALIZER(cpu_hotplug.wq),
	.lock = __MUTEX_INITIALIZER(cpu_hotplug.lock),
#ifdef CONFIG_DEBUG_LOCK_ALLOC
	.dep_map = STATIC_LOCKDEP_MAP_INIT("cpu_hotplug.dep_map", &cpu_hotplug.dep_map),
#endif
};

/* Lockdep annotations for get/put_online_cpus() and cpu_hotplug_begin/end() */
#define cpuhp_lock_acquire_read() lock_map_acquire_read(&cpu_hotplug.dep_map)
#define cpuhp_lock_acquire_tryread() \
				  lock_map_acquire_tryread(&cpu_hotplug.dep_map)
#define cpuhp_lock_acquire()      lock_map_acquire(&cpu_hotplug.dep_map)
#define cpuhp_lock_release()      lock_map_release(&cpu_hotplug.dep_map)

void get_online_cpus(void)
{
	might_sleep();
	if (cpu_hotplug.active_writer == current)
		return;
	cpuhp_lock_acquire_read();
	mutex_lock(&cpu_hotplug.lock);
	atomic_inc(&cpu_hotplug.refcount);
	mutex_unlock(&cpu_hotplug.lock);
}
EXPORT_SYMBOL_GPL(get_online_cpus);

void put_online_cpus(void)
{
	int refcount;

	if (cpu_hotplug.active_writer == current)
		return;

	refcount = atomic_dec_return(&cpu_hotplug.refcount);
	if (WARN_ON(refcount < 0)) /* try to fix things up */
		atomic_inc(&cpu_hotplug.refcount);

	if (refcount <= 0 && waitqueue_active(&cpu_hotplug.wq))
		wake_up(&cpu_hotplug.wq);

	cpuhp_lock_release();

}
EXPORT_SYMBOL_GPL(put_online_cpus);

/*
 * This ensures that the hotplug operation can begin only when the
 * refcount goes to zero.
 *
 * Note that during a cpu-hotplug operation, the new readers, if any,
 * will be blocked by the cpu_hotplug.lock
 *
 * Since cpu_hotplug_begin() is always called after invoking
 * cpu_maps_update_begin(), we can be sure that only one writer is active.
 *
 * Note that theoretically, there is a possibility of a livelock:
 * - Refcount goes to zero, last reader wakes up the sleeping
 *   writer.
 * - Last reader unlocks the cpu_hotplug.lock.
 * - A new reader arrives at this moment, bumps up the refcount.
 * - The writer acquires the cpu_hotplug.lock finds the refcount
 *   non zero and goes to sleep again.
 *
 * However, this is very difficult to achieve in practice since
 * get_online_cpus() not an api which is called all that often.
 *
 */
void cpu_hotplug_begin(void)
{
	DEFINE_WAIT(wait);

	cpu_hotplug.active_writer = current;
	cpuhp_lock_acquire();

	for (;;) {
		mutex_lock(&cpu_hotplug.lock);
		prepare_to_wait(&cpu_hotplug.wq, &wait, TASK_UNINTERRUPTIBLE);
		if (likely(!atomic_read(&cpu_hotplug.refcount)))
				break;
		mutex_unlock(&cpu_hotplug.lock);
		schedule();
	}
	finish_wait(&cpu_hotplug.wq, &wait);
}

void cpu_hotplug_done(void)
{
	cpu_hotplug.active_writer = NULL;
	mutex_unlock(&cpu_hotplug.lock);
	cpuhp_lock_release();
}

/*
 * Wait for currently running CPU hotplug operations to complete (if any) and
 * disable future CPU hotplug (from sysfs). The 'cpu_add_remove_lock' protects
 * the 'cpu_hotplug_disabled' flag. The same lock is also acquired by the
 * hotplug path before performing hotplug operations. So acquiring that lock
 * guarantees mutual exclusion from any currently running hotplug operations.
 */
void cpu_hotplug_disable(void)
{
	cpu_maps_update_begin();
	cpu_hotplug_disabled++;
	cpu_maps_update_done();
}
EXPORT_SYMBOL_GPL(cpu_hotplug_disable);

static void __cpu_hotplug_enable(void)
{
	if (WARN_ONCE(!cpu_hotplug_disabled, "Unbalanced cpu hotplug enable\n"))
		return;
	cpu_hotplug_disabled--;
}

void cpu_hotplug_enable(void)
{
	cpu_maps_update_begin();
	__cpu_hotplug_enable();
	cpu_maps_update_done();
}
EXPORT_SYMBOL_GPL(cpu_hotplug_enable);
#endif	/* CONFIG_HOTPLUG_CPU */

/*
 * Architectures that need SMT-specific errata handling during SMT hotplug
 * should override this.
 */
void __weak arch_smt_update(void) { }

#ifdef CONFIG_HOTPLUG_SMT
enum cpuhp_smt_control cpu_smt_control __read_mostly = CPU_SMT_ENABLED;
EXPORT_SYMBOL_GPL(cpu_smt_control);

static bool cpu_smt_available __read_mostly;

void __init cpu_smt_disable(bool force)
{
	if (cpu_smt_control == CPU_SMT_FORCE_DISABLED ||
		cpu_smt_control == CPU_SMT_NOT_SUPPORTED)
		return;

	if (force) {
		pr_info("SMT: Force disabled\n");
		cpu_smt_control = CPU_SMT_FORCE_DISABLED;
	} else {
		cpu_smt_control = CPU_SMT_DISABLED;
	}
}

/*
 * The decision whether SMT is supported can only be done after the full
 * CPU identification. Called from architecture code before non boot CPUs
 * are brought up.
 */
void __init cpu_smt_check_topology_early(void)
{
	if (!topology_smt_supported())
		cpu_smt_control = CPU_SMT_NOT_SUPPORTED;
}

/*
 * If SMT was disabled by BIOS, detect it here, after the CPUs have been
 * brought online. This ensures the smt/l1tf sysfs entries are consistent
 * with reality. cpu_smt_available is set to true during the bringup of non
 * boot CPUs when a SMT sibling is detected. Note, this may overwrite
 * cpu_smt_control's previous setting.
 */
void __init cpu_smt_check_topology(void)
{
	if (!cpu_smt_available)
		cpu_smt_control = CPU_SMT_NOT_SUPPORTED;
}

static int __init smt_cmdline_disable(char *str)
{
	cpu_smt_disable(str && !strcmp(str, "force"));
	return 0;
}
early_param("nosmt", smt_cmdline_disable);

static inline bool cpu_smt_allowed(unsigned int cpu)
{
	if (topology_is_primary_thread(cpu))
		return true;

	/*
	 * If the CPU is not a 'primary' thread and the booted_once bit is
	 * set then the processor has SMT support. Store this information
	 * for the late check of SMT support in cpu_smt_check_topology().
	 */
	if (per_cpu(cpuhp_state, cpu).booted_once)
		cpu_smt_available = true;

	if (cpu_smt_control == CPU_SMT_ENABLED)
		return true;

	/*
	 * On x86 it's required to boot all logical CPUs at least once so
	 * that the init code can get a chance to set CR4.MCE on each
	 * CPU. Otherwise, a broadacasted MCE observing CR4.MCE=0b on any
	 * core will shutdown the machine.
	 */
	return !per_cpu(cpuhp_state, cpu).booted_once;
}
#else
static inline bool cpu_smt_allowed(unsigned int cpu) { return true; }
#endif

/* Need to know about CPUs going up/down? */
int register_cpu_notifier(struct notifier_block *nb)
{
	int ret;
	cpu_maps_update_begin();
	ret = raw_notifier_chain_register(&cpu_chain, nb);
	cpu_maps_update_done();
	return ret;
}

int __register_cpu_notifier(struct notifier_block *nb)
{
	return raw_notifier_chain_register(&cpu_chain, nb);
}

static int __cpu_notify(unsigned long val, unsigned int cpu, int nr_to_call,
			int *nr_calls)
{
	unsigned long mod = cpuhp_tasks_frozen ? CPU_TASKS_FROZEN : 0;
	void *hcpu = (void *)(long)cpu;

	int ret;

	ret = __raw_notifier_call_chain(&cpu_chain, val | mod, hcpu, nr_to_call,
					nr_calls);

	return notifier_to_errno(ret);
}

static int cpu_notify(unsigned long val, unsigned int cpu)
{
	return __cpu_notify(val, cpu, -1, NULL);
}

static void cpu_notify_nofail(unsigned long val, unsigned int cpu)
{
	BUG_ON(cpu_notify(val, cpu));
}

/* Notifier wrappers for transitioning to state machine */
static int notify_prepare(unsigned int cpu)
{
	int nr_calls = 0;
	int ret;

	ret = __cpu_notify(CPU_UP_PREPARE, cpu, -1, &nr_calls);
	if (ret) {
		nr_calls--;
		printk(KERN_WARNING "%s: attempt to bring up CPU %u failed\n",
				__func__, cpu);
		__cpu_notify(CPU_UP_CANCELED, cpu, nr_calls, NULL);
	}
	return ret;
}

static int notify_online(unsigned int cpu)
{
	cpu_notify(CPU_ONLINE, cpu);
	return 0;
}
static void __cpuhp_kick_ap_work(struct cpuhp_cpu_state *st);

static void __cpuhp_kick_ap_work(struct cpuhp_cpu_state *st);

static int bringup_wait_for_ap(unsigned int cpu)
{
	struct cpuhp_cpu_state *st = per_cpu_ptr(&cpuhp_state, cpu);

	/* Wait for the CPU to reach CPUHP_AP_ONLINE_IDLE */
	wait_for_completion(&st->done);
	if (WARN_ON_ONCE((!cpu_online(cpu))))
		return -ECANCELED;

	/* Unpark the stopper thread and the hotplug thread of the target cpu */
	stop_machine_unpark(cpu);
	kthread_unpark(st->thread);

	/*
	 * SMT soft disabling on X86 requires to bring the CPU out of the
	 * BIOS 'wait for SIPI' state in order to set the CR4.MCE bit.  The
	 * CPU marked itself as booted_once in cpu_notify_starting() so the
	 * cpu_smt_allowed() check will now return false if this is not the
	 * primary sibling.
	 */
	if (!cpu_smt_allowed(cpu))
		return -ECANCELED;

	/* Should we go further up ? */
	if (st->target > CPUHP_AP_ONLINE_IDLE) {
		__cpuhp_kick_ap_work(st);
		wait_for_completion(&st->done);
	}
	return st->result;
}

static int bringup_cpu(unsigned int cpu)
{
	struct task_struct *idle = idle_thread_get(cpu);
	int ret;

	/*
	 * Some architectures have to walk the irq descriptors to
	 * setup the vector space for the cpu which comes online.
	 * Prevent irq alloc/free across the bringup.
	 */
	irq_lock_sparse();

	/* Arch-specific enabling code. */
	ret = __cpu_up(cpu, idle);
	irq_unlock_sparse();
	if (ret) {
		cpu_notify(CPU_UP_CANCELED, cpu);
		return ret;
	}
	return bringup_wait_for_ap(cpu);
}

/*
 * Hotplug state machine related functions
 */
static void undo_cpu_down(unsigned int cpu, struct cpuhp_cpu_state *st)
{
	for (st->state++; st->state < st->target; st->state++) {
		struct cpuhp_step *step = cpuhp_get_step(st->state);

		if (!step->skip_onerr)
			cpuhp_invoke_callback(cpu, st->state, true, NULL);
	}
}

static int cpuhp_down_callbacks(unsigned int cpu, struct cpuhp_cpu_state *st,
				enum cpuhp_state target)
{
	enum cpuhp_state prev_state = st->state;
	int ret = 0;

	for (; st->state > target; st->state--) {
		ret = cpuhp_invoke_callback(cpu, st->state, false, NULL);
		BUG_ON(ret && st->state < CPUHP_AP_IDLE_DEAD);
		if (ret) {
			st->target = prev_state;
			undo_cpu_down(cpu, st);
			break;
		}
	}
	return ret;
}

static void undo_cpu_up(unsigned int cpu, struct cpuhp_cpu_state *st)
{
	for (st->state--; st->state > st->target; st->state--) {
		struct cpuhp_step *step = cpuhp_get_step(st->state);

		if (!step->skip_onerr)
			cpuhp_invoke_callback(cpu, st->state, false, NULL);
	}
}

static inline bool can_rollback_cpu(struct cpuhp_cpu_state *st)
{
	if (IS_ENABLED(CONFIG_HOTPLUG_CPU))
		return true;
	/*
	 * When CPU hotplug is disabled, then taking the CPU down is not
	 * possible because takedown_cpu() and the architecture and
	 * subsystem specific mechanisms are not available. So the CPU
	 * which would be completely unplugged again needs to stay around
	 * in the current state.
	 */
	return st->state <= CPUHP_BRINGUP_CPU;
}

static int cpuhp_up_callbacks(unsigned int cpu, struct cpuhp_cpu_state *st,
			      enum cpuhp_state target)
{
	enum cpuhp_state prev_state = st->state;
	int ret = 0;

	while (st->state < target) {
		st->state++;
		ret = cpuhp_invoke_callback(cpu, st->state, true, NULL);
		if (ret) {
<<<<<<< HEAD
			st->target = prev_state;
			undo_cpu_up(cpu, st);
			cpu_notify(CPU_UP_CANCELED, cpu);
=======
			if (can_rollback_cpu(st)) {
				st->target = prev_state;
				undo_cpu_up(cpu, st);
			}
>>>>>>> cfe25622
			break;
		}
	}
	return ret;
}

/*
 * The cpu hotplug threads manage the bringup and teardown of the cpus
 */
static void cpuhp_create(unsigned int cpu)
{
	struct cpuhp_cpu_state *st = per_cpu_ptr(&cpuhp_state, cpu);

	init_completion(&st->done);
}

static int cpuhp_should_run(unsigned int cpu)
{
	struct cpuhp_cpu_state *st = this_cpu_ptr(&cpuhp_state);

	return st->should_run;
}

/* Execute the teardown callbacks. Used to be CPU_DOWN_PREPARE */
static int cpuhp_ap_offline(unsigned int cpu, struct cpuhp_cpu_state *st)
{
	enum cpuhp_state target = max((int)st->target, CPUHP_TEARDOWN_CPU);

	return cpuhp_down_callbacks(cpu, st, target);
}

/* Execute the online startup callbacks. Used to be CPU_ONLINE */
static int cpuhp_ap_online(unsigned int cpu, struct cpuhp_cpu_state *st)
{
	return cpuhp_up_callbacks(cpu, st, st->target);
}

/*
 * Execute teardown/startup callbacks on the plugged cpu. Also used to invoke
 * callbacks when a state gets [un]installed at runtime.
 */
static void cpuhp_thread_fun(unsigned int cpu)
{
	struct cpuhp_cpu_state *st = this_cpu_ptr(&cpuhp_state);
	int ret = 0;

	/*
	 * Paired with the mb() in cpuhp_kick_ap_work and
	 * cpuhp_invoke_ap_callback, so the work set is consistent visible.
	 */
	smp_mb();
	if (!st->should_run)
		return;

	st->should_run = false;

	lock_map_acquire(&cpuhp_state_lock_map);
	/* Single callback invocation for [un]install ? */
	if (st->single) {
		if (st->cb_state < CPUHP_AP_ONLINE) {
			local_irq_disable();
			ret = cpuhp_invoke_callback(cpu, st->cb_state,
						    st->bringup, st->node);
			local_irq_enable();
		} else {
			ret = cpuhp_invoke_callback(cpu, st->cb_state,
						    st->bringup, st->node);
		}
	} else if (st->rollback) {
		BUG_ON(st->state < CPUHP_AP_ONLINE_IDLE);

		undo_cpu_down(cpu, st);
		/*
		 * This is a momentary workaround to keep the notifier users
		 * happy. Will go away once we got rid of the notifiers.
		 */
		cpu_notify_nofail(CPU_DOWN_FAILED, cpu);
		st->rollback = false;
	} else {
		/* Cannot happen .... */
		BUG_ON(st->state < CPUHP_AP_ONLINE_IDLE);

		/* Regular hotplug work */
		if (st->state < st->target)
			ret = cpuhp_ap_online(cpu, st);
		else if (st->state > st->target)
			ret = cpuhp_ap_offline(cpu, st);
	}
	lock_map_release(&cpuhp_state_lock_map);
	st->result = ret;
	complete(&st->done);
}

/* Invoke a single callback on a remote cpu */
static int
cpuhp_invoke_ap_callback(int cpu, enum cpuhp_state state, bool bringup,
			 struct hlist_node *node)
{
	struct cpuhp_cpu_state *st = per_cpu_ptr(&cpuhp_state, cpu);

	if (!cpu_online(cpu))
		return 0;

	lock_map_acquire(&cpuhp_state_lock_map);
	lock_map_release(&cpuhp_state_lock_map);

	/*
	 * If we are up and running, use the hotplug thread. For early calls
	 * we invoke the thread function directly.
	 */
	if (!st->thread)
		return cpuhp_invoke_callback(cpu, state, bringup, node);

	st->cb_state = state;
	st->single = true;
	st->bringup = bringup;
	st->node = node;

	/*
	 * Make sure the above stores are visible before should_run becomes
	 * true. Paired with the mb() above in cpuhp_thread_fun()
	 */
	smp_mb();
	st->should_run = true;
	wake_up_process(st->thread);
	wait_for_completion(&st->done);
	return st->result;
}

/* Regular hotplug invocation of the AP hotplug thread */
static void __cpuhp_kick_ap_work(struct cpuhp_cpu_state *st)
{
	st->result = 0;
	st->single = false;
	/*
	 * Make sure the above stores are visible before should_run becomes
	 * true. Paired with the mb() above in cpuhp_thread_fun()
	 */
	smp_mb();
	st->should_run = true;
	wake_up_process(st->thread);
}

static int cpuhp_kick_ap_work(unsigned int cpu)
{
	struct cpuhp_cpu_state *st = per_cpu_ptr(&cpuhp_state, cpu);
	enum cpuhp_state state = st->state;

	trace_cpuhp_enter(cpu, st->target, state, cpuhp_kick_ap_work);
	lock_map_acquire(&cpuhp_state_lock_map);
	lock_map_release(&cpuhp_state_lock_map);
	__cpuhp_kick_ap_work(st);
	wait_for_completion(&st->done);
	trace_cpuhp_exit(cpu, st->state, state, st->result);
	return st->result;
}

static struct smp_hotplug_thread cpuhp_threads = {
	.store			= &cpuhp_state.thread,
	.create			= &cpuhp_create,
	.thread_should_run	= cpuhp_should_run,
	.thread_fn		= cpuhp_thread_fun,
	.thread_comm		= "cpuhp/%u",
	.selfparking		= true,
};

void __init cpuhp_threads_init(void)
{
	BUG_ON(smpboot_register_percpu_thread(&cpuhp_threads));
	kthread_unpark(this_cpu_read(cpuhp_state.thread));
}

EXPORT_SYMBOL(register_cpu_notifier);
EXPORT_SYMBOL(__register_cpu_notifier);
void unregister_cpu_notifier(struct notifier_block *nb)
{
	cpu_maps_update_begin();
	raw_notifier_chain_unregister(&cpu_chain, nb);
	cpu_maps_update_done();
}
EXPORT_SYMBOL(unregister_cpu_notifier);

void __unregister_cpu_notifier(struct notifier_block *nb)
{
	raw_notifier_chain_unregister(&cpu_chain, nb);
}
EXPORT_SYMBOL(__unregister_cpu_notifier);

#ifdef CONFIG_HOTPLUG_CPU
/**
 * clear_tasks_mm_cpumask - Safely clear tasks' mm_cpumask for a CPU
 * @cpu: a CPU id
 *
 * This function walks all processes, finds a valid mm struct for each one and
 * then clears a corresponding bit in mm's cpumask.  While this all sounds
 * trivial, there are various non-obvious corner cases, which this function
 * tries to solve in a safe manner.
 *
 * Also note that the function uses a somewhat relaxed locking scheme, so it may
 * be called only for an already offlined CPU.
 */
void clear_tasks_mm_cpumask(int cpu)
{
	struct task_struct *p;

	/*
	 * This function is called after the cpu is taken down and marked
	 * offline, so its not like new tasks will ever get this cpu set in
	 * their mm mask. -- Peter Zijlstra
	 * Thus, we may use rcu_read_lock() here, instead of grabbing
	 * full-fledged tasklist_lock.
	 */
	WARN_ON(cpu_online(cpu));
	rcu_read_lock();
	for_each_process(p) {
		struct task_struct *t;

		/*
		 * Main thread might exit, but other threads may still have
		 * a valid mm. Find one.
		 */
		t = find_lock_task_mm(p);
		if (!t)
			continue;
		cpumask_clear_cpu(cpu, mm_cpumask(t->mm));
		task_unlock(t);
	}
	rcu_read_unlock();
}

static inline void check_for_tasks(int dead_cpu)
{
	struct task_struct *g, *p;

	read_lock(&tasklist_lock);
	for_each_process_thread(g, p) {
		if (!p->on_rq)
			continue;
		/*
		 * We do the check with unlocked task_rq(p)->lock.
		 * Order the reading to do not warn about a task,
		 * which was running on this cpu in the past, and
		 * it's just been woken on another cpu.
		 */
		rmb();
		if (task_cpu(p) != dead_cpu)
			continue;

		pr_warn("Task %s (pid=%d) is on cpu %d (state=%ld, flags=%x)\n",
			p->comm, task_pid_nr(p), dead_cpu, p->state, p->flags);
	}
	read_unlock(&tasklist_lock);
}

static int notify_down_prepare(unsigned int cpu)
{
	int err, nr_calls = 0;

	err = __cpu_notify(CPU_DOWN_PREPARE, cpu, -1, &nr_calls);
	if (err) {
		nr_calls--;
		__cpu_notify(CPU_DOWN_FAILED, cpu, nr_calls, NULL);
		pr_warn("%s: attempt to take down CPU %u failed\n",
				__func__, cpu);
	}
	return err;
}

/* Take this CPU down. */
static int take_cpu_down(void *_param)
{
	struct cpuhp_cpu_state *st = this_cpu_ptr(&cpuhp_state);
	enum cpuhp_state target = max((int)st->target, CPUHP_AP_OFFLINE);
	int err, cpu = smp_processor_id();

	/* Ensure this CPU doesn't handle any more interrupts. */
	err = __cpu_disable();
	if (err < 0)
		return err;

	/*
	 * We get here while we are in CPUHP_TEARDOWN_CPU state and we must not
	 * do this step again.
	 */
	WARN_ON(st->state != CPUHP_TEARDOWN_CPU);
	st->state--;
	/* Invoke the former CPU_DYING callbacks */
	for (; st->state > target; st->state--)
		cpuhp_invoke_callback(cpu, st->state, false, NULL);

	/* Give up timekeeping duties */
	tick_handover_do_timer();
	/* Park the stopper thread */
	stop_machine_park(cpu);
	return 0;
}

static int takedown_cpu(unsigned int cpu)
{
	struct cpuhp_cpu_state *st = per_cpu_ptr(&cpuhp_state, cpu);
	int err;

	/* Park the smpboot threads */
	kthread_park(per_cpu_ptr(&cpuhp_state, cpu)->thread);

	/*
	 * Prevent irq alloc/free while the dying cpu reorganizes the
	 * interrupt affinities.
	 */
	irq_lock_sparse();

	/*
	 * So now all preempt/rcu users must observe !cpu_active().
	 */
	err = stop_machine(take_cpu_down, NULL, cpumask_of(cpu));
	if (err) {
		/* CPU refused to die */
		irq_unlock_sparse();
		/* Unpark the hotplug thread so we can rollback there */
		kthread_unpark(per_cpu_ptr(&cpuhp_state, cpu)->thread);
		return err;
	}
	BUG_ON(cpu_online(cpu));

	/*
	 * The CPUHP_AP_SCHED_MIGRATE_DYING callback will have removed all
	 * runnable tasks from the cpu, there's only the idle task left now
	 * that the migration thread is done doing the stop_machine thing.
	 *
	 * Wait for the stop thread to go away.
	 */
	wait_for_completion(&st->done);
	BUG_ON(st->state != CPUHP_AP_IDLE_DEAD);

	/* Interrupts are moved away from the dying cpu, reenable alloc/free */
	irq_unlock_sparse();

	hotplug_cpu__broadcast_tick_pull(cpu);
	/* This actually kills the CPU. */
	__cpu_die(cpu);

	tick_cleanup_dead_cpu(cpu);
	return 0;
}

static int notify_dead(unsigned int cpu)
{
	cpu_notify_nofail(CPU_DEAD, cpu);
	check_for_tasks(cpu);
	return 0;
}

static void cpuhp_complete_idle_dead(void *arg)
{
	struct cpuhp_cpu_state *st = arg;

	complete(&st->done);
}

void cpuhp_report_idle_dead(void)
{
	struct cpuhp_cpu_state *st = this_cpu_ptr(&cpuhp_state);

	BUG_ON(st->state != CPUHP_AP_OFFLINE);
	rcu_report_dead(smp_processor_id());
	st->state = CPUHP_AP_IDLE_DEAD;
	/*
	 * We cannot call complete after rcu_report_dead() so we delegate it
	 * to an online cpu.
	 */
	smp_call_function_single(cpumask_first(cpu_online_mask),
				 cpuhp_complete_idle_dead, st, 0);
}

#else
#define notify_down_prepare	NULL
#define takedown_cpu		NULL
#define notify_dead		NULL
#endif

#ifdef CONFIG_HOTPLUG_CPU

/* Requires cpu_add_remove_lock to be held */
static int __ref _cpu_down(unsigned int cpu, int tasks_frozen,
			   enum cpuhp_state target)
{
	struct cpuhp_cpu_state *st = per_cpu_ptr(&cpuhp_state, cpu);
	int prev_state, ret = 0;
	bool hasdied = false;
	u64 start_time = 0;

	if (num_online_cpus() == 1)
		return -EBUSY;

	if (!cpu_present(cpu))
		return -EINVAL;

	if (!tasks_frozen && !cpu_isolated(cpu) && num_online_uniso_cpus() == 1)
		return -EBUSY;

	cpu_hotplug_begin();
	if (trace_cpuhp_latency_enabled())
		start_time = sched_clock();

	cpuhp_tasks_frozen = tasks_frozen;

	prev_state = st->state;
	st->target = target;
	/*
	 * If the current CPU state is in the range of the AP hotplug thread,
	 * then we need to kick the thread.
	 */
	if (st->state > CPUHP_TEARDOWN_CPU) {
		ret = cpuhp_kick_ap_work(cpu);
		/*
		 * The AP side has done the error rollback already. Just
		 * return the error code..
		 */
		if (ret)
			goto out;

		/*
		 * We might have stopped still in the range of the AP hotplug
		 * thread. Nothing to do anymore.
		 */
		if (st->state > CPUHP_TEARDOWN_CPU)
			goto out;
	}
	/*
	 * The AP brought itself down to CPUHP_TEARDOWN_CPU. So we need
	 * to do the further cleanups.
	 */
	ret = cpuhp_down_callbacks(cpu, st, target);
	if (ret && st->state > CPUHP_TEARDOWN_CPU && st->state < prev_state) {
		st->target = prev_state;
		st->rollback = true;
		cpuhp_kick_ap_work(cpu);
	}

	hasdied = prev_state != st->state && st->state == CPUHP_OFFLINE;
out:
	trace_cpuhp_latency(cpu, 0, start_time, ret);
	cpu_hotplug_done();
	/* This post dead nonsense must die */
	if (!ret && hasdied)
		cpu_notify_nofail(CPU_POST_DEAD, cpu);
	arch_smt_update();
	return ret;
}

static int cpu_down_maps_locked(unsigned int cpu, enum cpuhp_state target)
{
	if (cpu_hotplug_disabled)
		return -EBUSY;
	return _cpu_down(cpu, 0, target);
}

static int do_cpu_down(unsigned int cpu, enum cpuhp_state target)
{
	int err;

	cpu_maps_update_begin();
	err = cpu_down_maps_locked(cpu, target);
	cpu_maps_update_done();
	return err;
}
int cpu_down(unsigned int cpu)
{
	return do_cpu_down(cpu, CPUHP_OFFLINE);
}
EXPORT_SYMBOL(cpu_down);
#endif /*CONFIG_HOTPLUG_CPU*/

/**
 * notify_cpu_starting(cpu) - Invoke the callbacks on the starting CPU
 * @cpu: cpu that just started
 *
 * It must be called by the arch code on the new cpu, before the new cpu
 * enables interrupts and before the "boot" cpu returns from __cpu_up().
 */
void notify_cpu_starting(unsigned int cpu)
{
	struct cpuhp_cpu_state *st = per_cpu_ptr(&cpuhp_state, cpu);
	enum cpuhp_state target = min((int)st->target, CPUHP_AP_ONLINE);

	rcu_cpu_starting(cpu);	/* Enables RCU usage on this CPU. */
	st->booted_once = true;
	while (st->state < target) {
		st->state++;
		cpuhp_invoke_callback(cpu, st->state, true, NULL);
	}
}

/*
 * Called from the idle task. Wake up the controlling task which brings the
 * stopper and the hotplug thread of the upcoming CPU up and then delegates
 * the rest of the online bringup to the hotplug thread.
 */
void cpuhp_online_idle(enum cpuhp_state state)
{
	struct cpuhp_cpu_state *st = this_cpu_ptr(&cpuhp_state);

	/* Happens for the boot cpu */
	if (state != CPUHP_AP_ONLINE_IDLE)
		return;

	st->state = CPUHP_AP_ONLINE_IDLE;
	complete(&st->done);
}

/* Requires cpu_add_remove_lock to be held */
static int _cpu_up(unsigned int cpu, int tasks_frozen, enum cpuhp_state target)
{
	struct cpuhp_cpu_state *st = per_cpu_ptr(&cpuhp_state, cpu);
	struct task_struct *idle;
	int ret = 0;
	u64 start_time = 0;

	cpu_hotplug_begin();
	if (trace_cpuhp_latency_enabled())
		start_time = sched_clock();

	if (!cpu_present(cpu)) {
		ret = -EINVAL;
		goto out;
	}

	/*
	 * The caller of do_cpu_up might have raced with another
	 * caller. Ignore it for now.
	 */
	if (st->state >= target)
		goto out;

	if (st->state == CPUHP_OFFLINE) {
		/* Let it fail before we try to bring the cpu up */
		idle = idle_thread_get(cpu);
		if (IS_ERR(idle)) {
			ret = PTR_ERR(idle);
			goto out;
		}
	}

	cpuhp_tasks_frozen = tasks_frozen;

	st->target = target;
	/*
	 * If the current CPU state is in the range of the AP hotplug thread,
	 * then we need to kick the thread once more.
	 */
	if (st->state > CPUHP_BRINGUP_CPU) {
		ret = cpuhp_kick_ap_work(cpu);
		/*
		 * The AP side has done the error rollback already. Just
		 * return the error code..
		 */
		if (ret)
			goto out;
	}

	/*
	 * Try to reach the target state. We max out on the BP at
	 * CPUHP_BRINGUP_CPU. After that the AP hotplug thread is
	 * responsible for bringing it up to the target state.
	 */
	target = min((int)target, CPUHP_BRINGUP_CPU);
	ret = cpuhp_up_callbacks(cpu, st, target);
out:
	trace_cpuhp_latency(cpu, 1, start_time, ret);
	cpu_hotplug_done();
	arch_smt_update();
	return ret;
}

static int switch_to_rt_policy(void)
{
	struct sched_param param = { .sched_priority = MAX_RT_PRIO - 1 };
	unsigned int policy = current->policy;
	int err;

	/* Nobody should be attempting hotplug from these policy contexts. */
	if (policy == SCHED_BATCH || policy == SCHED_IDLE ||
					policy == SCHED_DEADLINE)
		return -EPERM;

	if (policy == SCHED_FIFO || policy == SCHED_RR)
		return 1;

	/* Only SCHED_NORMAL left. */
	err = sched_setscheduler_nocheck(current, SCHED_FIFO, &param);
	return err;

}

static int switch_to_fair_policy(void)
{
	struct sched_param param = { .sched_priority = 0 };

	return sched_setscheduler_nocheck(current, SCHED_NORMAL, &param);
}

static int do_cpu_up(unsigned int cpu, enum cpuhp_state target)
{
	int err = 0;
	int switch_err = 0;

	if (!cpu_possible(cpu)) {
		pr_err("can't online cpu %d because it is not configured as may-hotadd at boot time\n",
		       cpu);
#if defined(CONFIG_IA64)
		pr_err("please check additional_cpus= boot parameter\n");
#endif
		return -EINVAL;
	}

	switch_err = switch_to_rt_policy();
	if (switch_err < 0)
		return switch_err;

	err = try_online_node(cpu_to_node(cpu));
	if (err)
		return err;

	cpu_maps_update_begin();

	if (cpu_hotplug_disabled) {
		err = -EBUSY;
		goto out;
	}
	if (!cpu_smt_allowed(cpu)) {
		err = -EPERM;
		goto out;
	}

	err = _cpu_up(cpu, 0, target);
out:
	cpu_maps_update_done();

	if (!switch_err) {
		switch_err = switch_to_fair_policy();
		if (switch_err)
			pr_err("Hotplug policy switch err=%d Task %s pid=%d\n",
				switch_err, current->comm, current->pid);
	}

	return err;
}

int cpu_up(unsigned int cpu)
{
	return do_cpu_up(cpu, CPUHP_ONLINE);
}
EXPORT_SYMBOL_GPL(cpu_up);

#ifdef CONFIG_PM_SLEEP_SMP
static cpumask_var_t frozen_cpus;

int freeze_secondary_cpus(int primary)
{
	int cpu, error = 0;

	cpu_maps_update_begin();
	if (!cpu_online(primary))
		primary = cpumask_first(cpu_online_mask);
	/*
	 * We take down all of the non-boot CPUs in one shot to avoid races
	 * with the userspace trying to use the CPU hotplug at the same time
	 */
	cpumask_clear(frozen_cpus);

	pr_info("Disabling non-boot CPUs ...\n");
	for_each_online_cpu(cpu) {
		if (cpu == primary)
			continue;
		trace_suspend_resume(TPS("CPU_OFF"), cpu, true);
		error = _cpu_down(cpu, 1, CPUHP_OFFLINE);
		trace_suspend_resume(TPS("CPU_OFF"), cpu, false);
		if (!error)
			cpumask_set_cpu(cpu, frozen_cpus);
		else {
			pr_err("Error taking CPU%d down: %d\n", cpu, error);
			break;
		}
	}

	if (!error)
		BUG_ON(num_online_cpus() > 1);
	else
		pr_err("Non-boot CPUs are not disabled\n");

	/*
	 * Make sure the CPUs won't be enabled by someone else. We need to do
	 * this even in case of failure as all disable_nonboot_cpus() users are
	 * supposed to do enable_nonboot_cpus() on the failure path.
	 */
	cpu_hotplug_disabled++;

	cpu_maps_update_done();
	return error;
}

void __weak arch_enable_nonboot_cpus_begin(void)
{
}

void __weak arch_enable_nonboot_cpus_end(void)
{
}

void enable_nonboot_cpus(void)
{
	int cpu, error;
	struct device *cpu_device;

	/* Allow everyone to use the CPU hotplug again */
	cpu_maps_update_begin();
	__cpu_hotplug_enable();
	if (cpumask_empty(frozen_cpus))
		goto out;

	pr_info("Enabling non-boot CPUs ...\n");

	arch_enable_nonboot_cpus_begin();

	for_each_cpu(cpu, frozen_cpus) {
		trace_suspend_resume(TPS("CPU_ON"), cpu, true);
		error = _cpu_up(cpu, 1, CPUHP_ONLINE);
		trace_suspend_resume(TPS("CPU_ON"), cpu, false);
		if (!error) {
			pr_info("CPU%d is up\n", cpu);
			cpu_device = get_cpu_device(cpu);
			if (!cpu_device)
				pr_err("%s: failed to get cpu%d device\n",
				       __func__, cpu);
			else
				kobject_uevent(&cpu_device->kobj, KOBJ_ONLINE);
			continue;
		}
		pr_warn("Error taking CPU%d up: %d\n", cpu, error);
	}

	arch_enable_nonboot_cpus_end();

	cpumask_clear(frozen_cpus);
out:
	cpu_maps_update_done();
}

static int __init alloc_frozen_cpus(void)
{
	if (!alloc_cpumask_var(&frozen_cpus, GFP_KERNEL|__GFP_ZERO))
		return -ENOMEM;
	return 0;
}
core_initcall(alloc_frozen_cpus);

/*
 * When callbacks for CPU hotplug notifications are being executed, we must
 * ensure that the state of the system with respect to the tasks being frozen
 * or not, as reported by the notification, remains unchanged *throughout the
 * duration* of the execution of the callbacks.
 * Hence we need to prevent the freezer from racing with regular CPU hotplug.
 *
 * This synchronization is implemented by mutually excluding regular CPU
 * hotplug and Suspend/Hibernate call paths by hooking onto the Suspend/
 * Hibernate notifications.
 */
static int
cpu_hotplug_pm_callback(struct notifier_block *nb,
			unsigned long action, void *ptr)
{
	switch (action) {

	case PM_SUSPEND_PREPARE:
	case PM_HIBERNATION_PREPARE:
		cpu_hotplug_disable();
		break;

	case PM_POST_SUSPEND:
	case PM_POST_HIBERNATION:
		cpu_hotplug_enable();
		break;

	default:
		return NOTIFY_DONE;
	}

	return NOTIFY_OK;
}


static int __init cpu_hotplug_pm_sync_init(void)
{
	/*
	 * cpu_hotplug_pm_callback has higher priority than x86
	 * bsp_pm_callback which depends on cpu_hotplug_pm_callback
	 * to disable cpu hotplug to avoid cpu hotplug race.
	 */
	pm_notifier(cpu_hotplug_pm_callback, 0);
	return 0;
}
core_initcall(cpu_hotplug_pm_sync_init);

#endif /* CONFIG_PM_SLEEP_SMP */

#endif /* CONFIG_SMP */

/* Boot processor state steps */
static struct cpuhp_step cpuhp_bp_states[] = {
	[CPUHP_OFFLINE] = {
		.name			= "offline",
		.startup.single		= NULL,
		.teardown.single	= NULL,
	},
#ifdef CONFIG_SMP
	[CPUHP_CREATE_THREADS]= {
		.name			= "threads:prepare",
		.startup.single		= smpboot_create_threads,
		.teardown.single	= NULL,
		.cant_stop		= true,
	},
	[CPUHP_PERF_PREPARE] = {
		.name			= "perf:prepare",
		.startup.single		= perf_event_init_cpu,
		.teardown.single	= perf_event_exit_cpu,
	},
	[CPUHP_WORKQUEUE_PREP] = {
		.name			= "workqueue:prepare",
		.startup.single		= workqueue_prepare_cpu,
		.teardown.single	= NULL,
	},
	[CPUHP_HRTIMERS_PREPARE] = {
		.name			= "hrtimers:prepare",
		.startup.single		= hrtimers_prepare_cpu,
		.teardown.single	= hrtimers_dead_cpu,
	},
	[CPUHP_SMPCFD_PREPARE] = {
		.name			= "smpcfd:prepare",
		.startup.single		= smpcfd_prepare_cpu,
		.teardown.single	= smpcfd_dead_cpu,
	},
	[CPUHP_RELAY_PREPARE] = {
		.name			= "relay:prepare",
		.startup.single		= relay_prepare_cpu,
		.teardown.single	= NULL,
	},
	[CPUHP_SLAB_PREPARE] = {
		.name			= "slab:prepare",
		.startup.single		= slab_prepare_cpu,
		.teardown.single	= slab_dead_cpu,
	},
	[CPUHP_RCUTREE_PREP] = {
		.name			= "RCU/tree:prepare",
		.startup.single		= rcutree_prepare_cpu,
		.teardown.single	= rcutree_dead_cpu,
	},
	/*
	 * Preparatory and dead notifiers. Will be replaced once the notifiers
	 * are converted to states.
	 */
	[CPUHP_NOTIFY_PREPARE] = {
		.name			= "notify:prepare",
		.startup.single		= notify_prepare,
		.teardown.single	= notify_dead,
		.skip_onerr		= true,
		.cant_stop		= true,
	},
	/*
	 * On the tear-down path, timers_dead_cpu() must be invoked
	 * before blk_mq_queue_reinit_notify() from notify_dead(),
	 * otherwise a RCU stall occurs.
	 */
	[CPUHP_TIMERS_PREPARE] = {
		.name			= "timers:dead",
		.startup.single		= timers_prepare_cpu,
		.teardown.single	= timers_dead_cpu,
	},
	/* Kicks the plugged cpu into life */
	[CPUHP_BRINGUP_CPU] = {
		.name			= "cpu:bringup",
		.startup.single		= bringup_cpu,
		.teardown.single	= NULL,
		.cant_stop		= true,
	},
	/*
	 * Handled on controll processor until the plugged processor manages
	 * this itself.
	 */
	[CPUHP_TEARDOWN_CPU] = {
		.name			= "cpu:teardown",
		.startup.single		= NULL,
		.teardown.single	= takedown_cpu,
		.cant_stop		= true,
	},
#else
	[CPUHP_BRINGUP_CPU] = { },
#endif
};

/* Application processor state steps */
static struct cpuhp_step cpuhp_ap_states[] = {
#ifdef CONFIG_SMP
	/* Final state before CPU kills itself */
	[CPUHP_AP_IDLE_DEAD] = {
		.name			= "idle:dead",
	},
	/*
	 * Last state before CPU enters the idle loop to die. Transient state
	 * for synchronization.
	 */
	[CPUHP_AP_OFFLINE] = {
		.name			= "ap:offline",
		.cant_stop		= true,
	},
	/* First state is scheduler control. Interrupts are disabled */
	[CPUHP_AP_SCHED_STARTING] = {
		.name			= "sched:starting",
		.startup.single		= sched_cpu_starting,
		.teardown.single	= sched_cpu_dying,
	},
	[CPUHP_AP_RCUTREE_DYING] = {
		.name			= "RCU/tree:dying",
		.startup.single		= NULL,
		.teardown.single	= rcutree_dying_cpu,
	},
	[CPUHP_AP_KMAP_DYING] = {
		.name			= "KMAP:dying",
		.startup.single		= NULL,
		.teardown.single	= kmap_remove_unused_cpu,
	},
	[CPUHP_AP_SMPCFD_DYING] = {
		.name			= "smpcfd:dying",
		.startup.single		= NULL,
		.teardown.single	= smpcfd_dying_cpu,
	},
	/* Entry state on starting. Interrupts enabled from here on. Transient
	 * state for synchronsization */
	[CPUHP_AP_ONLINE] = {
		.name			= "ap:online",
	},
	/* Handle smpboot threads park/unpark */
	[CPUHP_AP_SMPBOOT_THREADS] = {
		.name			= "smpboot/threads:online",
		.startup.single		= smpboot_unpark_threads,
		.teardown.single	= smpboot_park_threads,
	},
	[CPUHP_AP_PERF_ONLINE] = {
		.name			= "perf:online",
		.startup.single		= perf_event_init_cpu,
		.teardown.single	= perf_event_exit_cpu,
	},
	[CPUHP_AP_WORKQUEUE_ONLINE] = {
		.name			= "workqueue:online",
		.startup.single		= workqueue_online_cpu,
		.teardown.single	= workqueue_offline_cpu,
	},
	[CPUHP_AP_RCUTREE_ONLINE] = {
		.name			= "RCU/tree:online",
		.startup.single		= rcutree_online_cpu,
		.teardown.single	= rcutree_offline_cpu,
	},

	/*
	 * Online/down_prepare notifiers. Will be removed once the notifiers
	 * are converted to states.
	 */
	[CPUHP_AP_NOTIFY_ONLINE] = {
		.name			= "notify:online",
		.startup.single		= notify_online,
		.teardown.single	= notify_down_prepare,
		.skip_onerr		= true,
	},
#endif
	/*
	 * The dynamically registered state space is here
	 */

#ifdef CONFIG_SMP
	/* Last state is scheduler control setting the cpu active */
	[CPUHP_AP_ACTIVE] = {
		.name			= "sched:active",
		.startup.single		= sched_cpu_activate,
		.teardown.single	= sched_cpu_deactivate,
	},
#endif

	/* CPU is fully up and running. */
	[CPUHP_ONLINE] = {
		.name			= "online",
		.startup.single		= NULL,
		.teardown.single	= NULL,
	},
};

/* Sanity check for callbacks */
static int cpuhp_cb_check(enum cpuhp_state state)
{
	if (state <= CPUHP_OFFLINE || state >= CPUHP_ONLINE)
		return -EINVAL;
	return 0;
}

static void cpuhp_store_callbacks(enum cpuhp_state state,
				  const char *name,
				  int (*startup)(unsigned int cpu),
				  int (*teardown)(unsigned int cpu),
				  bool multi_instance)
{
	/* (Un)Install the callbacks for further cpu hotplug operations */
	struct cpuhp_step *sp;

	sp = cpuhp_get_step(state);
	sp->startup.single = startup;
	sp->teardown.single = teardown;
	sp->name = name;
	sp->multi_instance = multi_instance;
	INIT_HLIST_HEAD(&sp->list);
}

static void *cpuhp_get_teardown_cb(enum cpuhp_state state)
{
	return cpuhp_get_step(state)->teardown.single;
}

/*
 * Call the startup/teardown function for a step either on the AP or
 * on the current CPU.
 */
static int cpuhp_issue_call(int cpu, enum cpuhp_state state, bool bringup,
			    struct hlist_node *node)
{
	struct cpuhp_step *sp = cpuhp_get_step(state);
	int ret;

	if ((bringup && !sp->startup.single) ||
	    (!bringup && !sp->teardown.single))
		return 0;
	/*
	 * The non AP bound callbacks can fail on bringup. On teardown
	 * e.g. module removal we crash for now.
	 */
#ifdef CONFIG_SMP
	if (cpuhp_is_ap_state(state))
		ret = cpuhp_invoke_ap_callback(cpu, state, bringup, node);
	else
		ret = cpuhp_invoke_callback(cpu, state, bringup, node);
#else
	ret = cpuhp_invoke_callback(cpu, state, bringup, node);
#endif
	BUG_ON(ret && !bringup);
	return ret;
}

/*
 * Called from __cpuhp_setup_state on a recoverable failure.
 *
 * Note: The teardown callbacks for rollback are not allowed to fail!
 */
static void cpuhp_rollback_install(int failedcpu, enum cpuhp_state state,
				   struct hlist_node *node)
{
	int cpu;

	/* Roll back the already executed steps on the other cpus */
	for_each_present_cpu(cpu) {
		struct cpuhp_cpu_state *st = per_cpu_ptr(&cpuhp_state, cpu);
		int cpustate = st->state;

		if (cpu >= failedcpu)
			break;

		/* Did we invoke the startup call on that cpu ? */
		if (cpustate >= state)
			cpuhp_issue_call(cpu, state, false, node);
	}
}

/*
 * Returns a free for dynamic slot assignment of the Online state. The states
 * are protected by the cpuhp_slot_states mutex and an empty slot is identified
 * by having no name assigned.
 */
static int cpuhp_reserve_state(enum cpuhp_state state)
{
	enum cpuhp_state i;

	for (i = CPUHP_AP_ONLINE_DYN; i <= CPUHP_AP_ONLINE_DYN_END; i++) {
		if (cpuhp_ap_states[i].name)
			continue;

		cpuhp_ap_states[i].name = "Reserved";
		return i;
	}
	WARN(1, "No more dynamic states available for CPU hotplug\n");
	return -ENOSPC;
}

int __cpuhp_state_add_instance(enum cpuhp_state state, struct hlist_node *node,
			       bool invoke)
{
	struct cpuhp_step *sp;
	int cpu;
	int ret;

	sp = cpuhp_get_step(state);
	if (sp->multi_instance == false)
		return -EINVAL;

	get_online_cpus();
	mutex_lock(&cpuhp_state_mutex);

	if (!invoke || !sp->startup.multi)
		goto add_node;

	/*
	 * Try to call the startup callback for each present cpu
	 * depending on the hotplug state of the cpu.
	 */
	for_each_present_cpu(cpu) {
		struct cpuhp_cpu_state *st = per_cpu_ptr(&cpuhp_state, cpu);
		int cpustate = st->state;

		if (cpustate < state)
			continue;

		ret = cpuhp_issue_call(cpu, state, true, node);
		if (ret) {
			if (sp->teardown.multi)
				cpuhp_rollback_install(cpu, state, node);
			goto err;
		}
	}
add_node:
	ret = 0;
	hlist_add_head(node, &sp->list);

err:
	mutex_unlock(&cpuhp_state_mutex);
	put_online_cpus();
	return ret;
}
EXPORT_SYMBOL_GPL(__cpuhp_state_add_instance);

/**
 * __cpuhp_setup_state - Setup the callbacks for an hotplug machine state
 * @state:	The state to setup
 * @invoke:	If true, the startup function is invoked for cpus where
 *		cpu state >= @state
 * @startup:	startup callback function
 * @teardown:	teardown callback function
 *
 * Returns 0 if successful, otherwise a proper error code
 */
int __cpuhp_setup_state(enum cpuhp_state state,
			const char *name, bool invoke,
			int (*startup)(unsigned int cpu),
			int (*teardown)(unsigned int cpu),
			bool multi_instance)
{
	int cpu, ret = 0;
	int dyn_state = 0;

	if (cpuhp_cb_check(state) || !name)
		return -EINVAL;

	get_online_cpus();
	mutex_lock(&cpuhp_state_mutex);

	/* currently assignments for the ONLINE state are possible */
	if (state == CPUHP_AP_ONLINE_DYN) {
		dyn_state = 1;
		ret = cpuhp_reserve_state(state);
		if (ret < 0)
			goto out;
		state = ret;
	}

	cpuhp_store_callbacks(state, name, startup, teardown, multi_instance);

	if (!invoke || !startup)
		goto out;

	/*
	 * Try to call the startup callback for each present cpu
	 * depending on the hotplug state of the cpu.
	 */
	for_each_present_cpu(cpu) {
		struct cpuhp_cpu_state *st = per_cpu_ptr(&cpuhp_state, cpu);
		int cpustate = st->state;

		if (cpustate < state)
			continue;

		ret = cpuhp_issue_call(cpu, state, true, NULL);
		if (ret) {
			if (teardown)
				cpuhp_rollback_install(cpu, state, NULL);
			cpuhp_store_callbacks(state, NULL, NULL, NULL, false);
			goto out;
		}
	}
out:
	mutex_unlock(&cpuhp_state_mutex);

	put_online_cpus();
	if (!ret && dyn_state)
		return state;
	return ret;
}
EXPORT_SYMBOL(__cpuhp_setup_state);

int __cpuhp_state_remove_instance(enum cpuhp_state state,
				  struct hlist_node *node, bool invoke)
{
	struct cpuhp_step *sp = cpuhp_get_step(state);
	int cpu;

	BUG_ON(cpuhp_cb_check(state));

	if (!sp->multi_instance)
		return -EINVAL;

	get_online_cpus();
	mutex_lock(&cpuhp_state_mutex);

	if (!invoke || !cpuhp_get_teardown_cb(state))
		goto remove;
	/*
	 * Call the teardown callback for each present cpu depending
	 * on the hotplug state of the cpu. This function is not
	 * allowed to fail currently!
	 */
	for_each_present_cpu(cpu) {
		struct cpuhp_cpu_state *st = per_cpu_ptr(&cpuhp_state, cpu);
		int cpustate = st->state;

		if (cpustate >= state)
			cpuhp_issue_call(cpu, state, false, node);
	}

remove:
	hlist_del(node);
	mutex_unlock(&cpuhp_state_mutex);
	put_online_cpus();

	return 0;
}
EXPORT_SYMBOL_GPL(__cpuhp_state_remove_instance);
/**
 * __cpuhp_remove_state - Remove the callbacks for an hotplug machine state
 * @state:	The state to remove
 * @invoke:	If true, the teardown function is invoked for cpus where
 *		cpu state >= @state
 *
 * The teardown callback is currently not allowed to fail. Think
 * about module removal!
 */
void __cpuhp_remove_state(enum cpuhp_state state, bool invoke)
{
	struct cpuhp_step *sp = cpuhp_get_step(state);
	int cpu;

	BUG_ON(cpuhp_cb_check(state));

	get_online_cpus();
	mutex_lock(&cpuhp_state_mutex);

	if (sp->multi_instance) {
		WARN(!hlist_empty(&sp->list),
		     "Error: Removing state %d which has instances left.\n",
		     state);
		goto remove;
	}

	if (!invoke || !cpuhp_get_teardown_cb(state))
		goto remove;

	/*
	 * Call the teardown callback for each present cpu depending
	 * on the hotplug state of the cpu. This function is not
	 * allowed to fail currently!
	 */
	for_each_present_cpu(cpu) {
		struct cpuhp_cpu_state *st = per_cpu_ptr(&cpuhp_state, cpu);
		int cpustate = st->state;

		if (cpustate >= state)
			cpuhp_issue_call(cpu, state, false, NULL);
	}
remove:
	cpuhp_store_callbacks(state, NULL, NULL, NULL, false);
	mutex_unlock(&cpuhp_state_mutex);
	put_online_cpus();
}
EXPORT_SYMBOL(__cpuhp_remove_state);

#if defined(CONFIG_SYSFS) && defined(CONFIG_HOTPLUG_CPU)
static ssize_t show_cpuhp_state(struct device *dev,
				struct device_attribute *attr, char *buf)
{
	struct cpuhp_cpu_state *st = per_cpu_ptr(&cpuhp_state, dev->id);

	return sprintf(buf, "%d\n", st->state);
}
static DEVICE_ATTR(state, 0444, show_cpuhp_state, NULL);

static ssize_t write_cpuhp_target(struct device *dev,
				  struct device_attribute *attr,
				  const char *buf, size_t count)
{
	struct cpuhp_cpu_state *st = per_cpu_ptr(&cpuhp_state, dev->id);
	struct cpuhp_step *sp;
	int target, ret;

	ret = kstrtoint(buf, 10, &target);
	if (ret)
		return ret;

#ifdef CONFIG_CPU_HOTPLUG_STATE_CONTROL
	if (target < CPUHP_OFFLINE || target > CPUHP_ONLINE)
		return -EINVAL;
#else
	if (target != CPUHP_OFFLINE && target != CPUHP_ONLINE)
		return -EINVAL;
#endif

	ret = lock_device_hotplug_sysfs();
	if (ret)
		return ret;

	mutex_lock(&cpuhp_state_mutex);
	sp = cpuhp_get_step(target);
	ret = !sp->name || sp->cant_stop ? -EINVAL : 0;
	mutex_unlock(&cpuhp_state_mutex);
	if (ret)
		goto out;

	if (st->state < target)
		ret = do_cpu_up(dev->id, target);
	else
		ret = do_cpu_down(dev->id, target);
out:
	unlock_device_hotplug();
	return ret ? ret : count;
}

static ssize_t show_cpuhp_target(struct device *dev,
				 struct device_attribute *attr, char *buf)
{
	struct cpuhp_cpu_state *st = per_cpu_ptr(&cpuhp_state, dev->id);

	return sprintf(buf, "%d\n", st->target);
}
static DEVICE_ATTR(target, 0644, show_cpuhp_target, write_cpuhp_target);

static struct attribute *cpuhp_cpu_attrs[] = {
	&dev_attr_state.attr,
	&dev_attr_target.attr,
	NULL
};

static struct attribute_group cpuhp_cpu_attr_group = {
	.attrs = cpuhp_cpu_attrs,
	.name = "hotplug",
	NULL
};

static ssize_t show_cpuhp_states(struct device *dev,
				 struct device_attribute *attr, char *buf)
{
	ssize_t cur, res = 0;
	int i;

	mutex_lock(&cpuhp_state_mutex);
	for (i = CPUHP_OFFLINE; i <= CPUHP_ONLINE; i++) {
		struct cpuhp_step *sp = cpuhp_get_step(i);

		if (sp->name) {
			cur = sprintf(buf, "%3d: %s\n", i, sp->name);
			buf += cur;
			res += cur;
		}
	}
	mutex_unlock(&cpuhp_state_mutex);
	return res;
}
static DEVICE_ATTR(states, 0444, show_cpuhp_states, NULL);

static struct attribute *cpuhp_cpu_root_attrs[] = {
	&dev_attr_states.attr,
	NULL
};

static struct attribute_group cpuhp_cpu_root_attr_group = {
	.attrs = cpuhp_cpu_root_attrs,
	.name = "hotplug",
	NULL
};

#ifdef CONFIG_HOTPLUG_SMT

static const char *smt_states[] = {
	[CPU_SMT_ENABLED]		= "on",
	[CPU_SMT_DISABLED]		= "off",
	[CPU_SMT_FORCE_DISABLED]	= "forceoff",
	[CPU_SMT_NOT_SUPPORTED]		= "notsupported",
};

static ssize_t
show_smt_control(struct device *dev, struct device_attribute *attr, char *buf)
{
	return snprintf(buf, PAGE_SIZE - 2, "%s\n", smt_states[cpu_smt_control]);
}

static void cpuhp_offline_cpu_device(unsigned int cpu)
{
	struct device *dev = get_cpu_device(cpu);

	dev->offline = true;
	/* Tell user space about the state change */
	kobject_uevent(&dev->kobj, KOBJ_OFFLINE);
}

static void cpuhp_online_cpu_device(unsigned int cpu)
{
	struct device *dev = get_cpu_device(cpu);

	dev->offline = false;
	/* Tell user space about the state change */
	kobject_uevent(&dev->kobj, KOBJ_ONLINE);
}

static int cpuhp_smt_disable(enum cpuhp_smt_control ctrlval)
{
	int cpu, ret = 0;

	cpu_maps_update_begin();
	for_each_online_cpu(cpu) {
		if (topology_is_primary_thread(cpu))
			continue;
		ret = cpu_down_maps_locked(cpu, CPUHP_OFFLINE);
		if (ret)
			break;
		/*
		 * As this needs to hold the cpu maps lock it's impossible
		 * to call device_offline() because that ends up calling
		 * cpu_down() which takes cpu maps lock. cpu maps lock
		 * needs to be held as this might race against in kernel
		 * abusers of the hotplug machinery (thermal management).
		 *
		 * So nothing would update device:offline state. That would
		 * leave the sysfs entry stale and prevent onlining after
		 * smt control has been changed to 'off' again. This is
		 * called under the sysfs hotplug lock, so it is properly
		 * serialized against the regular offline usage.
		 */
		cpuhp_offline_cpu_device(cpu);
	}
	if (!ret) {
		cpu_smt_control = ctrlval;
		arch_smt_update();
	}
	cpu_maps_update_done();
	return ret;
}

static int cpuhp_smt_enable(void)
{
	int cpu, ret = 0;

	cpu_maps_update_begin();
	cpu_smt_control = CPU_SMT_ENABLED;
	arch_smt_update();
	for_each_present_cpu(cpu) {
		/* Skip online CPUs and CPUs on offline nodes */
		if (cpu_online(cpu) || !node_online(cpu_to_node(cpu)))
			continue;
		ret = _cpu_up(cpu, 0, CPUHP_ONLINE);
		if (ret)
			break;
		/* See comment in cpuhp_smt_disable() */
		cpuhp_online_cpu_device(cpu);
	}
	cpu_maps_update_done();
	return ret;
}

static ssize_t
store_smt_control(struct device *dev, struct device_attribute *attr,
		  const char *buf, size_t count)
{
	int ctrlval, ret;

	if (sysfs_streq(buf, "on"))
		ctrlval = CPU_SMT_ENABLED;
	else if (sysfs_streq(buf, "off"))
		ctrlval = CPU_SMT_DISABLED;
	else if (sysfs_streq(buf, "forceoff"))
		ctrlval = CPU_SMT_FORCE_DISABLED;
	else
		return -EINVAL;

	if (cpu_smt_control == CPU_SMT_FORCE_DISABLED)
		return -EPERM;

	if (cpu_smt_control == CPU_SMT_NOT_SUPPORTED)
		return -ENODEV;

	ret = lock_device_hotplug_sysfs();
	if (ret)
		return ret;

	if (ctrlval != cpu_smt_control) {
		switch (ctrlval) {
		case CPU_SMT_ENABLED:
			ret = cpuhp_smt_enable();
			break;
		case CPU_SMT_DISABLED:
		case CPU_SMT_FORCE_DISABLED:
			ret = cpuhp_smt_disable(ctrlval);
			break;
		}
	}

	unlock_device_hotplug();
	return ret ? ret : count;
}
static DEVICE_ATTR(control, 0644, show_smt_control, store_smt_control);

static ssize_t
show_smt_active(struct device *dev, struct device_attribute *attr, char *buf)
{
	bool active = topology_max_smt_threads() > 1;

	return snprintf(buf, PAGE_SIZE - 2, "%d\n", active);
}
static DEVICE_ATTR(active, 0444, show_smt_active, NULL);

static struct attribute *cpuhp_smt_attrs[] = {
	&dev_attr_control.attr,
	&dev_attr_active.attr,
	NULL
};

static const struct attribute_group cpuhp_smt_attr_group = {
	.attrs = cpuhp_smt_attrs,
	.name = "smt",
	NULL
};

static int __init cpu_smt_state_init(void)
{
	return sysfs_create_group(&cpu_subsys.dev_root->kobj,
				  &cpuhp_smt_attr_group);
}

#else
static inline int cpu_smt_state_init(void) { return 0; }
#endif

static int __init cpuhp_sysfs_init(void)
{
	int cpu, ret;

	ret = cpu_smt_state_init();
	if (ret)
		return ret;

	ret = sysfs_create_group(&cpu_subsys.dev_root->kobj,
				 &cpuhp_cpu_root_attr_group);
	if (ret)
		return ret;

	for_each_possible_cpu(cpu) {
		struct device *dev = get_cpu_device(cpu);

		if (!dev)
			continue;
		ret = sysfs_create_group(&dev->kobj, &cpuhp_cpu_attr_group);
		if (ret)
			return ret;
	}
	return 0;
}
device_initcall(cpuhp_sysfs_init);
#endif

/*
 * cpu_bit_bitmap[] is a special, "compressed" data structure that
 * represents all NR_CPUS bits binary values of 1<<nr.
 *
 * It is used by cpumask_of() to get a constant address to a CPU
 * mask value that has a single bit set only.
 */

/* cpu_bit_bitmap[0] is empty - so we can back into it */
#define MASK_DECLARE_1(x)	[x+1][0] = (1UL << (x))
#define MASK_DECLARE_2(x)	MASK_DECLARE_1(x), MASK_DECLARE_1(x+1)
#define MASK_DECLARE_4(x)	MASK_DECLARE_2(x), MASK_DECLARE_2(x+2)
#define MASK_DECLARE_8(x)	MASK_DECLARE_4(x), MASK_DECLARE_4(x+4)

const unsigned long cpu_bit_bitmap[BITS_PER_LONG+1][BITS_TO_LONGS(NR_CPUS)] = {

	MASK_DECLARE_8(0),	MASK_DECLARE_8(8),
	MASK_DECLARE_8(16),	MASK_DECLARE_8(24),
#if BITS_PER_LONG > 32
	MASK_DECLARE_8(32),	MASK_DECLARE_8(40),
	MASK_DECLARE_8(48),	MASK_DECLARE_8(56),
#endif
};
EXPORT_SYMBOL_GPL(cpu_bit_bitmap);

const DECLARE_BITMAP(cpu_all_bits, NR_CPUS) = CPU_BITS_ALL;
EXPORT_SYMBOL(cpu_all_bits);

#ifdef CONFIG_INIT_ALL_POSSIBLE
struct cpumask __cpu_possible_mask __read_mostly
	= {CPU_BITS_ALL};
#else
struct cpumask __cpu_possible_mask __read_mostly;
#endif
EXPORT_SYMBOL(__cpu_possible_mask);

struct cpumask __cpu_online_mask __read_mostly;
EXPORT_SYMBOL(__cpu_online_mask);

struct cpumask __cpu_present_mask __read_mostly;
EXPORT_SYMBOL(__cpu_present_mask);

struct cpumask __cpu_active_mask __read_mostly;
EXPORT_SYMBOL(__cpu_active_mask);

struct cpumask __cpu_isolated_mask __read_mostly;
EXPORT_SYMBOL(__cpu_isolated_mask);

void init_cpu_present(const struct cpumask *src)
{
	cpumask_copy(&__cpu_present_mask, src);
}

void init_cpu_possible(const struct cpumask *src)
{
	cpumask_copy(&__cpu_possible_mask, src);
}

void init_cpu_online(const struct cpumask *src)
{
	cpumask_copy(&__cpu_online_mask, src);
}

void init_cpu_isolated(const struct cpumask *src)
{
	cpumask_copy(&__cpu_isolated_mask, src);
}

/*
 * Activate the first processor.
 */
void __init boot_cpu_init(void)
{
	int cpu = smp_processor_id();

	/* Mark the boot cpu "present", "online" etc for SMP and UP case */
	set_cpu_online(cpu, true);
	set_cpu_active(cpu, true);
	set_cpu_present(cpu, true);
	set_cpu_possible(cpu, true);
}

/*
 * Must be called _AFTER_ setting up the per_cpu areas
 */
void __init boot_cpu_hotplug_init(void)
{
#ifdef CONFIG_SMP
	this_cpu_write(cpuhp_state.booted_once, true);
#endif
	this_cpu_write(cpuhp_state.state, CPUHP_ONLINE);
}

enum cpu_mitigations cpu_mitigations __ro_after_init = CPU_MITIGATIONS_AUTO;

static int __init mitigations_parse_cmdline(char *arg)
{
	if (!strcmp(arg, "off"))
		cpu_mitigations = CPU_MITIGATIONS_OFF;
	else if (!strcmp(arg, "auto"))
		cpu_mitigations = CPU_MITIGATIONS_AUTO;
	else if (!strcmp(arg, "auto,nosmt"))
		cpu_mitigations = CPU_MITIGATIONS_AUTO_NOSMT;

	return 0;
}
early_param("mitigations", mitigations_parse_cmdline);

static ATOMIC_NOTIFIER_HEAD(idle_notifier);

void idle_notifier_register(struct notifier_block *n)
{
	atomic_notifier_chain_register(&idle_notifier, n);
}
EXPORT_SYMBOL_GPL(idle_notifier_register);

void idle_notifier_unregister(struct notifier_block *n)
{
	atomic_notifier_chain_unregister(&idle_notifier, n);
}
EXPORT_SYMBOL_GPL(idle_notifier_unregister);

void idle_notifier_call_chain(unsigned long val)
{
	atomic_notifier_call_chain(&idle_notifier, val, NULL);
}
EXPORT_SYMBOL_GPL(idle_notifier_call_chain);<|MERGE_RESOLUTION|>--- conflicted
+++ resolved
@@ -624,16 +624,10 @@
 		st->state++;
 		ret = cpuhp_invoke_callback(cpu, st->state, true, NULL);
 		if (ret) {
-<<<<<<< HEAD
-			st->target = prev_state;
-			undo_cpu_up(cpu, st);
-			cpu_notify(CPU_UP_CANCELED, cpu);
-=======
 			if (can_rollback_cpu(st)) {
 				st->target = prev_state;
 				undo_cpu_up(cpu, st);
 			}
->>>>>>> cfe25622
 			break;
 		}
 	}
