/*
 *  kernel/cpuset.c
 *
 *  Processor and Memory placement constraints for sets of tasks.
 *
 *  Copyright (C) 2003 BULL SA.
 *  Copyright (C) 2004-2007 Silicon Graphics, Inc.
 *  Copyright (C) 2006 Google, Inc
 *
 *  Portions derived from Patrick Mochel's sysfs code.
 *  sysfs is Copyright (c) 2001-3 Patrick Mochel
 *
 *  2003-10-10 Written by Simon Derr.
 *  2003-10-22 Updates by Stephen Hemminger.
 *  2004 May-July Rework by Paul Jackson.
 *  2006 Rework by Paul Menage to use generic cgroups
 *  2008 Rework of the scheduler domains and CPU hotplug handling
 *       by Max Krasnyansky
 *
 *  This file is subject to the terms and conditions of the GNU General Public
 *  License.  See the file COPYING in the main directory of the Linux
 *  distribution for more details.
 */

#include <linux/cpu.h>
#include <linux/cpumask.h>
#include <linux/cpuset.h>
#include <linux/err.h>
#include <linux/errno.h>
#include <linux/file.h>
#include <linux/fs.h>
#include <linux/init.h>
#include <linux/interrupt.h>
#include <linux/kernel.h>
#include <linux/kmod.h>
#include <linux/list.h>
#include <linux/mempolicy.h>
#include <linux/mm.h>
#include <linux/memory.h>
#include <linux/export.h>
#include <linux/mount.h>
#include <linux/namei.h>
#include <linux/pagemap.h>
#include <linux/proc_fs.h>
#include <linux/rcupdate.h>
#include <linux/sched.h>
#include <linux/seq_file.h>
#include <linux/security.h>
#include <linux/slab.h>
#include <linux/spinlock.h>
#include <linux/stat.h>
#include <linux/string.h>
#include <linux/time.h>
#include <linux/time64.h>
#include <linux/backing-dev.h>
#include <linux/sort.h>

#include <asm/uaccess.h>
#include <linux/atomic.h>
#include <linux/mutex.h>
#include <linux/cgroup.h>
#include <linux/wait.h>

DEFINE_STATIC_KEY_FALSE(cpusets_enabled_key);

/* See "Frequency meter" comments, below. */

struct fmeter {
	int cnt;		/* unprocessed events count */
	int val;		/* most recent output value */
	time64_t time;		/* clock (secs) when val computed */
	spinlock_t lock;	/* guards read or write of above */
};

struct cpuset {
	struct cgroup_subsys_state css;

	unsigned long flags;		/* "unsigned long" so bitops work */

	/*
	 * On default hierarchy:
	 *
	 * The user-configured masks can only be changed by writing to
	 * cpuset.cpus and cpuset.mems, and won't be limited by the
	 * parent masks.
	 *
	 * The effective masks is the real masks that apply to the tasks
	 * in the cpuset. They may be changed if the configured masks are
	 * changed or hotplug happens.
	 *
	 * effective_mask == configured_mask & parent's effective_mask,
	 * and if it ends up empty, it will inherit the parent's mask.
	 *
	 *
	 * On legacy hierachy:
	 *
	 * The user-configured masks are always the same with effective masks.
	 */

	/* user-configured CPUs and Memory Nodes allow to tasks */
	cpumask_var_t cpus_allowed;
	nodemask_t mems_allowed;

	/* effective CPUs and Memory Nodes allow to tasks */
	cpumask_var_t effective_cpus;
	nodemask_t effective_mems;

	/*
	 * This is old Memory Nodes tasks took on.
	 *
	 * - top_cpuset.old_mems_allowed is initialized to mems_allowed.
	 * - A new cpuset's old_mems_allowed is initialized when some
	 *   task is moved into it.
	 * - old_mems_allowed is used in cpuset_migrate_mm() when we change
	 *   cpuset.mems_allowed and have tasks' nodemask updated, and
	 *   then old_mems_allowed is updated to mems_allowed.
	 */
	nodemask_t old_mems_allowed;

	struct fmeter fmeter;		/* memory_pressure filter */

	/*
	 * Tasks are being attached to this cpuset.  Used to prevent
	 * zeroing cpus/mems_allowed between ->can_attach() and ->attach().
	 */
	int attach_in_progress;

	/* partition number for rebuild_sched_domains() */
	int pn;

	/* for custom sched domain */
	int relax_domain_level;
};

static inline struct cpuset *css_cs(struct cgroup_subsys_state *css)
{
	return css ? container_of(css, struct cpuset, css) : NULL;
}

/* Retrieve the cpuset for a task */
static inline struct cpuset *task_cs(struct task_struct *task)
{
	return css_cs(task_css(task, cpuset_cgrp_id));
}

static inline struct cpuset *parent_cs(struct cpuset *cs)
{
	return css_cs(cs->css.parent);
}

#ifdef CONFIG_NUMA
static inline bool task_has_mempolicy(struct task_struct *task)
{
	return task->mempolicy;
}
#else
static inline bool task_has_mempolicy(struct task_struct *task)
{
	return false;
}
#endif


/* bits in struct cpuset flags field */
typedef enum {
	CS_ONLINE,
	CS_CPU_EXCLUSIVE,
	CS_MEM_EXCLUSIVE,
	CS_MEM_HARDWALL,
	CS_MEMORY_MIGRATE,
	CS_SCHED_LOAD_BALANCE,
	CS_SPREAD_PAGE,
	CS_SPREAD_SLAB,
} cpuset_flagbits_t;

/* convenient tests for these bits */
static inline bool is_cpuset_online(const struct cpuset *cs)
{
	return test_bit(CS_ONLINE, &cs->flags);
}

static inline int is_cpu_exclusive(const struct cpuset *cs)
{
	return test_bit(CS_CPU_EXCLUSIVE, &cs->flags);
}

static inline int is_mem_exclusive(const struct cpuset *cs)
{
	return test_bit(CS_MEM_EXCLUSIVE, &cs->flags);
}

static inline int is_mem_hardwall(const struct cpuset *cs)
{
	return test_bit(CS_MEM_HARDWALL, &cs->flags);
}

static inline int is_sched_load_balance(const struct cpuset *cs)
{
	return test_bit(CS_SCHED_LOAD_BALANCE, &cs->flags);
}

static inline int is_memory_migrate(const struct cpuset *cs)
{
	return test_bit(CS_MEMORY_MIGRATE, &cs->flags);
}

static inline int is_spread_page(const struct cpuset *cs)
{
	return test_bit(CS_SPREAD_PAGE, &cs->flags);
}

static inline int is_spread_slab(const struct cpuset *cs)
{
	return test_bit(CS_SPREAD_SLAB, &cs->flags);
}

static struct cpuset top_cpuset = {
	.flags = ((1 << CS_ONLINE) | (1 << CS_CPU_EXCLUSIVE) |
		  (1 << CS_MEM_EXCLUSIVE)),
};

/**
 * cpuset_for_each_child - traverse online children of a cpuset
 * @child_cs: loop cursor pointing to the current child
 * @pos_css: used for iteration
 * @parent_cs: target cpuset to walk children of
 *
 * Walk @child_cs through the online children of @parent_cs.  Must be used
 * with RCU read locked.
 */
#define cpuset_for_each_child(child_cs, pos_css, parent_cs)		\
	css_for_each_child((pos_css), &(parent_cs)->css)		\
		if (is_cpuset_online(((child_cs) = css_cs((pos_css)))))

/**
 * cpuset_for_each_descendant_pre - pre-order walk of a cpuset's descendants
 * @des_cs: loop cursor pointing to the current descendant
 * @pos_css: used for iteration
 * @root_cs: target cpuset to walk ancestor of
 *
 * Walk @des_cs through the online descendants of @root_cs.  Must be used
 * with RCU read locked.  The caller may modify @pos_css by calling
 * css_rightmost_descendant() to skip subtree.  @root_cs is included in the
 * iteration and the first node to be visited.
 */
#define cpuset_for_each_descendant_pre(des_cs, pos_css, root_cs)	\
	css_for_each_descendant_pre((pos_css), &(root_cs)->css)		\
		if (is_cpuset_online(((des_cs) = css_cs((pos_css)))))

/*
 * There are two global locks guarding cpuset structures - cpuset_mutex and
 * callback_lock. We also require taking task_lock() when dereferencing a
 * task's cpuset pointer. See "The task_lock() exception", at the end of this
 * comment.
 *
 * A task must hold both locks to modify cpusets.  If a task holds
 * cpuset_mutex, then it blocks others wanting that mutex, ensuring that it
 * is the only task able to also acquire callback_lock and be able to
 * modify cpusets.  It can perform various checks on the cpuset structure
 * first, knowing nothing will change.  It can also allocate memory while
 * just holding cpuset_mutex.  While it is performing these checks, various
 * callback routines can briefly acquire callback_lock to query cpusets.
 * Once it is ready to make the changes, it takes callback_lock, blocking
 * everyone else.
 *
 * Calls to the kernel memory allocator can not be made while holding
 * callback_lock, as that would risk double tripping on callback_lock
 * from one of the callbacks into the cpuset code from within
 * __alloc_pages().
 *
 * If a task is only holding callback_lock, then it has read-only
 * access to cpusets.
 *
 * Now, the task_struct fields mems_allowed and mempolicy may be changed
 * by other task, we use alloc_lock in the task_struct fields to protect
 * them.
 *
 * The cpuset_common_file_read() handlers only hold callback_lock across
 * small pieces of code, such as when reading out possibly multi-word
 * cpumasks and nodemasks.
 *
 * Accessing a task's cpuset should be done in accordance with the
 * guidelines for accessing subsystem state in kernel/cgroup.c
 */

static DEFINE_MUTEX(cpuset_mutex);
static DEFINE_SPINLOCK(callback_lock);

static struct workqueue_struct *cpuset_migrate_mm_wq;

/*
 * CPU / memory hotplug is handled asynchronously.
 */
static void cpuset_hotplug_workfn(struct work_struct *work);
static DECLARE_WORK(cpuset_hotplug_work, cpuset_hotplug_workfn);

static DECLARE_WAIT_QUEUE_HEAD(cpuset_attach_wq);

/*
 * This is ugly, but preserves the userspace API for existing cpuset
 * users. If someone tries to mount the "cpuset" filesystem, we
 * silently switch it to mount "cgroup" instead
 */
static struct dentry *cpuset_mount(struct file_system_type *fs_type,
			 int flags, const char *unused_dev_name, void *data)
{
	struct file_system_type *cgroup_fs = get_fs_type("cgroup");
	struct dentry *ret = ERR_PTR(-ENODEV);
	if (cgroup_fs) {
		char mountopts[] =
			"cpuset,noprefix,"
			"release_agent=/sbin/cpuset_release_agent";
		ret = cgroup_fs->mount(cgroup_fs, flags,
					   unused_dev_name, mountopts);
		put_filesystem(cgroup_fs);
	}
	return ret;
}

static struct file_system_type cpuset_fs_type = {
	.name = "cpuset",
	.mount = cpuset_mount,
};

/*
 * Return in pmask the portion of a cpusets's cpus_allowed that
 * are online.  If none are online, walk up the cpuset hierarchy
 * until we find one that does have some online cpus.  The top
 * cpuset always has some cpus online.
 *
 * One way or another, we guarantee to return some non-empty subset
 * of cpu_online_mask.
 *
 * Call with callback_lock or cpuset_mutex held.
 */
static void guarantee_online_cpus(struct cpuset *cs, struct cpumask *pmask)
{
	while (!cpumask_intersects(cs->effective_cpus, cpu_online_mask))
		cs = parent_cs(cs);
	cpumask_and(pmask, cs->effective_cpus, cpu_online_mask);
}

/*
 * Return in *pmask the portion of a cpusets's mems_allowed that
 * are online, with memory.  If none are online with memory, walk
 * up the cpuset hierarchy until we find one that does have some
 * online mems.  The top cpuset always has some mems online.
 *
 * One way or another, we guarantee to return some non-empty subset
 * of node_states[N_MEMORY].
 *
 * Call with callback_lock or cpuset_mutex held.
 */
static void guarantee_online_mems(struct cpuset *cs, nodemask_t *pmask)
{
	while (!nodes_intersects(cs->effective_mems, node_states[N_MEMORY]))
		cs = parent_cs(cs);
	nodes_and(*pmask, cs->effective_mems, node_states[N_MEMORY]);
}

/*
 * update task's spread flag if cpuset's page/slab spread flag is set
 *
 * Call with callback_lock or cpuset_mutex held.
 */
static void cpuset_update_task_spread_flag(struct cpuset *cs,
					struct task_struct *tsk)
{
	if (is_spread_page(cs))
		task_set_spread_page(tsk);
	else
		task_clear_spread_page(tsk);

	if (is_spread_slab(cs))
		task_set_spread_slab(tsk);
	else
		task_clear_spread_slab(tsk);
}

/*
 * is_cpuset_subset(p, q) - Is cpuset p a subset of cpuset q?
 *
 * One cpuset is a subset of another if all its allowed CPUs and
 * Memory Nodes are a subset of the other, and its exclusive flags
 * are only set if the other's are set.  Call holding cpuset_mutex.
 */

static int is_cpuset_subset(const struct cpuset *p, const struct cpuset *q)
{
	return	cpumask_subset(p->cpus_allowed, q->cpus_allowed) &&
		nodes_subset(p->mems_allowed, q->mems_allowed) &&
		is_cpu_exclusive(p) <= is_cpu_exclusive(q) &&
		is_mem_exclusive(p) <= is_mem_exclusive(q);
}

/**
 * alloc_trial_cpuset - allocate a trial cpuset
 * @cs: the cpuset that the trial cpuset duplicates
 */
static struct cpuset *alloc_trial_cpuset(struct cpuset *cs)
{
	struct cpuset *trial;

	trial = kmemdup(cs, sizeof(*cs), GFP_KERNEL);
	if (!trial)
		return NULL;

	if (!alloc_cpumask_var(&trial->cpus_allowed, GFP_KERNEL))
		goto free_cs;
	if (!alloc_cpumask_var(&trial->effective_cpus, GFP_KERNEL))
		goto free_cpus;

	cpumask_copy(trial->cpus_allowed, cs->cpus_allowed);
	cpumask_copy(trial->effective_cpus, cs->effective_cpus);
	return trial;

free_cpus:
	free_cpumask_var(trial->cpus_allowed);
free_cs:
	kfree(trial);
	return NULL;
}

/**
 * free_trial_cpuset - free the trial cpuset
 * @trial: the trial cpuset to be freed
 */
static void free_trial_cpuset(struct cpuset *trial)
{
	free_cpumask_var(trial->effective_cpus);
	free_cpumask_var(trial->cpus_allowed);
	kfree(trial);
}

/*
 * validate_change() - Used to validate that any proposed cpuset change
 *		       follows the structural rules for cpusets.
 *
 * If we replaced the flag and mask values of the current cpuset
 * (cur) with those values in the trial cpuset (trial), would
 * our various subset and exclusive rules still be valid?  Presumes
 * cpuset_mutex held.
 *
 * 'cur' is the address of an actual, in-use cpuset.  Operations
 * such as list traversal that depend on the actual address of the
 * cpuset in the list must use cur below, not trial.
 *
 * 'trial' is the address of bulk structure copy of cur, with
 * perhaps one or more of the fields cpus_allowed, mems_allowed,
 * or flags changed to new, trial values.
 *
 * Return 0 if valid, -errno if not.
 */

static int validate_change(struct cpuset *cur, struct cpuset *trial)
{
	struct cgroup_subsys_state *css;
	struct cpuset *c, *par;
	int ret;

	rcu_read_lock();

	/* Each of our child cpusets must be a subset of us */
	ret = -EBUSY;
	cpuset_for_each_child(c, css, cur)
		if (!is_cpuset_subset(c, trial))
			goto out;

	/* Remaining checks don't apply to root cpuset */
	ret = 0;
	if (cur == &top_cpuset)
		goto out;

	par = parent_cs(cur);

	/* On legacy hiearchy, we must be a subset of our parent cpuset. */
	ret = -EACCES;
	if (!cgroup_subsys_on_dfl(cpuset_cgrp_subsys) &&
	    !is_cpuset_subset(trial, par))
		goto out;

	/*
	 * If either I or some sibling (!= me) is exclusive, we can't
	 * overlap
	 */
	ret = -EINVAL;
	cpuset_for_each_child(c, css, par) {
		if ((is_cpu_exclusive(trial) || is_cpu_exclusive(c)) &&
		    c != cur &&
		    cpumask_intersects(trial->cpus_allowed, c->cpus_allowed))
			goto out;
		if ((is_mem_exclusive(trial) || is_mem_exclusive(c)) &&
		    c != cur &&
		    nodes_intersects(trial->mems_allowed, c->mems_allowed))
			goto out;
	}

	/*
	 * Cpusets with tasks - existing or newly being attached - can't
	 * be changed to have empty cpus_allowed or mems_allowed.
	 */
	ret = -ENOSPC;
	if ((cgroup_is_populated(cur->css.cgroup) || cur->attach_in_progress)) {
		if (!cpumask_empty(cur->cpus_allowed) &&
		    cpumask_empty(trial->cpus_allowed))
			goto out;
		if (!nodes_empty(cur->mems_allowed) &&
		    nodes_empty(trial->mems_allowed))
			goto out;
	}

	/*
	 * We can't shrink if we won't have enough room for SCHED_DEADLINE
	 * tasks.
	 */
	ret = -EBUSY;
	if (is_cpu_exclusive(cur) &&
	    !cpuset_cpumask_can_shrink(cur->cpus_allowed,
				       trial->cpus_allowed))
		goto out;

	ret = 0;
out:
	rcu_read_unlock();
	return ret;
}

#ifdef CONFIG_SMP
/*
 * Helper routine for generate_sched_domains().
 * Do cpusets a, b have overlapping effective cpus_allowed masks?
 */
static int cpusets_overlap(struct cpuset *a, struct cpuset *b)
{
	return cpumask_intersects(a->effective_cpus, b->effective_cpus);
}

static void
update_domain_attr(struct sched_domain_attr *dattr, struct cpuset *c)
{
	if (dattr->relax_domain_level < c->relax_domain_level)
		dattr->relax_domain_level = c->relax_domain_level;
	return;
}

static void update_domain_attr_tree(struct sched_domain_attr *dattr,
				    struct cpuset *root_cs)
{
	struct cpuset *cp;
	struct cgroup_subsys_state *pos_css;

	rcu_read_lock();
	cpuset_for_each_descendant_pre(cp, pos_css, root_cs) {
		/* skip the whole subtree if @cp doesn't have any CPU */
		if (cpumask_empty(cp->cpus_allowed)) {
			pos_css = css_rightmost_descendant(pos_css);
			continue;
		}

		if (is_sched_load_balance(cp))
			update_domain_attr(dattr, cp);
	}
	rcu_read_unlock();
}

/*
 * generate_sched_domains()
 *
 * This function builds a partial partition of the systems CPUs
 * A 'partial partition' is a set of non-overlapping subsets whose
 * union is a subset of that set.
 * The output of this function needs to be passed to kernel/sched/core.c
 * partition_sched_domains() routine, which will rebuild the scheduler's
 * load balancing domains (sched domains) as specified by that partial
 * partition.
 *
 * See "What is sched_load_balance" in Documentation/cgroups/cpusets.txt
 * for a background explanation of this.
 *
 * Does not return errors, on the theory that the callers of this
 * routine would rather not worry about failures to rebuild sched
 * domains when operating in the severe memory shortage situations
 * that could cause allocation failures below.
 *
 * Must be called with cpuset_mutex held.
 *
 * The three key local variables below are:
 *    q  - a linked-list queue of cpuset pointers, used to implement a
 *	   top-down scan of all cpusets.  This scan loads a pointer
 *	   to each cpuset marked is_sched_load_balance into the
 *	   array 'csa'.  For our purposes, rebuilding the schedulers
 *	   sched domains, we can ignore !is_sched_load_balance cpusets.
 *  csa  - (for CpuSet Array) Array of pointers to all the cpusets
 *	   that need to be load balanced, for convenient iterative
 *	   access by the subsequent code that finds the best partition,
 *	   i.e the set of domains (subsets) of CPUs such that the
 *	   cpus_allowed of every cpuset marked is_sched_load_balance
 *	   is a subset of one of these domains, while there are as
 *	   many such domains as possible, each as small as possible.
 * doms  - Conversion of 'csa' to an array of cpumasks, for passing to
 *	   the kernel/sched/core.c routine partition_sched_domains() in a
 *	   convenient format, that can be easily compared to the prior
 *	   value to determine what partition elements (sched domains)
 *	   were changed (added or removed.)
 *
 * Finding the best partition (set of domains):
 *	The triple nested loops below over i, j, k scan over the
 *	load balanced cpusets (using the array of cpuset pointers in
 *	csa[]) looking for pairs of cpusets that have overlapping
 *	cpus_allowed, but which don't have the same 'pn' partition
 *	number and gives them in the same partition number.  It keeps
 *	looping on the 'restart' label until it can no longer find
 *	any such pairs.
 *
 *	The union of the cpus_allowed masks from the set of
 *	all cpusets having the same 'pn' value then form the one
 *	element of the partition (one sched domain) to be passed to
 *	partition_sched_domains().
 */
static int generate_sched_domains(cpumask_var_t **domains,
			struct sched_domain_attr **attributes)
{
	struct cpuset *cp;	/* scans q */
	struct cpuset **csa;	/* array of all cpuset ptrs */
	int csn;		/* how many cpuset ptrs in csa so far */
	int i, j, k;		/* indices for partition finding loops */
	cpumask_var_t *doms;	/* resulting partition; i.e. sched domains */
	cpumask_var_t non_isolated_cpus;  /* load balanced CPUs */
	struct sched_domain_attr *dattr;  /* attributes for custom domains */
	int ndoms = 0;		/* number of sched domains in result */
	int nslot;		/* next empty doms[] struct cpumask slot */
	struct cgroup_subsys_state *pos_css;

	doms = NULL;
	dattr = NULL;
	csa = NULL;

	if (!alloc_cpumask_var(&non_isolated_cpus, GFP_KERNEL))
		goto done;
	cpumask_andnot(non_isolated_cpus, cpu_possible_mask, cpu_isolated_map);

	/* Special case for the 99% of systems with one, full, sched domain */
	if (is_sched_load_balance(&top_cpuset)) {
		ndoms = 1;
		doms = alloc_sched_domains(ndoms);
		if (!doms)
			goto done;

		dattr = kmalloc(sizeof(struct sched_domain_attr), GFP_KERNEL);
		if (dattr) {
			*dattr = SD_ATTR_INIT;
			update_domain_attr_tree(dattr, &top_cpuset);
		}
		cpumask_and(doms[0], top_cpuset.effective_cpus,
				     non_isolated_cpus);

		goto done;
	}

	csa = kmalloc(nr_cpusets() * sizeof(cp), GFP_KERNEL);
	if (!csa)
		goto done;
	csn = 0;

	rcu_read_lock();
	cpuset_for_each_descendant_pre(cp, pos_css, &top_cpuset) {
		if (cp == &top_cpuset)
			continue;
		/*
		 * Continue traversing beyond @cp iff @cp has some CPUs and
		 * isn't load balancing.  The former is obvious.  The
		 * latter: All child cpusets contain a subset of the
		 * parent's cpus, so just skip them, and then we call
		 * update_domain_attr_tree() to calc relax_domain_level of
		 * the corresponding sched domain.
		 */
		if (!cpumask_empty(cp->cpus_allowed) &&
		    !(is_sched_load_balance(cp) &&
		      cpumask_intersects(cp->cpus_allowed, non_isolated_cpus)))
			continue;

		if (is_sched_load_balance(cp))
			csa[csn++] = cp;

		/* skip @cp's subtree */
		pos_css = css_rightmost_descendant(pos_css);
	}
	rcu_read_unlock();

	for (i = 0; i < csn; i++)
		csa[i]->pn = i;
	ndoms = csn;

restart:
	/* Find the best partition (set of sched domains) */
	for (i = 0; i < csn; i++) {
		struct cpuset *a = csa[i];
		int apn = a->pn;

		for (j = 0; j < csn; j++) {
			struct cpuset *b = csa[j];
			int bpn = b->pn;

			if (apn != bpn && cpusets_overlap(a, b)) {
				for (k = 0; k < csn; k++) {
					struct cpuset *c = csa[k];

					if (c->pn == bpn)
						c->pn = apn;
				}
				ndoms--;	/* one less element */
				goto restart;
			}
		}
	}

	/*
	 * Now we know how many domains to create.
	 * Convert <csn, csa> to <ndoms, doms> and populate cpu masks.
	 */
	doms = alloc_sched_domains(ndoms);
	if (!doms)
		goto done;

	/*
	 * The rest of the code, including the scheduler, can deal with
	 * dattr==NULL case. No need to abort if alloc fails.
	 */
	dattr = kmalloc(ndoms * sizeof(struct sched_domain_attr), GFP_KERNEL);

	for (nslot = 0, i = 0; i < csn; i++) {
		struct cpuset *a = csa[i];
		struct cpumask *dp;
		int apn = a->pn;

		if (apn < 0) {
			/* Skip completed partitions */
			continue;
		}

		dp = doms[nslot];

		if (nslot == ndoms) {
			static int warnings = 10;
			if (warnings) {
				pr_warn("rebuild_sched_domains confused: nslot %d, ndoms %d, csn %d, i %d, apn %d\n",
					nslot, ndoms, csn, i, apn);
				warnings--;
			}
			continue;
		}

		cpumask_clear(dp);
		if (dattr)
			*(dattr + nslot) = SD_ATTR_INIT;
		for (j = i; j < csn; j++) {
			struct cpuset *b = csa[j];

			if (apn == b->pn) {
				cpumask_or(dp, dp, b->effective_cpus);
				cpumask_and(dp, dp, non_isolated_cpus);
				if (dattr)
					update_domain_attr_tree(dattr + nslot, b);

				/* Done with this partition */
				b->pn = -1;
			}
		}
		nslot++;
	}
	BUG_ON(nslot != ndoms);

done:
	free_cpumask_var(non_isolated_cpus);
	kfree(csa);

	/*
	 * Fallback to the default domain if kmalloc() failed.
	 * See comments in partition_sched_domains().
	 */
	if (doms == NULL)
		ndoms = 1;

	*domains    = doms;
	*attributes = dattr;
	return ndoms;
}

/*
 * Rebuild scheduler domains.
 *
 * If the flag 'sched_load_balance' of any cpuset with non-empty
 * 'cpus' changes, or if the 'cpus' allowed changes in any cpuset
 * which has that flag enabled, or if any cpuset with a non-empty
 * 'cpus' is removed, then call this routine to rebuild the
 * scheduler's dynamic sched domains.
 *
 * Call with cpuset_mutex held.  Takes get_online_cpus().
 */
static void rebuild_sched_domains_locked(void)
{
	struct sched_domain_attr *attr;
	cpumask_var_t *doms;
	int ndoms;

	lockdep_assert_held(&cpuset_mutex);
	get_online_cpus();

	/*
	 * We have raced with CPU hotplug. Don't do anything to avoid
	 * passing doms with offlined cpu to partition_sched_domains().
	 * Anyways, hotplug work item will rebuild sched domains.
	 */
	if (!cpumask_equal(top_cpuset.effective_cpus, cpu_active_mask))
		goto out;

	/* Generate domain masks and attrs */
	ndoms = generate_sched_domains(&doms, &attr);

	/* Have scheduler rebuild the domains */
	partition_sched_domains(ndoms, doms, attr);
out:
	put_online_cpus();
}
#else /* !CONFIG_SMP */
static void rebuild_sched_domains_locked(void)
{
}
#endif /* CONFIG_SMP */

void rebuild_sched_domains(void)
{
	mutex_lock(&cpuset_mutex);
	rebuild_sched_domains_locked();
	mutex_unlock(&cpuset_mutex);
}

/**
 * update_tasks_cpumask - Update the cpumasks of tasks in the cpuset.
 * @cs: the cpuset in which each task's cpus_allowed mask needs to be changed
 *
 * Iterate through each task of @cs updating its cpus_allowed to the
 * effective cpuset's.  As this function is called with cpuset_mutex held,
 * cpuset membership stays stable.
 */
static void update_tasks_cpumask(struct cpuset *cs)
{
	struct css_task_iter it;
	struct task_struct *task;

	css_task_iter_start(&cs->css, &it);
	while ((task = css_task_iter_next(&it)))
		set_cpus_allowed_ptr(task, cs->effective_cpus);
	css_task_iter_end(&it);
}

/*
 * update_cpumasks_hier - Update effective cpumasks and tasks in the subtree
 * @cs: the cpuset to consider
 * @new_cpus: temp variable for calculating new effective_cpus
 *
 * When congifured cpumask is changed, the effective cpumasks of this cpuset
 * and all its descendants need to be updated.
 *
 * On legacy hierachy, effective_cpus will be the same with cpu_allowed.
 *
 * Called with cpuset_mutex held
 */
static void update_cpumasks_hier(struct cpuset *cs, struct cpumask *new_cpus)
{
	struct cpuset *cp;
	struct cgroup_subsys_state *pos_css;
	bool need_rebuild_sched_domains = false;

	rcu_read_lock();
	cpuset_for_each_descendant_pre(cp, pos_css, cs) {
		struct cpuset *parent = parent_cs(cp);

		cpumask_and(new_cpus, cp->cpus_allowed, parent->effective_cpus);

		/*
		 * If it becomes empty, inherit the effective mask of the
		 * parent, which is guaranteed to have some CPUs.
		 */
		if (cgroup_subsys_on_dfl(cpuset_cgrp_subsys) &&
		    cpumask_empty(new_cpus))
			cpumask_copy(new_cpus, parent->effective_cpus);

		/* Skip the whole subtree if the cpumask remains the same. */
		if (cpumask_equal(new_cpus, cp->effective_cpus)) {
			pos_css = css_rightmost_descendant(pos_css);
			continue;
		}

		if (!css_tryget_online(&cp->css))
			continue;
		rcu_read_unlock();

		spin_lock_irq(&callback_lock);
		cpumask_copy(cp->effective_cpus, new_cpus);
		spin_unlock_irq(&callback_lock);

		WARN_ON(!cgroup_subsys_on_dfl(cpuset_cgrp_subsys) &&
			!cpumask_equal(cp->cpus_allowed, cp->effective_cpus));

		update_tasks_cpumask(cp);

		/*
		 * If the effective cpumask of any non-empty cpuset is changed,
		 * we need to rebuild sched domains.
		 */
		if (!cpumask_empty(cp->cpus_allowed) &&
		    is_sched_load_balance(cp))
			need_rebuild_sched_domains = true;

		rcu_read_lock();
		css_put(&cp->css);
	}
	rcu_read_unlock();

	if (need_rebuild_sched_domains)
		rebuild_sched_domains_locked();
}

/**
 * update_cpumask - update the cpus_allowed mask of a cpuset and all tasks in it
 * @cs: the cpuset to consider
 * @trialcs: trial cpuset
 * @buf: buffer of cpu numbers written to this cpuset
 */
static int update_cpumask(struct cpuset *cs, struct cpuset *trialcs,
			  const char *buf)
{
	int retval;

	/* top_cpuset.cpus_allowed tracks cpu_online_mask; it's read-only */
	if (cs == &top_cpuset)
		return -EACCES;

	/*
	 * An empty cpus_allowed is ok only if the cpuset has no tasks.
	 * Since cpulist_parse() fails on an empty mask, we special case
	 * that parsing.  The validate_change() call ensures that cpusets
	 * with tasks have cpus.
	 */
	if (!*buf) {
		cpumask_clear(trialcs->cpus_allowed);
	} else {
		retval = cpulist_parse(buf, trialcs->cpus_allowed);
		if (retval < 0)
			return retval;

		if (!cpumask_subset(trialcs->cpus_allowed,
				    top_cpuset.cpus_allowed))
			return -EINVAL;
	}

	/* Nothing to do if the cpus didn't change */
	if (cpumask_equal(cs->cpus_allowed, trialcs->cpus_allowed))
		return 0;

	retval = validate_change(cs, trialcs);
	if (retval < 0)
		return retval;

	spin_lock_irq(&callback_lock);
	cpumask_copy(cs->cpus_allowed, trialcs->cpus_allowed);
	spin_unlock_irq(&callback_lock);

	/* use trialcs->cpus_allowed as a temp variable */
	update_cpumasks_hier(cs, trialcs->cpus_allowed);
	return 0;
}

/*
 * Migrate memory region from one set of nodes to another.  This is
 * performed asynchronously as it can be called from process migration path
 * holding locks involved in process management.  All mm migrations are
 * performed in the queued order and can be waited for by flushing
 * cpuset_migrate_mm_wq.
 */

struct cpuset_migrate_mm_work {
	struct work_struct	work;
	struct mm_struct	*mm;
	nodemask_t		from;
	nodemask_t		to;
};

static void cpuset_migrate_mm_workfn(struct work_struct *work)
{
	struct cpuset_migrate_mm_work *mwork =
		container_of(work, struct cpuset_migrate_mm_work, work);

	/* on a wq worker, no need to worry about %current's mems_allowed */
	do_migrate_pages(mwork->mm, &mwork->from, &mwork->to, MPOL_MF_MOVE_ALL);
	mmput(mwork->mm);
	kfree(mwork);
}

static void cpuset_migrate_mm(struct mm_struct *mm, const nodemask_t *from,
							const nodemask_t *to)
{
	struct cpuset_migrate_mm_work *mwork;

	mwork = kzalloc(sizeof(*mwork), GFP_KERNEL);
	if (mwork) {
		mwork->mm = mm;
		mwork->from = *from;
		mwork->to = *to;
		INIT_WORK(&mwork->work, cpuset_migrate_mm_workfn);
		queue_work(cpuset_migrate_mm_wq, &mwork->work);
	} else {
		mmput(mm);
	}
}

static void cpuset_post_attach(void)
{
	flush_workqueue(cpuset_migrate_mm_wq);
}

/*
 * cpuset_change_task_nodemask - change task's mems_allowed and mempolicy
 * @tsk: the task to change
 * @newmems: new nodes that the task will be set
 *
 * In order to avoid seeing no nodes if the old and new nodes are disjoint,
 * we structure updates as setting all new allowed nodes, then clearing newly
 * disallowed ones.
 */
static void cpuset_change_task_nodemask(struct task_struct *tsk,
					nodemask_t *newmems)
{
	bool need_loop;

	task_lock(tsk);
	/*
	 * Determine if a loop is necessary if another thread is doing
	 * read_mems_allowed_begin().  If at least one node remains unchanged and
	 * tsk does not have a mempolicy, then an empty nodemask will not be
	 * possible when mems_allowed is larger than a word.
	 */
	need_loop = task_has_mempolicy(tsk) ||
			!nodes_intersects(*newmems, tsk->mems_allowed);

	if (need_loop) {
		local_irq_disable();
		write_seqcount_begin(&tsk->mems_allowed_seq);
	}

	nodes_or(tsk->mems_allowed, tsk->mems_allowed, *newmems);
	mpol_rebind_task(tsk, newmems, MPOL_REBIND_STEP1);

	mpol_rebind_task(tsk, newmems, MPOL_REBIND_STEP2);
	tsk->mems_allowed = *newmems;

	if (need_loop) {
		write_seqcount_end(&tsk->mems_allowed_seq);
		local_irq_enable();
	}

	task_unlock(tsk);
}

static void *cpuset_being_rebound;

/**
 * update_tasks_nodemask - Update the nodemasks of tasks in the cpuset.
 * @cs: the cpuset in which each task's mems_allowed mask needs to be changed
 *
 * Iterate through each task of @cs updating its mems_allowed to the
 * effective cpuset's.  As this function is called with cpuset_mutex held,
 * cpuset membership stays stable.
 */
static void update_tasks_nodemask(struct cpuset *cs)
{
	static nodemask_t newmems;	/* protected by cpuset_mutex */
	struct css_task_iter it;
	struct task_struct *task;

	cpuset_being_rebound = cs;		/* causes mpol_dup() rebind */

	guarantee_online_mems(cs, &newmems);

	/*
	 * The mpol_rebind_mm() call takes mmap_sem, which we couldn't
	 * take while holding tasklist_lock.  Forks can happen - the
	 * mpol_dup() cpuset_being_rebound check will catch such forks,
	 * and rebind their vma mempolicies too.  Because we still hold
	 * the global cpuset_mutex, we know that no other rebind effort
	 * will be contending for the global variable cpuset_being_rebound.
	 * It's ok if we rebind the same mm twice; mpol_rebind_mm()
	 * is idempotent.  Also migrate pages in each mm to new nodes.
	 */
	css_task_iter_start(&cs->css, &it);
	while ((task = css_task_iter_next(&it))) {
		struct mm_struct *mm;
		bool migrate;

		cpuset_change_task_nodemask(task, &newmems);

		mm = get_task_mm(task);
		if (!mm)
			continue;

		migrate = is_memory_migrate(cs);

		mpol_rebind_mm(mm, &cs->mems_allowed);
		if (migrate)
			cpuset_migrate_mm(mm, &cs->old_mems_allowed, &newmems);
		else
			mmput(mm);
	}
	css_task_iter_end(&it);

	/*
	 * All the tasks' nodemasks have been updated, update
	 * cs->old_mems_allowed.
	 */
	cs->old_mems_allowed = newmems;

	/* We're done rebinding vmas to this cpuset's new mems_allowed. */
	cpuset_being_rebound = NULL;
}

/*
 * update_nodemasks_hier - Update effective nodemasks and tasks in the subtree
 * @cs: the cpuset to consider
 * @new_mems: a temp variable for calculating new effective_mems
 *
 * When configured nodemask is changed, the effective nodemasks of this cpuset
 * and all its descendants need to be updated.
 *
 * On legacy hiearchy, effective_mems will be the same with mems_allowed.
 *
 * Called with cpuset_mutex held
 */
static void update_nodemasks_hier(struct cpuset *cs, nodemask_t *new_mems)
{
	struct cpuset *cp;
	struct cgroup_subsys_state *pos_css;

	rcu_read_lock();
	cpuset_for_each_descendant_pre(cp, pos_css, cs) {
		struct cpuset *parent = parent_cs(cp);

		nodes_and(*new_mems, cp->mems_allowed, parent->effective_mems);

		/*
		 * If it becomes empty, inherit the effective mask of the
		 * parent, which is guaranteed to have some MEMs.
		 */
		if (cgroup_subsys_on_dfl(cpuset_cgrp_subsys) &&
		    nodes_empty(*new_mems))
			*new_mems = parent->effective_mems;

		/* Skip the whole subtree if the nodemask remains the same. */
		if (nodes_equal(*new_mems, cp->effective_mems)) {
			pos_css = css_rightmost_descendant(pos_css);
			continue;
		}

		if (!css_tryget_online(&cp->css))
			continue;
		rcu_read_unlock();

		spin_lock_irq(&callback_lock);
		cp->effective_mems = *new_mems;
		spin_unlock_irq(&callback_lock);

		WARN_ON(!cgroup_subsys_on_dfl(cpuset_cgrp_subsys) &&
			!nodes_equal(cp->mems_allowed, cp->effective_mems));

		update_tasks_nodemask(cp);

		rcu_read_lock();
		css_put(&cp->css);
	}
	rcu_read_unlock();
}

/*
 * Handle user request to change the 'mems' memory placement
 * of a cpuset.  Needs to validate the request, update the
 * cpusets mems_allowed, and for each task in the cpuset,
 * update mems_allowed and rebind task's mempolicy and any vma
 * mempolicies and if the cpuset is marked 'memory_migrate',
 * migrate the tasks pages to the new memory.
 *
 * Call with cpuset_mutex held. May take callback_lock during call.
 * Will take tasklist_lock, scan tasklist for tasks in cpuset cs,
 * lock each such tasks mm->mmap_sem, scan its vma's and rebind
 * their mempolicies to the cpusets new mems_allowed.
 */
static int update_nodemask(struct cpuset *cs, struct cpuset *trialcs,
			   const char *buf)
{
	int retval;

	/*
	 * top_cpuset.mems_allowed tracks node_stats[N_MEMORY];
	 * it's read-only
	 */
	if (cs == &top_cpuset) {
		retval = -EACCES;
		goto done;
	}

	/*
	 * An empty mems_allowed is ok iff there are no tasks in the cpuset.
	 * Since nodelist_parse() fails on an empty mask, we special case
	 * that parsing.  The validate_change() call ensures that cpusets
	 * with tasks have memory.
	 */
	if (!*buf) {
		nodes_clear(trialcs->mems_allowed);
	} else {
		retval = nodelist_parse(buf, trialcs->mems_allowed);
		if (retval < 0)
			goto done;

		if (!nodes_subset(trialcs->mems_allowed,
				  top_cpuset.mems_allowed)) {
			retval = -EINVAL;
			goto done;
		}
	}

	if (nodes_equal(cs->mems_allowed, trialcs->mems_allowed)) {
		retval = 0;		/* Too easy - nothing to do */
		goto done;
	}
	retval = validate_change(cs, trialcs);
	if (retval < 0)
		goto done;

	spin_lock_irq(&callback_lock);
	cs->mems_allowed = trialcs->mems_allowed;
	spin_unlock_irq(&callback_lock);

	/* use trialcs->mems_allowed as a temp variable */
	update_nodemasks_hier(cs, &trialcs->mems_allowed);
done:
	return retval;
}

int current_cpuset_is_being_rebound(void)
{
	int ret;

	rcu_read_lock();
	ret = task_cs(current) == cpuset_being_rebound;
	rcu_read_unlock();

	return ret;
}

static int update_relax_domain_level(struct cpuset *cs, s64 val)
{
#ifdef CONFIG_SMP
	if (val < -1 || val >= sched_domain_level_max)
		return -EINVAL;
#endif

	if (val != cs->relax_domain_level) {
		cs->relax_domain_level = val;
		if (!cpumask_empty(cs->cpus_allowed) &&
		    is_sched_load_balance(cs))
			rebuild_sched_domains_locked();
	}

	return 0;
}

/**
 * update_tasks_flags - update the spread flags of tasks in the cpuset.
 * @cs: the cpuset in which each task's spread flags needs to be changed
 *
 * Iterate through each task of @cs updating its spread flags.  As this
 * function is called with cpuset_mutex held, cpuset membership stays
 * stable.
 */
static void update_tasks_flags(struct cpuset *cs)
{
	struct css_task_iter it;
	struct task_struct *task;

	css_task_iter_start(&cs->css, &it);
	while ((task = css_task_iter_next(&it)))
		cpuset_update_task_spread_flag(cs, task);
	css_task_iter_end(&it);
}

/*
 * update_flag - read a 0 or a 1 in a file and update associated flag
 * bit:		the bit to update (see cpuset_flagbits_t)
 * cs:		the cpuset to update
 * turning_on: 	whether the flag is being set or cleared
 *
 * Call with cpuset_mutex held.
 */

static int update_flag(cpuset_flagbits_t bit, struct cpuset *cs,
		       int turning_on)
{
	struct cpuset *trialcs;
	int balance_flag_changed;
	int spread_flag_changed;
	int err;

	trialcs = alloc_trial_cpuset(cs);
	if (!trialcs)
		return -ENOMEM;

	if (turning_on)
		set_bit(bit, &trialcs->flags);
	else
		clear_bit(bit, &trialcs->flags);

	err = validate_change(cs, trialcs);
	if (err < 0)
		goto out;

	balance_flag_changed = (is_sched_load_balance(cs) !=
				is_sched_load_balance(trialcs));

	spread_flag_changed = ((is_spread_slab(cs) != is_spread_slab(trialcs))
			|| (is_spread_page(cs) != is_spread_page(trialcs)));

	spin_lock_irq(&callback_lock);
	cs->flags = trialcs->flags;
	spin_unlock_irq(&callback_lock);

	if (!cpumask_empty(trialcs->cpus_allowed) && balance_flag_changed)
		rebuild_sched_domains_locked();

	if (spread_flag_changed)
		update_tasks_flags(cs);
out:
	free_trial_cpuset(trialcs);
	return err;
}

/*
 * Frequency meter - How fast is some event occurring?
 *
 * These routines manage a digitally filtered, constant time based,
 * event frequency meter.  There are four routines:
 *   fmeter_init() - initialize a frequency meter.
 *   fmeter_markevent() - called each time the event happens.
 *   fmeter_getrate() - returns the recent rate of such events.
 *   fmeter_update() - internal routine used to update fmeter.
 *
 * A common data structure is passed to each of these routines,
 * which is used to keep track of the state required to manage the
 * frequency meter and its digital filter.
 *
 * The filter works on the number of events marked per unit time.
 * The filter is single-pole low-pass recursive (IIR).  The time unit
 * is 1 second.  Arithmetic is done using 32-bit integers scaled to
 * simulate 3 decimal digits of precision (multiplied by 1000).
 *
 * With an FM_COEF of 933, and a time base of 1 second, the filter
 * has a half-life of 10 seconds, meaning that if the events quit
 * happening, then the rate returned from the fmeter_getrate()
 * will be cut in half each 10 seconds, until it converges to zero.
 *
 * It is not worth doing a real infinitely recursive filter.  If more
 * than FM_MAXTICKS ticks have elapsed since the last filter event,
 * just compute FM_MAXTICKS ticks worth, by which point the level
 * will be stable.
 *
 * Limit the count of unprocessed events to FM_MAXCNT, so as to avoid
 * arithmetic overflow in the fmeter_update() routine.
 *
 * Given the simple 32 bit integer arithmetic used, this meter works
 * best for reporting rates between one per millisecond (msec) and
 * one per 32 (approx) seconds.  At constant rates faster than one
 * per msec it maxes out at values just under 1,000,000.  At constant
 * rates between one per msec, and one per second it will stabilize
 * to a value N*1000, where N is the rate of events per second.
 * At constant rates between one per second and one per 32 seconds,
 * it will be choppy, moving up on the seconds that have an event,
 * and then decaying until the next event.  At rates slower than
 * about one in 32 seconds, it decays all the way back to zero between
 * each event.
 */

#define FM_COEF 933		/* coefficient for half-life of 10 secs */
#define FM_MAXTICKS ((u32)99)   /* useless computing more ticks than this */
#define FM_MAXCNT 1000000	/* limit cnt to avoid overflow */
#define FM_SCALE 1000		/* faux fixed point scale */

/* Initialize a frequency meter */
static void fmeter_init(struct fmeter *fmp)
{
	fmp->cnt = 0;
	fmp->val = 0;
	fmp->time = 0;
	spin_lock_init(&fmp->lock);
}

/* Internal meter update - process cnt events and update value */
static void fmeter_update(struct fmeter *fmp)
{
	time64_t now;
	u32 ticks;

	now = ktime_get_seconds();
	ticks = now - fmp->time;

	if (ticks == 0)
		return;

	ticks = min(FM_MAXTICKS, ticks);
	while (ticks-- > 0)
		fmp->val = (FM_COEF * fmp->val) / FM_SCALE;
	fmp->time = now;

	fmp->val += ((FM_SCALE - FM_COEF) * fmp->cnt) / FM_SCALE;
	fmp->cnt = 0;
}

/* Process any previous ticks, then bump cnt by one (times scale). */
static void fmeter_markevent(struct fmeter *fmp)
{
	spin_lock(&fmp->lock);
	fmeter_update(fmp);
	fmp->cnt = min(FM_MAXCNT, fmp->cnt + FM_SCALE);
	spin_unlock(&fmp->lock);
}

/* Process any previous ticks, then return current value. */
static int fmeter_getrate(struct fmeter *fmp)
{
	int val;

	spin_lock(&fmp->lock);
	fmeter_update(fmp);
	val = fmp->val;
	spin_unlock(&fmp->lock);
	return val;
}

static struct cpuset *cpuset_attach_old_cs;

/* Called by cgroups to determine if a cpuset is usable; cpuset_mutex held */
static int cpuset_can_attach(struct cgroup_taskset *tset)
{
	struct cgroup_subsys_state *css;
	struct cpuset *cs;
	struct task_struct *task;
	int ret;

	/* used later by cpuset_attach() */
	cpuset_attach_old_cs = task_cs(cgroup_taskset_first(tset, &css));
	cs = css_cs(css);

	mutex_lock(&cpuset_mutex);

	/* allow moving tasks into an empty cpuset if on default hierarchy */
	ret = -ENOSPC;
	if (!cgroup_subsys_on_dfl(cpuset_cgrp_subsys) &&
	    (cpumask_empty(cs->cpus_allowed) || nodes_empty(cs->mems_allowed)))
		goto out_unlock;

	cgroup_taskset_for_each(task, css, tset) {
		ret = task_can_attach(task, cs->cpus_allowed);
		if (ret)
			goto out_unlock;
		ret = security_task_setscheduler(task);
		if (ret)
			goto out_unlock;
	}

	/*
	 * Mark attach is in progress.  This makes validate_change() fail
	 * changes which zero cpus/mems_allowed.
	 */
	cs->attach_in_progress++;
	ret = 0;
out_unlock:
	mutex_unlock(&cpuset_mutex);
	return ret;
}

static void cpuset_cancel_attach(struct cgroup_taskset *tset)
{
	struct cgroup_subsys_state *css;
	struct cpuset *cs;

	cgroup_taskset_first(tset, &css);
	cs = css_cs(css);

	mutex_lock(&cpuset_mutex);
	css_cs(css)->attach_in_progress--;
	mutex_unlock(&cpuset_mutex);
}

/*
 * Protected by cpuset_mutex.  cpus_attach is used only by cpuset_attach()
 * but we can't allocate it dynamically there.  Define it global and
 * allocate from cpuset_init().
 */
static cpumask_var_t cpus_attach;

static void cpuset_attach(struct cgroup_taskset *tset)
{
	/* static buf protected by cpuset_mutex */
	static nodemask_t cpuset_attach_nodemask_to;
	struct task_struct *task;
	struct task_struct *leader;
	struct cgroup_subsys_state *css;
	struct cpuset *cs;
	struct cpuset *oldcs = cpuset_attach_old_cs;

	cgroup_taskset_first(tset, &css);
	cs = css_cs(css);

	mutex_lock(&cpuset_mutex);

	/* prepare for attach */
	if (cs == &top_cpuset)
		cpumask_copy(cpus_attach, cpu_possible_mask);
	else
		guarantee_online_cpus(cs, cpus_attach);

	guarantee_online_mems(cs, &cpuset_attach_nodemask_to);

	cgroup_taskset_for_each(task, css, tset) {
		/*
		 * can_attach beforehand should guarantee that this doesn't
		 * fail.  TODO: have a better way to handle failure here
		 */
		WARN_ON_ONCE(set_cpus_allowed_ptr(task, cpus_attach));

		cpuset_change_task_nodemask(task, &cpuset_attach_nodemask_to);
		cpuset_update_task_spread_flag(cs, task);
	}

	/*
	 * Change mm for all threadgroup leaders. This is expensive and may
	 * sleep and should be moved outside migration path proper.
	 */
	cpuset_attach_nodemask_to = cs->effective_mems;
	cgroup_taskset_for_each_leader(leader, css, tset) {
		struct mm_struct *mm = get_task_mm(leader);

		if (mm) {
			mpol_rebind_mm(mm, &cpuset_attach_nodemask_to);

			/*
			 * old_mems_allowed is the same with mems_allowed
			 * here, except if this task is being moved
			 * automatically due to hotplug.  In that case
			 * @mems_allowed has been updated and is empty, so
			 * @old_mems_allowed is the right nodesets that we
			 * migrate mm from.
			 */
			if (is_memory_migrate(cs))
				cpuset_migrate_mm(mm, &oldcs->old_mems_allowed,
						  &cpuset_attach_nodemask_to);
			else
				mmput(mm);
		}
	}

	cs->old_mems_allowed = cpuset_attach_nodemask_to;

	cs->attach_in_progress--;
	if (!cs->attach_in_progress)
		wake_up(&cpuset_attach_wq);

	mutex_unlock(&cpuset_mutex);
}

/* The various types of files and directories in a cpuset file system */

typedef enum {
	FILE_MEMORY_MIGRATE,
	FILE_CPULIST,
	FILE_MEMLIST,
	FILE_EFFECTIVE_CPULIST,
	FILE_EFFECTIVE_MEMLIST,
	FILE_CPU_EXCLUSIVE,
	FILE_MEM_EXCLUSIVE,
	FILE_MEM_HARDWALL,
	FILE_SCHED_LOAD_BALANCE,
	FILE_SCHED_RELAX_DOMAIN_LEVEL,
	FILE_MEMORY_PRESSURE_ENABLED,
	FILE_MEMORY_PRESSURE,
	FILE_SPREAD_PAGE,
	FILE_SPREAD_SLAB,
} cpuset_filetype_t;

static int cpuset_write_u64(struct cgroup_subsys_state *css, struct cftype *cft,
			    u64 val)
{
	struct cpuset *cs = css_cs(css);
	cpuset_filetype_t type = cft->private;
	int retval = 0;

	mutex_lock(&cpuset_mutex);
	if (!is_cpuset_online(cs)) {
		retval = -ENODEV;
		goto out_unlock;
	}

	switch (type) {
	case FILE_CPU_EXCLUSIVE:
		retval = update_flag(CS_CPU_EXCLUSIVE, cs, val);
		break;
	case FILE_MEM_EXCLUSIVE:
		retval = update_flag(CS_MEM_EXCLUSIVE, cs, val);
		break;
	case FILE_MEM_HARDWALL:
		retval = update_flag(CS_MEM_HARDWALL, cs, val);
		break;
	case FILE_SCHED_LOAD_BALANCE:
		retval = update_flag(CS_SCHED_LOAD_BALANCE, cs, val);
		break;
	case FILE_MEMORY_MIGRATE:
		retval = update_flag(CS_MEMORY_MIGRATE, cs, val);
		break;
	case FILE_MEMORY_PRESSURE_ENABLED:
		cpuset_memory_pressure_enabled = !!val;
		break;
	case FILE_SPREAD_PAGE:
		retval = update_flag(CS_SPREAD_PAGE, cs, val);
		break;
	case FILE_SPREAD_SLAB:
		retval = update_flag(CS_SPREAD_SLAB, cs, val);
		break;
	default:
		retval = -EINVAL;
		break;
	}
out_unlock:
	mutex_unlock(&cpuset_mutex);
	return retval;
}

static int cpuset_write_s64(struct cgroup_subsys_state *css, struct cftype *cft,
			    s64 val)
{
	struct cpuset *cs = css_cs(css);
	cpuset_filetype_t type = cft->private;
	int retval = -ENODEV;

	mutex_lock(&cpuset_mutex);
	if (!is_cpuset_online(cs))
		goto out_unlock;

	switch (type) {
	case FILE_SCHED_RELAX_DOMAIN_LEVEL:
		retval = update_relax_domain_level(cs, val);
		break;
	default:
		retval = -EINVAL;
		break;
	}
out_unlock:
	mutex_unlock(&cpuset_mutex);
	return retval;
}

/*
 * Common handling for a write to a "cpus" or "mems" file.
 */
static ssize_t cpuset_write_resmask(struct kernfs_open_file *of,
				    char *buf, size_t nbytes, loff_t off)
{
	struct cpuset *cs = css_cs(of_css(of));
	struct cpuset *trialcs;
	int retval = -ENODEV;

	buf = strstrip(buf);

	/*
	 * CPU or memory hotunplug may leave @cs w/o any execution
	 * resources, in which case the hotplug code asynchronously updates
	 * configuration and transfers all tasks to the nearest ancestor
	 * which can execute.
	 *
	 * As writes to "cpus" or "mems" may restore @cs's execution
	 * resources, wait for the previously scheduled operations before
	 * proceeding, so that we don't end up keep removing tasks added
	 * after execution capability is restored.
	 *
	 * cpuset_hotplug_work calls back into cgroup core via
	 * cgroup_transfer_tasks() and waiting for it from a cgroupfs
	 * operation like this one can lead to a deadlock through kernfs
	 * active_ref protection.  Let's break the protection.  Losing the
	 * protection is okay as we check whether @cs is online after
	 * grabbing cpuset_mutex anyway.  This only happens on the legacy
	 * hierarchies.
	 */
	css_get(&cs->css);
	kernfs_break_active_protection(of->kn);
	flush_work(&cpuset_hotplug_work);

	mutex_lock(&cpuset_mutex);
	if (!is_cpuset_online(cs))
		goto out_unlock;

	trialcs = alloc_trial_cpuset(cs);
	if (!trialcs) {
		retval = -ENOMEM;
		goto out_unlock;
	}

	switch (of_cft(of)->private) {
	case FILE_CPULIST:
		retval = update_cpumask(cs, trialcs, buf);
		break;
	case FILE_MEMLIST:
		retval = update_nodemask(cs, trialcs, buf);
		break;
	default:
		retval = -EINVAL;
		break;
	}

	free_trial_cpuset(trialcs);
out_unlock:
	mutex_unlock(&cpuset_mutex);
	kernfs_unbreak_active_protection(of->kn);
	css_put(&cs->css);
	flush_workqueue(cpuset_migrate_mm_wq);
	return retval ?: nbytes;
}

/*
 * These ascii lists should be read in a single call, by using a user
 * buffer large enough to hold the entire map.  If read in smaller
 * chunks, there is no guarantee of atomicity.  Since the display format
 * used, list of ranges of sequential numbers, is variable length,
 * and since these maps can change value dynamically, one could read
 * gibberish by doing partial reads while a list was changing.
 */
static int cpuset_common_seq_show(struct seq_file *sf, void *v)
{
	struct cpuset *cs = css_cs(seq_css(sf));
	cpuset_filetype_t type = seq_cft(sf)->private;
	int ret = 0;

	spin_lock_irq(&callback_lock);

	switch (type) {
	case FILE_CPULIST:
		seq_printf(sf, "%*pbl\n", cpumask_pr_args(cs->cpus_allowed));
		break;
	case FILE_MEMLIST:
		seq_printf(sf, "%*pbl\n", nodemask_pr_args(&cs->mems_allowed));
		break;
	case FILE_EFFECTIVE_CPULIST:
		seq_printf(sf, "%*pbl\n", cpumask_pr_args(cs->effective_cpus));
		break;
	case FILE_EFFECTIVE_MEMLIST:
		seq_printf(sf, "%*pbl\n", nodemask_pr_args(&cs->effective_mems));
		break;
	default:
		ret = -EINVAL;
	}

	spin_unlock_irq(&callback_lock);
	return ret;
}

static u64 cpuset_read_u64(struct cgroup_subsys_state *css, struct cftype *cft)
{
	struct cpuset *cs = css_cs(css);
	cpuset_filetype_t type = cft->private;
	switch (type) {
	case FILE_CPU_EXCLUSIVE:
		return is_cpu_exclusive(cs);
	case FILE_MEM_EXCLUSIVE:
		return is_mem_exclusive(cs);
	case FILE_MEM_HARDWALL:
		return is_mem_hardwall(cs);
	case FILE_SCHED_LOAD_BALANCE:
		return is_sched_load_balance(cs);
	case FILE_MEMORY_MIGRATE:
		return is_memory_migrate(cs);
	case FILE_MEMORY_PRESSURE_ENABLED:
		return cpuset_memory_pressure_enabled;
	case FILE_MEMORY_PRESSURE:
		return fmeter_getrate(&cs->fmeter);
	case FILE_SPREAD_PAGE:
		return is_spread_page(cs);
	case FILE_SPREAD_SLAB:
		return is_spread_slab(cs);
	default:
		BUG();
	}

	/* Unreachable but makes gcc happy */
	return 0;
}

static s64 cpuset_read_s64(struct cgroup_subsys_state *css, struct cftype *cft)
{
	struct cpuset *cs = css_cs(css);
	cpuset_filetype_t type = cft->private;
	switch (type) {
	case FILE_SCHED_RELAX_DOMAIN_LEVEL:
		return cs->relax_domain_level;
	default:
		BUG();
	}

	/* Unrechable but makes gcc happy */
	return 0;
}


/*
 * for the common functions, 'private' gives the type of file
 */

static struct cftype files[] = {
	{
		.name = "cpus",
		.seq_show = cpuset_common_seq_show,
		.write = cpuset_write_resmask,
		.max_write_len = (100U + 6 * NR_CPUS),
		.private = FILE_CPULIST,
	},

	{
		.name = "mems",
		.seq_show = cpuset_common_seq_show,
		.write = cpuset_write_resmask,
		.max_write_len = (100U + 6 * MAX_NUMNODES),
		.private = FILE_MEMLIST,
	},

	{
		.name = "effective_cpus",
		.seq_show = cpuset_common_seq_show,
		.private = FILE_EFFECTIVE_CPULIST,
	},

	{
		.name = "effective_mems",
		.seq_show = cpuset_common_seq_show,
		.private = FILE_EFFECTIVE_MEMLIST,
	},

	{
		.name = "cpu_exclusive",
		.read_u64 = cpuset_read_u64,
		.write_u64 = cpuset_write_u64,
		.private = FILE_CPU_EXCLUSIVE,
	},

	{
		.name = "mem_exclusive",
		.read_u64 = cpuset_read_u64,
		.write_u64 = cpuset_write_u64,
		.private = FILE_MEM_EXCLUSIVE,
	},

	{
		.name = "mem_hardwall",
		.read_u64 = cpuset_read_u64,
		.write_u64 = cpuset_write_u64,
		.private = FILE_MEM_HARDWALL,
	},

	{
		.name = "sched_load_balance",
		.read_u64 = cpuset_read_u64,
		.write_u64 = cpuset_write_u64,
		.private = FILE_SCHED_LOAD_BALANCE,
	},

	{
		.name = "sched_relax_domain_level",
		.read_s64 = cpuset_read_s64,
		.write_s64 = cpuset_write_s64,
		.private = FILE_SCHED_RELAX_DOMAIN_LEVEL,
	},

	{
		.name = "memory_migrate",
		.read_u64 = cpuset_read_u64,
		.write_u64 = cpuset_write_u64,
		.private = FILE_MEMORY_MIGRATE,
	},

	{
		.name = "memory_pressure",
		.read_u64 = cpuset_read_u64,
	},

	{
		.name = "memory_spread_page",
		.read_u64 = cpuset_read_u64,
		.write_u64 = cpuset_write_u64,
		.private = FILE_SPREAD_PAGE,
	},

	{
		.name = "memory_spread_slab",
		.read_u64 = cpuset_read_u64,
		.write_u64 = cpuset_write_u64,
		.private = FILE_SPREAD_SLAB,
	},

	{
		.name = "memory_pressure_enabled",
		.flags = CFTYPE_ONLY_ON_ROOT,
		.read_u64 = cpuset_read_u64,
		.write_u64 = cpuset_write_u64,
		.private = FILE_MEMORY_PRESSURE_ENABLED,
	},

	{ }	/* terminate */
};

/*
 *	cpuset_css_alloc - allocate a cpuset css
 *	cgrp:	control group that the new cpuset will be part of
 */

static struct cgroup_subsys_state *
cpuset_css_alloc(struct cgroup_subsys_state *parent_css)
{
	struct cpuset *cs;

	if (!parent_css)
		return &top_cpuset.css;

	cs = kzalloc(sizeof(*cs), GFP_KERNEL);
	if (!cs)
		return ERR_PTR(-ENOMEM);
	if (!alloc_cpumask_var(&cs->cpus_allowed, GFP_KERNEL))
		goto free_cs;
	if (!alloc_cpumask_var(&cs->effective_cpus, GFP_KERNEL))
		goto free_cpus;

	set_bit(CS_SCHED_LOAD_BALANCE, &cs->flags);
	cpumask_clear(cs->cpus_allowed);
	nodes_clear(cs->mems_allowed);
	cpumask_clear(cs->effective_cpus);
	nodes_clear(cs->effective_mems);
	fmeter_init(&cs->fmeter);
	cs->relax_domain_level = -1;

	return &cs->css;

free_cpus:
	free_cpumask_var(cs->cpus_allowed);
free_cs:
	kfree(cs);
	return ERR_PTR(-ENOMEM);
}

static int cpuset_css_online(struct cgroup_subsys_state *css)
{
	struct cpuset *cs = css_cs(css);
	struct cpuset *parent = parent_cs(cs);
	struct cpuset *tmp_cs;
	struct cgroup_subsys_state *pos_css;

	if (!parent)
		return 0;

	mutex_lock(&cpuset_mutex);

	set_bit(CS_ONLINE, &cs->flags);
	if (is_spread_page(parent))
		set_bit(CS_SPREAD_PAGE, &cs->flags);
	if (is_spread_slab(parent))
		set_bit(CS_SPREAD_SLAB, &cs->flags);

	cpuset_inc();

	spin_lock_irq(&callback_lock);
	if (cgroup_subsys_on_dfl(cpuset_cgrp_subsys)) {
		cpumask_copy(cs->effective_cpus, parent->effective_cpus);
		cs->effective_mems = parent->effective_mems;
	}
	spin_unlock_irq(&callback_lock);

	if (!test_bit(CGRP_CPUSET_CLONE_CHILDREN, &css->cgroup->flags))
		goto out_unlock;

	/*
	 * Clone @parent's configuration if CGRP_CPUSET_CLONE_CHILDREN is
	 * set.  This flag handling is implemented in cgroup core for
	 * histrical reasons - the flag may be specified during mount.
	 *
	 * Currently, if any sibling cpusets have exclusive cpus or mem, we
	 * refuse to clone the configuration - thereby refusing the task to
	 * be entered, and as a result refusing the sys_unshare() or
	 * clone() which initiated it.  If this becomes a problem for some
	 * users who wish to allow that scenario, then this could be
	 * changed to grant parent->cpus_allowed-sibling_cpus_exclusive
	 * (and likewise for mems) to the new cgroup.
	 */
	rcu_read_lock();
	cpuset_for_each_child(tmp_cs, pos_css, parent) {
		if (is_mem_exclusive(tmp_cs) || is_cpu_exclusive(tmp_cs)) {
			rcu_read_unlock();
			goto out_unlock;
		}
	}
	rcu_read_unlock();

	spin_lock_irq(&callback_lock);
	cs->mems_allowed = parent->mems_allowed;
	cs->effective_mems = parent->mems_allowed;
	cpumask_copy(cs->cpus_allowed, parent->cpus_allowed);
	cpumask_copy(cs->effective_cpus, parent->cpus_allowed);
	spin_unlock_irq(&callback_lock);
out_unlock:
	mutex_unlock(&cpuset_mutex);
	return 0;
}

/*
 * If the cpuset being removed has its flag 'sched_load_balance'
 * enabled, then simulate turning sched_load_balance off, which
 * will call rebuild_sched_domains_locked().
 */

static void cpuset_css_offline(struct cgroup_subsys_state *css)
{
	struct cpuset *cs = css_cs(css);

	mutex_lock(&cpuset_mutex);

	if (is_sched_load_balance(cs))
		update_flag(CS_SCHED_LOAD_BALANCE, cs, 0);

	cpuset_dec();
	clear_bit(CS_ONLINE, &cs->flags);

	mutex_unlock(&cpuset_mutex);
}

static void cpuset_css_free(struct cgroup_subsys_state *css)
{
	struct cpuset *cs = css_cs(css);

	free_cpumask_var(cs->effective_cpus);
	free_cpumask_var(cs->cpus_allowed);
	kfree(cs);
}

static void cpuset_bind(struct cgroup_subsys_state *root_css)
{
	mutex_lock(&cpuset_mutex);
	spin_lock_irq(&callback_lock);

	if (cgroup_subsys_on_dfl(cpuset_cgrp_subsys)) {
		cpumask_copy(top_cpuset.cpus_allowed, cpu_possible_mask);
		top_cpuset.mems_allowed = node_possible_map;
	} else {
		cpumask_copy(top_cpuset.cpus_allowed,
			     top_cpuset.effective_cpus);
		top_cpuset.mems_allowed = top_cpuset.effective_mems;
	}

	spin_unlock_irq(&callback_lock);
	mutex_unlock(&cpuset_mutex);
}

<<<<<<< HEAD
static int cpuset_allow_attach(struct cgroup_taskset *tset)
{
	const struct cred *cred = current_cred(), *tcred;
	struct task_struct *task;
	struct cgroup_subsys_state *css;

	cgroup_taskset_for_each(task, css, tset) {
		tcred = __task_cred(task);

		if ((current != task) && !capable(CAP_SYS_ADMIN) &&
		     cred->euid.val != tcred->uid.val && cred->euid.val != tcred->suid.val)
			return -EACCES;
	}

	return 0;
=======
/*
 * Make sure the new task conform to the current state of its parent,
 * which could have been changed by cpuset just after it inherits the
 * state from the parent and before it sits on the cgroup's task list.
 */
void cpuset_fork(struct task_struct *task)
{
	if (task_css_is_root(task, cpuset_cgrp_id))
		return;

	set_cpus_allowed_ptr(task, &current->cpus_allowed);
	task->mems_allowed = current->mems_allowed;
>>>>>>> c6935931
}

struct cgroup_subsys cpuset_cgrp_subsys = {
	.css_alloc	= cpuset_css_alloc,
	.css_online	= cpuset_css_online,
	.css_offline	= cpuset_css_offline,
	.css_free	= cpuset_css_free,
	.can_attach	= cpuset_can_attach,
	.allow_attach	= cpuset_allow_attach,
	.cancel_attach	= cpuset_cancel_attach,
	.attach		= cpuset_attach,
	.post_attach	= cpuset_post_attach,
	.bind		= cpuset_bind,
	.fork		= cpuset_fork,
	.legacy_cftypes	= files,
	.early_init	= true,
};

/**
 * cpuset_init - initialize cpusets at system boot
 *
 * Description: Initialize top_cpuset and the cpuset internal file system,
 **/

int __init cpuset_init(void)
{
	int err = 0;

	if (!alloc_cpumask_var(&top_cpuset.cpus_allowed, GFP_KERNEL))
		BUG();
	if (!alloc_cpumask_var(&top_cpuset.effective_cpus, GFP_KERNEL))
		BUG();

	cpumask_setall(top_cpuset.cpus_allowed);
	nodes_setall(top_cpuset.mems_allowed);
	cpumask_setall(top_cpuset.effective_cpus);
	nodes_setall(top_cpuset.effective_mems);

	fmeter_init(&top_cpuset.fmeter);
	set_bit(CS_SCHED_LOAD_BALANCE, &top_cpuset.flags);
	top_cpuset.relax_domain_level = -1;

	err = register_filesystem(&cpuset_fs_type);
	if (err < 0)
		return err;

	if (!alloc_cpumask_var(&cpus_attach, GFP_KERNEL))
		BUG();

	return 0;
}

/*
 * If CPU and/or memory hotplug handlers, below, unplug any CPUs
 * or memory nodes, we need to walk over the cpuset hierarchy,
 * removing that CPU or node from all cpusets.  If this removes the
 * last CPU or node from a cpuset, then move the tasks in the empty
 * cpuset to its next-highest non-empty parent.
 */
static void remove_tasks_in_empty_cpuset(struct cpuset *cs)
{
	struct cpuset *parent;

	/*
	 * Find its next-highest non-empty parent, (top cpuset
	 * has online cpus, so can't be empty).
	 */
	parent = parent_cs(cs);
	while (cpumask_empty(parent->cpus_allowed) ||
			nodes_empty(parent->mems_allowed))
		parent = parent_cs(parent);

	if (cgroup_transfer_tasks(parent->css.cgroup, cs->css.cgroup)) {
		pr_err("cpuset: failed to transfer tasks out of empty cpuset ");
		pr_cont_cgroup_name(cs->css.cgroup);
		pr_cont("\n");
	}
}

static void
hotplug_update_tasks_legacy(struct cpuset *cs,
			    struct cpumask *new_cpus, nodemask_t *new_mems,
			    bool cpus_updated, bool mems_updated)
{
	bool is_empty;

	spin_lock_irq(&callback_lock);
	cpumask_copy(cs->cpus_allowed, new_cpus);
	cpumask_copy(cs->effective_cpus, new_cpus);
	cs->mems_allowed = *new_mems;
	cs->effective_mems = *new_mems;
	spin_unlock_irq(&callback_lock);

	/*
	 * Don't call update_tasks_cpumask() if the cpuset becomes empty,
	 * as the tasks will be migratecd to an ancestor.
	 */
	if (cpus_updated && !cpumask_empty(cs->cpus_allowed))
		update_tasks_cpumask(cs);
	if (mems_updated && !nodes_empty(cs->mems_allowed))
		update_tasks_nodemask(cs);

	is_empty = cpumask_empty(cs->cpus_allowed) ||
		   nodes_empty(cs->mems_allowed);

	mutex_unlock(&cpuset_mutex);

	/*
	 * Move tasks to the nearest ancestor with execution resources,
	 * This is full cgroup operation which will also call back into
	 * cpuset. Should be done outside any lock.
	 */
	if (is_empty)
		remove_tasks_in_empty_cpuset(cs);

	mutex_lock(&cpuset_mutex);
}

static void
hotplug_update_tasks(struct cpuset *cs,
		     struct cpumask *new_cpus, nodemask_t *new_mems,
		     bool cpus_updated, bool mems_updated)
{
	if (cpumask_empty(new_cpus))
		cpumask_copy(new_cpus, parent_cs(cs)->effective_cpus);
	if (nodes_empty(*new_mems))
		*new_mems = parent_cs(cs)->effective_mems;

	spin_lock_irq(&callback_lock);
	cpumask_copy(cs->effective_cpus, new_cpus);
	cs->effective_mems = *new_mems;
	spin_unlock_irq(&callback_lock);

	if (cpus_updated)
		update_tasks_cpumask(cs);
	if (mems_updated)
		update_tasks_nodemask(cs);
}

/**
 * cpuset_hotplug_update_tasks - update tasks in a cpuset for hotunplug
 * @cs: cpuset in interest
 *
 * Compare @cs's cpu and mem masks against top_cpuset and if some have gone
 * offline, update @cs accordingly.  If @cs ends up with no CPU or memory,
 * all its tasks are moved to the nearest ancestor with both resources.
 */
static void cpuset_hotplug_update_tasks(struct cpuset *cs)
{
	static cpumask_t new_cpus;
	static nodemask_t new_mems;
	bool cpus_updated;
	bool mems_updated;
retry:
	wait_event(cpuset_attach_wq, cs->attach_in_progress == 0);

	mutex_lock(&cpuset_mutex);

	/*
	 * We have raced with task attaching. We wait until attaching
	 * is finished, so we won't attach a task to an empty cpuset.
	 */
	if (cs->attach_in_progress) {
		mutex_unlock(&cpuset_mutex);
		goto retry;
	}

	cpumask_and(&new_cpus, cs->cpus_allowed, parent_cs(cs)->effective_cpus);
	nodes_and(new_mems, cs->mems_allowed, parent_cs(cs)->effective_mems);

	cpus_updated = !cpumask_equal(&new_cpus, cs->effective_cpus);
	mems_updated = !nodes_equal(new_mems, cs->effective_mems);

	if (cgroup_subsys_on_dfl(cpuset_cgrp_subsys))
		hotplug_update_tasks(cs, &new_cpus, &new_mems,
				     cpus_updated, mems_updated);
	else
		hotplug_update_tasks_legacy(cs, &new_cpus, &new_mems,
					    cpus_updated, mems_updated);

	mutex_unlock(&cpuset_mutex);
}

/**
 * cpuset_hotplug_workfn - handle CPU/memory hotunplug for a cpuset
 *
 * This function is called after either CPU or memory configuration has
 * changed and updates cpuset accordingly.  The top_cpuset is always
 * synchronized to cpu_active_mask and N_MEMORY, which is necessary in
 * order to make cpusets transparent (of no affect) on systems that are
 * actively using CPU hotplug but making no active use of cpusets.
 *
 * Non-root cpusets are only affected by offlining.  If any CPUs or memory
 * nodes have been taken down, cpuset_hotplug_update_tasks() is invoked on
 * all descendants.
 *
 * Note that CPU offlining during suspend is ignored.  We don't modify
 * cpusets across suspend/resume cycles at all.
 */
static void cpuset_hotplug_workfn(struct work_struct *work)
{
	static cpumask_t new_cpus;
	static nodemask_t new_mems;
	bool cpus_updated, mems_updated;
	bool on_dfl = cgroup_subsys_on_dfl(cpuset_cgrp_subsys);

	mutex_lock(&cpuset_mutex);

	/* fetch the available cpus/mems and find out which changed how */
	cpumask_copy(&new_cpus, cpu_active_mask);
	new_mems = node_states[N_MEMORY];

	cpus_updated = !cpumask_equal(top_cpuset.effective_cpus, &new_cpus);
	mems_updated = !nodes_equal(top_cpuset.effective_mems, new_mems);

	/* synchronize cpus_allowed to cpu_active_mask */
	if (cpus_updated) {
		spin_lock_irq(&callback_lock);
		if (!on_dfl)
			cpumask_copy(top_cpuset.cpus_allowed, &new_cpus);
		cpumask_copy(top_cpuset.effective_cpus, &new_cpus);
		spin_unlock_irq(&callback_lock);
		/* we don't mess with cpumasks of tasks in top_cpuset */
	}

	/* synchronize mems_allowed to N_MEMORY */
	if (mems_updated) {
		spin_lock_irq(&callback_lock);
		if (!on_dfl)
			top_cpuset.mems_allowed = new_mems;
		top_cpuset.effective_mems = new_mems;
		spin_unlock_irq(&callback_lock);
		update_tasks_nodemask(&top_cpuset);
	}

	mutex_unlock(&cpuset_mutex);

	/* if cpus or mems changed, we need to propagate to descendants */
	if (cpus_updated || mems_updated) {
		struct cpuset *cs;
		struct cgroup_subsys_state *pos_css;

		rcu_read_lock();
		cpuset_for_each_descendant_pre(cs, pos_css, &top_cpuset) {
			if (cs == &top_cpuset || !css_tryget_online(&cs->css))
				continue;
			rcu_read_unlock();

			cpuset_hotplug_update_tasks(cs);

			rcu_read_lock();
			css_put(&cs->css);
		}
		rcu_read_unlock();
	}

	/* rebuild sched domains if cpus_allowed has changed */
	if (cpus_updated)
		rebuild_sched_domains();
}

void cpuset_update_active_cpus(bool cpu_online)
{
	/*
	 * We're inside cpu hotplug critical region which usually nests
	 * inside cgroup synchronization.  Bounce actual hotplug processing
	 * to a work item to avoid reverse locking order.
	 *
	 * We still need to do partition_sched_domains() synchronously;
	 * otherwise, the scheduler will get confused and put tasks to the
	 * dead CPU.  Fall back to the default single domain.
	 * cpuset_hotplug_workfn() will rebuild it as necessary.
	 */
	partition_sched_domains(1, NULL, NULL);
	schedule_work(&cpuset_hotplug_work);
}

/*
 * Keep top_cpuset.mems_allowed tracking node_states[N_MEMORY].
 * Call this routine anytime after node_states[N_MEMORY] changes.
 * See cpuset_update_active_cpus() for CPU hotplug handling.
 */
static int cpuset_track_online_nodes(struct notifier_block *self,
				unsigned long action, void *arg)
{
	schedule_work(&cpuset_hotplug_work);
	return NOTIFY_OK;
}

static struct notifier_block cpuset_track_online_nodes_nb = {
	.notifier_call = cpuset_track_online_nodes,
	.priority = 10,		/* ??! */
};

/**
 * cpuset_init_smp - initialize cpus_allowed
 *
 * Description: Finish top cpuset after cpu, node maps are initialized
 */
void __init cpuset_init_smp(void)
{
	cpumask_copy(top_cpuset.cpus_allowed, cpu_active_mask);
	top_cpuset.mems_allowed = node_states[N_MEMORY];
	top_cpuset.old_mems_allowed = top_cpuset.mems_allowed;

	cpumask_copy(top_cpuset.effective_cpus, cpu_active_mask);
	top_cpuset.effective_mems = node_states[N_MEMORY];

	register_hotmemory_notifier(&cpuset_track_online_nodes_nb);

	cpuset_migrate_mm_wq = alloc_ordered_workqueue("cpuset_migrate_mm", 0);
	BUG_ON(!cpuset_migrate_mm_wq);
}

/**
 * cpuset_cpus_allowed - return cpus_allowed mask from a tasks cpuset.
 * @tsk: pointer to task_struct from which to obtain cpuset->cpus_allowed.
 * @pmask: pointer to struct cpumask variable to receive cpus_allowed set.
 *
 * Description: Returns the cpumask_var_t cpus_allowed of the cpuset
 * attached to the specified @tsk.  Guaranteed to return some non-empty
 * subset of cpu_online_mask, even if this means going outside the
 * tasks cpuset.
 **/

void cpuset_cpus_allowed(struct task_struct *tsk, struct cpumask *pmask)
{
	unsigned long flags;

	spin_lock_irqsave(&callback_lock, flags);
	rcu_read_lock();
	guarantee_online_cpus(task_cs(tsk), pmask);
	rcu_read_unlock();
	spin_unlock_irqrestore(&callback_lock, flags);
}

void cpuset_cpus_allowed_fallback(struct task_struct *tsk)
{
	rcu_read_lock();
	do_set_cpus_allowed(tsk, task_cs(tsk)->effective_cpus);
	rcu_read_unlock();

	/*
	 * We own tsk->cpus_allowed, nobody can change it under us.
	 *
	 * But we used cs && cs->cpus_allowed lockless and thus can
	 * race with cgroup_attach_task() or update_cpumask() and get
	 * the wrong tsk->cpus_allowed. However, both cases imply the
	 * subsequent cpuset_change_cpumask()->set_cpus_allowed_ptr()
	 * which takes task_rq_lock().
	 *
	 * If we are called after it dropped the lock we must see all
	 * changes in tsk_cs()->cpus_allowed. Otherwise we can temporary
	 * set any mask even if it is not right from task_cs() pov,
	 * the pending set_cpus_allowed_ptr() will fix things.
	 *
	 * select_fallback_rq() will fix things ups and set cpu_possible_mask
	 * if required.
	 */
}

void __init cpuset_init_current_mems_allowed(void)
{
	nodes_setall(current->mems_allowed);
}

/**
 * cpuset_mems_allowed - return mems_allowed mask from a tasks cpuset.
 * @tsk: pointer to task_struct from which to obtain cpuset->mems_allowed.
 *
 * Description: Returns the nodemask_t mems_allowed of the cpuset
 * attached to the specified @tsk.  Guaranteed to return some non-empty
 * subset of node_states[N_MEMORY], even if this means going outside the
 * tasks cpuset.
 **/

nodemask_t cpuset_mems_allowed(struct task_struct *tsk)
{
	nodemask_t mask;
	unsigned long flags;

	spin_lock_irqsave(&callback_lock, flags);
	rcu_read_lock();
	guarantee_online_mems(task_cs(tsk), &mask);
	rcu_read_unlock();
	spin_unlock_irqrestore(&callback_lock, flags);

	return mask;
}

/**
 * cpuset_nodemask_valid_mems_allowed - check nodemask vs. curremt mems_allowed
 * @nodemask: the nodemask to be checked
 *
 * Are any of the nodes in the nodemask allowed in current->mems_allowed?
 */
int cpuset_nodemask_valid_mems_allowed(nodemask_t *nodemask)
{
	return nodes_intersects(*nodemask, current->mems_allowed);
}

/*
 * nearest_hardwall_ancestor() - Returns the nearest mem_exclusive or
 * mem_hardwall ancestor to the specified cpuset.  Call holding
 * callback_lock.  If no ancestor is mem_exclusive or mem_hardwall
 * (an unusual configuration), then returns the root cpuset.
 */
static struct cpuset *nearest_hardwall_ancestor(struct cpuset *cs)
{
	while (!(is_mem_exclusive(cs) || is_mem_hardwall(cs)) && parent_cs(cs))
		cs = parent_cs(cs);
	return cs;
}

/**
 * cpuset_node_allowed - Can we allocate on a memory node?
 * @node: is this an allowed node?
 * @gfp_mask: memory allocation flags
 *
 * If we're in interrupt, yes, we can always allocate.  If @node is set in
 * current's mems_allowed, yes.  If it's not a __GFP_HARDWALL request and this
 * node is set in the nearest hardwalled cpuset ancestor to current's cpuset,
 * yes.  If current has access to memory reserves due to TIF_MEMDIE, yes.
 * Otherwise, no.
 *
 * GFP_USER allocations are marked with the __GFP_HARDWALL bit,
 * and do not allow allocations outside the current tasks cpuset
 * unless the task has been OOM killed as is marked TIF_MEMDIE.
 * GFP_KERNEL allocations are not so marked, so can escape to the
 * nearest enclosing hardwalled ancestor cpuset.
 *
 * Scanning up parent cpusets requires callback_lock.  The
 * __alloc_pages() routine only calls here with __GFP_HARDWALL bit
 * _not_ set if it's a GFP_KERNEL allocation, and all nodes in the
 * current tasks mems_allowed came up empty on the first pass over
 * the zonelist.  So only GFP_KERNEL allocations, if all nodes in the
 * cpuset are short of memory, might require taking the callback_lock.
 *
 * The first call here from mm/page_alloc:get_page_from_freelist()
 * has __GFP_HARDWALL set in gfp_mask, enforcing hardwall cpusets,
 * so no allocation on a node outside the cpuset is allowed (unless
 * in interrupt, of course).
 *
 * The second pass through get_page_from_freelist() doesn't even call
 * here for GFP_ATOMIC calls.  For those calls, the __alloc_pages()
 * variable 'wait' is not set, and the bit ALLOC_CPUSET is not set
 * in alloc_flags.  That logic and the checks below have the combined
 * affect that:
 *	in_interrupt - any node ok (current task context irrelevant)
 *	GFP_ATOMIC   - any node ok
 *	TIF_MEMDIE   - any node ok
 *	GFP_KERNEL   - any node in enclosing hardwalled cpuset ok
 *	GFP_USER     - only nodes in current tasks mems allowed ok.
 */
bool __cpuset_node_allowed(int node, gfp_t gfp_mask)
{
	struct cpuset *cs;		/* current cpuset ancestors */
	int allowed;			/* is allocation in zone z allowed? */
	unsigned long flags;

	if (in_interrupt())
		return true;
	if (node_isset(node, current->mems_allowed))
		return true;
	/*
	 * Allow tasks that have access to memory reserves because they have
	 * been OOM killed to get memory anywhere.
	 */
	if (unlikely(test_thread_flag(TIF_MEMDIE)))
		return true;
	if (gfp_mask & __GFP_HARDWALL)	/* If hardwall request, stop here */
		return false;

	if (current->flags & PF_EXITING) /* Let dying task have memory */
		return true;

	/* Not hardwall and node outside mems_allowed: scan up cpusets */
	spin_lock_irqsave(&callback_lock, flags);

	rcu_read_lock();
	cs = nearest_hardwall_ancestor(task_cs(current));
	allowed = node_isset(node, cs->mems_allowed);
	rcu_read_unlock();

	spin_unlock_irqrestore(&callback_lock, flags);
	return allowed;
}

/**
 * cpuset_mem_spread_node() - On which node to begin search for a file page
 * cpuset_slab_spread_node() - On which node to begin search for a slab page
 *
 * If a task is marked PF_SPREAD_PAGE or PF_SPREAD_SLAB (as for
 * tasks in a cpuset with is_spread_page or is_spread_slab set),
 * and if the memory allocation used cpuset_mem_spread_node()
 * to determine on which node to start looking, as it will for
 * certain page cache or slab cache pages such as used for file
 * system buffers and inode caches, then instead of starting on the
 * local node to look for a free page, rather spread the starting
 * node around the tasks mems_allowed nodes.
 *
 * We don't have to worry about the returned node being offline
 * because "it can't happen", and even if it did, it would be ok.
 *
 * The routines calling guarantee_online_mems() are careful to
 * only set nodes in task->mems_allowed that are online.  So it
 * should not be possible for the following code to return an
 * offline node.  But if it did, that would be ok, as this routine
 * is not returning the node where the allocation must be, only
 * the node where the search should start.  The zonelist passed to
 * __alloc_pages() will include all nodes.  If the slab allocator
 * is passed an offline node, it will fall back to the local node.
 * See kmem_cache_alloc_node().
 */

static int cpuset_spread_node(int *rotor)
{
	return *rotor = next_node_in(*rotor, current->mems_allowed);
}

int cpuset_mem_spread_node(void)
{
	if (current->cpuset_mem_spread_rotor == NUMA_NO_NODE)
		current->cpuset_mem_spread_rotor =
			node_random(&current->mems_allowed);

	return cpuset_spread_node(&current->cpuset_mem_spread_rotor);
}

int cpuset_slab_spread_node(void)
{
	if (current->cpuset_slab_spread_rotor == NUMA_NO_NODE)
		current->cpuset_slab_spread_rotor =
			node_random(&current->mems_allowed);

	return cpuset_spread_node(&current->cpuset_slab_spread_rotor);
}

EXPORT_SYMBOL_GPL(cpuset_mem_spread_node);

/**
 * cpuset_mems_allowed_intersects - Does @tsk1's mems_allowed intersect @tsk2's?
 * @tsk1: pointer to task_struct of some task.
 * @tsk2: pointer to task_struct of some other task.
 *
 * Description: Return true if @tsk1's mems_allowed intersects the
 * mems_allowed of @tsk2.  Used by the OOM killer to determine if
 * one of the task's memory usage might impact the memory available
 * to the other.
 **/

int cpuset_mems_allowed_intersects(const struct task_struct *tsk1,
				   const struct task_struct *tsk2)
{
	return nodes_intersects(tsk1->mems_allowed, tsk2->mems_allowed);
}

/**
 * cpuset_print_current_mems_allowed - prints current's cpuset and mems_allowed
 *
 * Description: Prints current's name, cpuset name, and cached copy of its
 * mems_allowed to the kernel log.
 */
void cpuset_print_current_mems_allowed(void)
{
	struct cgroup *cgrp;

	rcu_read_lock();

	cgrp = task_cs(current)->css.cgroup;
	pr_info("%s cpuset=", current->comm);
	pr_cont_cgroup_name(cgrp);
	pr_cont(" mems_allowed=%*pbl\n",
		nodemask_pr_args(&current->mems_allowed));

	rcu_read_unlock();
}

/*
 * Collection of memory_pressure is suppressed unless
 * this flag is enabled by writing "1" to the special
 * cpuset file 'memory_pressure_enabled' in the root cpuset.
 */

int cpuset_memory_pressure_enabled __read_mostly;

/**
 * cpuset_memory_pressure_bump - keep stats of per-cpuset reclaims.
 *
 * Keep a running average of the rate of synchronous (direct)
 * page reclaim efforts initiated by tasks in each cpuset.
 *
 * This represents the rate at which some task in the cpuset
 * ran low on memory on all nodes it was allowed to use, and
 * had to enter the kernels page reclaim code in an effort to
 * create more free memory by tossing clean pages or swapping
 * or writing dirty pages.
 *
 * Display to user space in the per-cpuset read-only file
 * "memory_pressure".  Value displayed is an integer
 * representing the recent rate of entry into the synchronous
 * (direct) page reclaim by any task attached to the cpuset.
 **/

void __cpuset_memory_pressure_bump(void)
{
	rcu_read_lock();
	fmeter_markevent(&task_cs(current)->fmeter);
	rcu_read_unlock();
}

#ifdef CONFIG_PROC_PID_CPUSET
/*
 * proc_cpuset_show()
 *  - Print tasks cpuset path into seq_file.
 *  - Used for /proc/<pid>/cpuset.
 *  - No need to task_lock(tsk) on this tsk->cpuset reference, as it
 *    doesn't really matter if tsk->cpuset changes after we read it,
 *    and we take cpuset_mutex, keeping cpuset_attach() from changing it
 *    anyway.
 */
int proc_cpuset_show(struct seq_file *m, struct pid_namespace *ns,
		     struct pid *pid, struct task_struct *tsk)
{
	char *buf, *p;
	struct cgroup_subsys_state *css;
	int retval;

	retval = -ENOMEM;
	buf = kmalloc(PATH_MAX, GFP_KERNEL);
	if (!buf)
		goto out;

	retval = -ENAMETOOLONG;
	css = task_get_css(tsk, cpuset_cgrp_id);
	p = cgroup_path_ns(css->cgroup, buf, PATH_MAX,
			   current->nsproxy->cgroup_ns);
	css_put(css);
	if (!p)
		goto out_free;
	seq_puts(m, p);
	seq_putc(m, '\n');
	retval = 0;
out_free:
	kfree(buf);
out:
	return retval;
}
#endif /* CONFIG_PROC_PID_CPUSET */

/* Display task mems_allowed in /proc/<pid>/status file. */
void cpuset_task_status_allowed(struct seq_file *m, struct task_struct *task)
{
	seq_printf(m, "Mems_allowed:\t%*pb\n",
		   nodemask_pr_args(&task->mems_allowed));
	seq_printf(m, "Mems_allowed_list:\t%*pbl\n",
		   nodemask_pr_args(&task->mems_allowed));
}<|MERGE_RESOLUTION|>--- conflicted
+++ resolved
@@ -2069,7 +2069,6 @@
 	mutex_unlock(&cpuset_mutex);
 }
 
-<<<<<<< HEAD
 static int cpuset_allow_attach(struct cgroup_taskset *tset)
 {
 	const struct cred *cred = current_cred(), *tcred;
@@ -2085,7 +2084,8 @@
 	}
 
 	return 0;
-=======
+}
+
 /*
  * Make sure the new task conform to the current state of its parent,
  * which could have been changed by cpuset just after it inherits the
@@ -2098,7 +2098,6 @@
 
 	set_cpus_allowed_ptr(task, &current->cpus_allowed);
 	task->mems_allowed = current->mems_allowed;
->>>>>>> c6935931
 }
 
 struct cgroup_subsys cpuset_cgrp_subsys = {
