/*
 * Completely Fair Scheduling (CFS) Class (SCHED_NORMAL/SCHED_BATCH)
 *
 *  Copyright (C) 2007 Red Hat, Inc., Ingo Molnar <mingo@redhat.com>
 *
 *  Interactivity improvements by Mike Galbraith
 *  (C) 2007 Mike Galbraith <efault@gmx.de>
 *
 *  Various enhancements by Dmitry Adamushko.
 *  (C) 2007 Dmitry Adamushko <dmitry.adamushko@gmail.com>
 *
 *  Group scheduling enhancements by Srivatsa Vaddagiri
 *  Copyright IBM Corporation, 2007
 *  Author: Srivatsa Vaddagiri <vatsa@linux.vnet.ibm.com>
 *
 *  Scaled math optimizations by Thomas Gleixner
 *  Copyright (C) 2007, Thomas Gleixner <tglx@linutronix.de>
 *
 *  Adaptive scheduling granularity, math enhancements by Peter Zijlstra
 *  Copyright (C) 2007 Red Hat, Inc., Peter Zijlstra
 */

#include <linux/sched.h>
#include <linux/latencytop.h>
#include <linux/cpumask.h>
#include <linux/cpuidle.h>
#include <linux/slab.h>
#include <linux/profile.h>
#include <linux/interrupt.h>
#include <linux/mempolicy.h>
#include <linux/migrate.h>
#include <linux/task_work.h>
#include <linux/module.h>

#include "sched.h"
#include "tune.h"
#include "walt.h"
#include <trace/events/sched.h>

#ifdef CONFIG_SCHED_WALT

static inline bool task_fits_max(struct task_struct *p, int cpu);
static void walt_fixup_sched_stats_fair(struct rq *rq, struct task_struct *p,
					u32 new_task_load, u32 new_pred_demand);
static void walt_fixup_nr_big_tasks(struct rq *rq, struct task_struct *p,
				    int delta, bool inc);
#endif /* CONFIG_SCHED_WALT */

#if defined(CONFIG_SCHED_WALT) && defined(CONFIG_CFS_BANDWIDTH)

static void walt_init_cfs_rq_stats(struct cfs_rq *cfs_rq);
static void walt_inc_cfs_rq_stats(struct cfs_rq *cfs_rq,
				  struct task_struct *p);
static void walt_dec_cfs_rq_stats(struct cfs_rq *cfs_rq,
				  struct task_struct *p);
static void walt_inc_throttled_cfs_rq_stats(struct walt_sched_stats *stats,
					    struct cfs_rq *cfs_rq);
static void walt_dec_throttled_cfs_rq_stats(struct walt_sched_stats *stats,
					    struct cfs_rq *cfs_rq);
#else
static inline void walt_init_cfs_rq_stats(struct cfs_rq *cfs_rq) {}
static inline void
walt_inc_cfs_rq_stats(struct cfs_rq *cfs_rq, struct task_struct *p) {}
static inline void
walt_dec_cfs_rq_stats(struct cfs_rq *cfs_rq, struct task_struct *p) {}

#define walt_inc_throttled_cfs_rq_stats(...)
#define walt_dec_throttled_cfs_rq_stats(...)

#endif


/*
 * Targeted preemption latency for CPU-bound tasks:
 * (default: 6ms * (1 + ilog(ncpus)), units: nanoseconds)
 *
 * NOTE: this latency value is not the same as the concept of
 * 'timeslice length' - timeslices in CFS are of variable length
 * and have no persistent notion like in traditional, time-slice
 * based scheduling concepts.
 *
 * (to see the precise effective timeslice length of your workload,
 *  run vmstat and monitor the context-switches (cs) field)
 */
unsigned int sysctl_sched_latency = 6000000ULL;
unsigned int normalized_sysctl_sched_latency = 6000000ULL;

unsigned int sysctl_sched_is_big_little = 1;
unsigned int sysctl_sched_sync_hint_enable = 1;
unsigned int sysctl_sched_initial_task_util = 0;
unsigned int sysctl_sched_cstate_aware = 1;
DEFINE_PER_CPU_READ_MOSTLY(int, sched_load_boost);

#ifdef CONFIG_SCHED_WALT
unsigned int sysctl_sched_use_walt_cpu_util = 1;
unsigned int sysctl_sched_use_walt_task_util = 1;
#endif
/*
 * The initial- and re-scaling of tunables is configurable
 * (default SCHED_TUNABLESCALING_LOG = *(1+ilog(ncpus))
 *
 * Options are:
 * SCHED_TUNABLESCALING_NONE - unscaled, always *1
 * SCHED_TUNABLESCALING_LOG - scaled logarithmical, *1+ilog(ncpus)
 * SCHED_TUNABLESCALING_LINEAR - scaled linear, *ncpus
 */
enum sched_tunable_scaling sysctl_sched_tunable_scaling
	= SCHED_TUNABLESCALING_LOG;

/*
 * Minimal preemption granularity for CPU-bound tasks:
 * (default: 0.75 msec * (1 + ilog(ncpus)), units: nanoseconds)
 */
unsigned int sysctl_sched_min_granularity = 750000ULL;
unsigned int normalized_sysctl_sched_min_granularity = 750000ULL;

/*
 * is kept at sysctl_sched_latency / sysctl_sched_min_granularity
 */
static unsigned int sched_nr_latency = 8;

/*
 * After fork, child runs first. If set to 0 (default) then
 * parent will (try to) run first.
 */
unsigned int sysctl_sched_child_runs_first __read_mostly;

/*
 * SCHED_OTHER wake-up granularity.
 * (default: 1 msec * (1 + ilog(ncpus)), units: nanoseconds)
 *
 * This option delays the preemption effects of decoupled workloads
 * and reduces their over-scheduling. Synchronous workloads will still
 * have immediate wakeup/sleep latencies.
 */
unsigned int sysctl_sched_wakeup_granularity = 1000000UL;
unsigned int normalized_sysctl_sched_wakeup_granularity = 1000000UL;

const_debug unsigned int sysctl_sched_migration_cost = 500000UL;

/*
 * The exponential sliding  window over which load is averaged for shares
 * distribution.
 * (default: 10msec)
 */
unsigned int __read_mostly sysctl_sched_shares_window = 10000000UL;

#ifdef CONFIG_CFS_BANDWIDTH
/*
 * Amount of runtime to allocate from global (tg) to local (per-cfs_rq) pool
 * each time a cfs_rq requests quota.
 *
 * Note: in the case that the slice exceeds the runtime remaining (either due
 * to consumption or the quota being specified to be smaller than the slice)
 * we will always only issue the remaining available time.
 *
 * default: 5 msec, units: microseconds
  */
unsigned int sysctl_sched_cfs_bandwidth_slice = 5000UL;
#endif

/*
 * The margin used when comparing utilization with CPU capacity:
 * util * margin < capacity * 1024
 */
unsigned int sysctl_sched_capacity_margin = 1078; /* ~5% margin */
unsigned int sysctl_sched_capacity_margin_down = 1205; /* ~15% margin */

static inline void update_load_add(struct load_weight *lw, unsigned long inc)
{
	lw->weight += inc;
	lw->inv_weight = 0;
}

static inline void update_load_sub(struct load_weight *lw, unsigned long dec)
{
	lw->weight -= dec;
	lw->inv_weight = 0;
}

static inline void update_load_set(struct load_weight *lw, unsigned long w)
{
	lw->weight = w;
	lw->inv_weight = 0;
}

/*
 * Increase the granularity value when there are more CPUs,
 * because with more CPUs the 'effective latency' as visible
 * to users decreases. But the relationship is not linear,
 * so pick a second-best guess by going with the log2 of the
 * number of CPUs.
 *
 * This idea comes from the SD scheduler of Con Kolivas:
 */
static unsigned int get_update_sysctl_factor(void)
{
	unsigned int cpus = min_t(unsigned int, num_online_cpus(), 8);
	unsigned int factor;

	switch (sysctl_sched_tunable_scaling) {
	case SCHED_TUNABLESCALING_NONE:
		factor = 1;
		break;
	case SCHED_TUNABLESCALING_LINEAR:
		factor = cpus;
		break;
	case SCHED_TUNABLESCALING_LOG:
	default:
		factor = 1 + ilog2(cpus);
		break;
	}

	return factor;
}

static void update_sysctl(void)
{
	unsigned int factor = get_update_sysctl_factor();

#define SET_SYSCTL(name) \
	(sysctl_##name = (factor) * normalized_sysctl_##name)
	SET_SYSCTL(sched_min_granularity);
	SET_SYSCTL(sched_latency);
	SET_SYSCTL(sched_wakeup_granularity);
#undef SET_SYSCTL
}

void sched_init_granularity(void)
{
	update_sysctl();
}

#define WMULT_CONST	(~0U)
#define WMULT_SHIFT	32

static void __update_inv_weight(struct load_weight *lw)
{
	unsigned long w;

	if (likely(lw->inv_weight))
		return;

	w = scale_load_down(lw->weight);

	if (BITS_PER_LONG > 32 && unlikely(w >= WMULT_CONST))
		lw->inv_weight = 1;
	else if (unlikely(!w))
		lw->inv_weight = WMULT_CONST;
	else
		lw->inv_weight = WMULT_CONST / w;
}

/*
 * delta_exec * weight / lw.weight
 *   OR
 * (delta_exec * (weight * lw->inv_weight)) >> WMULT_SHIFT
 *
 * Either weight := NICE_0_LOAD and lw \e sched_prio_to_wmult[], in which case
 * we're guaranteed shift stays positive because inv_weight is guaranteed to
 * fit 32 bits, and NICE_0_LOAD gives another 10 bits; therefore shift >= 22.
 *
 * Or, weight =< lw.weight (because lw.weight is the runqueue weight), thus
 * weight/lw.weight <= 1, and therefore our shift will also be positive.
 */
static u64 __calc_delta(u64 delta_exec, unsigned long weight, struct load_weight *lw)
{
	u64 fact = scale_load_down(weight);
	int shift = WMULT_SHIFT;

	__update_inv_weight(lw);

	if (unlikely(fact >> 32)) {
		while (fact >> 32) {
			fact >>= 1;
			shift--;
		}
	}

	/* hint to use a 32x32->64 mul */
	fact = (u64)(u32)fact * lw->inv_weight;

	while (fact >> 32) {
		fact >>= 1;
		shift--;
	}

	return mul_u64_u32_shr(delta_exec, fact, shift);
}

#ifdef CONFIG_SMP
static int active_load_balance_cpu_stop(void *data);
#endif

const struct sched_class fair_sched_class;

/**************************************************************
 * CFS operations on generic schedulable entities:
 */

#ifdef CONFIG_FAIR_GROUP_SCHED

/* cpu runqueue to which this cfs_rq is attached */
static inline struct rq *rq_of(struct cfs_rq *cfs_rq)
{
	return cfs_rq->rq;
}

/* An entity is a task if it doesn't "own" a runqueue */
#define entity_is_task(se)	(!se->my_q)

static inline struct task_struct *task_of(struct sched_entity *se)
{
	SCHED_WARN_ON(!entity_is_task(se));
	return container_of(se, struct task_struct, se);
}

/* Walk up scheduling entities hierarchy */
#define for_each_sched_entity(se) \
		for (; se; se = se->parent)

static inline struct cfs_rq *task_cfs_rq(struct task_struct *p)
{
	return p->se.cfs_rq;
}

/* runqueue on which this entity is (to be) queued */
static inline struct cfs_rq *cfs_rq_of(struct sched_entity *se)
{
	return se->cfs_rq;
}

/* runqueue "owned" by this group */
static inline struct cfs_rq *group_cfs_rq(struct sched_entity *grp)
{
	return grp->my_q;
}

static inline void list_add_leaf_cfs_rq(struct cfs_rq *cfs_rq)
{
	if (!cfs_rq->on_list) {
		struct rq *rq = rq_of(cfs_rq);
		int cpu = cpu_of(rq);
		/*
		 * Ensure we either appear before our parent (if already
		 * enqueued) or force our parent to appear after us when it is
		 * enqueued. The fact that we always enqueue bottom-up
		 * reduces this to two cases and a special case for the root
		 * cfs_rq. Furthermore, it also means that we will always reset
		 * tmp_alone_branch either when the branch is connected
		 * to a tree or when we reach the beg of the tree
		 */
		if (cfs_rq->tg->parent &&
		    cfs_rq->tg->parent->cfs_rq[cpu]->on_list) {
			/*
			 * If parent is already on the list, we add the child
			 * just before. Thanks to circular linked property of
			 * the list, this means to put the child at the tail
			 * of the list that starts by parent.
			 */
			list_add_tail_rcu(&cfs_rq->leaf_cfs_rq_list,
				&(cfs_rq->tg->parent->cfs_rq[cpu]->leaf_cfs_rq_list));
			/*
			 * The branch is now connected to its tree so we can
			 * reset tmp_alone_branch to the beginning of the
			 * list.
			 */
			rq->tmp_alone_branch = &rq->leaf_cfs_rq_list;
		} else if (!cfs_rq->tg->parent) {
			/*
			 * cfs rq without parent should be put
			 * at the tail of the list.
			 */
			list_add_tail_rcu(&cfs_rq->leaf_cfs_rq_list,
				&rq->leaf_cfs_rq_list);
			/*
			 * We have reach the beg of a tree so we can reset
			 * tmp_alone_branch to the beginning of the list.
			 */
			rq->tmp_alone_branch = &rq->leaf_cfs_rq_list;
		} else {
			/*
			 * The parent has not already been added so we want to
			 * make sure that it will be put after us.
			 * tmp_alone_branch points to the beg of the branch
			 * where we will add parent.
			 */
			list_add_rcu(&cfs_rq->leaf_cfs_rq_list,
				rq->tmp_alone_branch);
			/*
			 * update tmp_alone_branch to points to the new beg
			 * of the branch
			 */
			rq->tmp_alone_branch = &cfs_rq->leaf_cfs_rq_list;
		}

		cfs_rq->on_list = 1;
	}
}

static inline void list_del_leaf_cfs_rq(struct cfs_rq *cfs_rq)
{
	if (cfs_rq->on_list) {
		list_del_rcu(&cfs_rq->leaf_cfs_rq_list);
		cfs_rq->on_list = 0;
	}
}

/* Iterate thr' all leaf cfs_rq's on a runqueue */
#define for_each_leaf_cfs_rq(rq, cfs_rq) \
	list_for_each_entry_rcu(cfs_rq, &rq->leaf_cfs_rq_list, leaf_cfs_rq_list)

/* Do the two (enqueued) entities belong to the same group ? */
static inline struct cfs_rq *
is_same_group(struct sched_entity *se, struct sched_entity *pse)
{
	if (se->cfs_rq == pse->cfs_rq)
		return se->cfs_rq;

	return NULL;
}

static inline struct sched_entity *parent_entity(struct sched_entity *se)
{
	return se->parent;
}

static void
find_matching_se(struct sched_entity **se, struct sched_entity **pse)
{
	int se_depth, pse_depth;

	/*
	 * preemption test can be made between sibling entities who are in the
	 * same cfs_rq i.e who have a common parent. Walk up the hierarchy of
	 * both tasks until we find their ancestors who are siblings of common
	 * parent.
	 */

	/* First walk up until both entities are at same depth */
	se_depth = (*se)->depth;
	pse_depth = (*pse)->depth;

	while (se_depth > pse_depth) {
		se_depth--;
		*se = parent_entity(*se);
	}

	while (pse_depth > se_depth) {
		pse_depth--;
		*pse = parent_entity(*pse);
	}

	while (!is_same_group(*se, *pse)) {
		*se = parent_entity(*se);
		*pse = parent_entity(*pse);
	}
}

#else	/* !CONFIG_FAIR_GROUP_SCHED */

static inline struct task_struct *task_of(struct sched_entity *se)
{
	return container_of(se, struct task_struct, se);
}

static inline struct rq *rq_of(struct cfs_rq *cfs_rq)
{
	return container_of(cfs_rq, struct rq, cfs);
}

#define entity_is_task(se)	1

#define for_each_sched_entity(se) \
		for (; se; se = NULL)

static inline struct cfs_rq *task_cfs_rq(struct task_struct *p)
{
	return &task_rq(p)->cfs;
}

static inline struct cfs_rq *cfs_rq_of(struct sched_entity *se)
{
	struct task_struct *p = task_of(se);
	struct rq *rq = task_rq(p);

	return &rq->cfs;
}

/* runqueue "owned" by this group */
static inline struct cfs_rq *group_cfs_rq(struct sched_entity *grp)
{
	return NULL;
}

static inline void list_add_leaf_cfs_rq(struct cfs_rq *cfs_rq)
{
}

static inline void list_del_leaf_cfs_rq(struct cfs_rq *cfs_rq)
{
}

#define for_each_leaf_cfs_rq(rq, cfs_rq) \
		for (cfs_rq = &rq->cfs; cfs_rq; cfs_rq = NULL)

static inline struct sched_entity *parent_entity(struct sched_entity *se)
{
	return NULL;
}

static inline void
find_matching_se(struct sched_entity **se, struct sched_entity **pse)
{
}

#endif	/* CONFIG_FAIR_GROUP_SCHED */

static __always_inline
void account_cfs_rq_runtime(struct cfs_rq *cfs_rq, u64 delta_exec);

/**************************************************************
 * Scheduling class tree data structure manipulation methods:
 */

static inline u64 max_vruntime(u64 max_vruntime, u64 vruntime)
{
	s64 delta = (s64)(vruntime - max_vruntime);
	if (delta > 0)
		max_vruntime = vruntime;

	return max_vruntime;
}

static inline u64 min_vruntime(u64 min_vruntime, u64 vruntime)
{
	s64 delta = (s64)(vruntime - min_vruntime);
	if (delta < 0)
		min_vruntime = vruntime;

	return min_vruntime;
}

static inline int entity_before(struct sched_entity *a,
				struct sched_entity *b)
{
	return (s64)(a->vruntime - b->vruntime) < 0;
}

static void update_min_vruntime(struct cfs_rq *cfs_rq)
{
	struct sched_entity *curr = cfs_rq->curr;

	u64 vruntime = cfs_rq->min_vruntime;

	if (curr) {
		if (curr->on_rq)
			vruntime = curr->vruntime;
		else
			curr = NULL;
	}

	if (cfs_rq->rb_leftmost) {
		struct sched_entity *se = rb_entry(cfs_rq->rb_leftmost,
						   struct sched_entity,
						   run_node);

		if (!curr)
			vruntime = se->vruntime;
		else
			vruntime = min_vruntime(vruntime, se->vruntime);
	}

	/* ensure we never gain time by being placed backwards. */
	cfs_rq->min_vruntime = max_vruntime(cfs_rq->min_vruntime, vruntime);
#ifndef CONFIG_64BIT
	smp_wmb();
	cfs_rq->min_vruntime_copy = cfs_rq->min_vruntime;
#endif
}

/*
 * Enqueue an entity into the rb-tree:
 */
static void __enqueue_entity(struct cfs_rq *cfs_rq, struct sched_entity *se)
{
	struct rb_node **link = &cfs_rq->tasks_timeline.rb_node;
	struct rb_node *parent = NULL;
	struct sched_entity *entry;
	int leftmost = 1;

	/*
	 * Find the right place in the rbtree:
	 */
	while (*link) {
		parent = *link;
		entry = rb_entry(parent, struct sched_entity, run_node);
		/*
		 * We dont care about collisions. Nodes with
		 * the same key stay together.
		 */
		if (entity_before(se, entry)) {
			link = &parent->rb_left;
		} else {
			link = &parent->rb_right;
			leftmost = 0;
		}
	}

	/*
	 * Maintain a cache of leftmost tree entries (it is frequently
	 * used):
	 */
	if (leftmost)
		cfs_rq->rb_leftmost = &se->run_node;

	rb_link_node(&se->run_node, parent, link);
	rb_insert_color(&se->run_node, &cfs_rq->tasks_timeline);
}

static void __dequeue_entity(struct cfs_rq *cfs_rq, struct sched_entity *se)
{
	if (cfs_rq->rb_leftmost == &se->run_node) {
		struct rb_node *next_node;

		next_node = rb_next(&se->run_node);
		cfs_rq->rb_leftmost = next_node;
	}

	rb_erase(&se->run_node, &cfs_rq->tasks_timeline);
}

struct sched_entity *__pick_first_entity(struct cfs_rq *cfs_rq)
{
	struct rb_node *left = cfs_rq->rb_leftmost;

	if (!left)
		return NULL;

	return rb_entry(left, struct sched_entity, run_node);
}

static struct sched_entity *__pick_next_entity(struct sched_entity *se)
{
	struct rb_node *next = rb_next(&se->run_node);

	if (!next)
		return NULL;

	return rb_entry(next, struct sched_entity, run_node);
}

#ifdef CONFIG_SCHED_DEBUG
struct sched_entity *__pick_last_entity(struct cfs_rq *cfs_rq)
{
	struct rb_node *last = rb_last(&cfs_rq->tasks_timeline);

	if (!last)
		return NULL;

	return rb_entry(last, struct sched_entity, run_node);
}

/**************************************************************
 * Scheduling class statistics methods:
 */

int sched_proc_update_handler(struct ctl_table *table, int write,
		void __user *buffer, size_t *lenp,
		loff_t *ppos)
{
	int ret = proc_dointvec_minmax(table, write, buffer, lenp, ppos);
	unsigned int factor = get_update_sysctl_factor();

	if (ret || !write)
		return ret;

	sched_nr_latency = DIV_ROUND_UP(sysctl_sched_latency,
					sysctl_sched_min_granularity);

#define WRT_SYSCTL(name) \
	(normalized_sysctl_##name = sysctl_##name / (factor))
	WRT_SYSCTL(sched_min_granularity);
	WRT_SYSCTL(sched_latency);
	WRT_SYSCTL(sched_wakeup_granularity);
#undef WRT_SYSCTL

	return 0;
}
#endif

/*
 * delta /= w
 */
static inline u64 calc_delta_fair(u64 delta, struct sched_entity *se)
{
	if (unlikely(se->load.weight != NICE_0_LOAD))
		delta = __calc_delta(delta, NICE_0_LOAD, &se->load);

	return delta;
}

/*
 * The idea is to set a period in which each task runs once.
 *
 * When there are too many tasks (sched_nr_latency) we have to stretch
 * this period because otherwise the slices get too small.
 *
 * p = (nr <= nl) ? l : l*nr/nl
 */
static u64 __sched_period(unsigned long nr_running)
{
	if (unlikely(nr_running > sched_nr_latency))
		return nr_running * sysctl_sched_min_granularity;
	else
		return sysctl_sched_latency;
}

/*
 * We calculate the wall-time slice from the period by taking a part
 * proportional to the weight.
 *
 * s = p*P[w/rw]
 */
static u64 sched_slice(struct cfs_rq *cfs_rq, struct sched_entity *se)
{
	u64 slice = __sched_period(cfs_rq->nr_running + !se->on_rq);

	for_each_sched_entity(se) {
		struct load_weight *load;
		struct load_weight lw;

		cfs_rq = cfs_rq_of(se);
		load = &cfs_rq->load;

		if (unlikely(!se->on_rq)) {
			lw = cfs_rq->load;

			update_load_add(&lw, se->load.weight);
			load = &lw;
		}
		slice = __calc_delta(slice, se->load.weight, load);
	}
	return slice;
}

/*
 * We calculate the vruntime slice of a to-be-inserted task.
 *
 * vs = s/w
 */
static u64 sched_vslice(struct cfs_rq *cfs_rq, struct sched_entity *se)
{
	return calc_delta_fair(sched_slice(cfs_rq, se), se);
}

#ifdef CONFIG_SMP
static int select_idle_sibling(struct task_struct *p, int prev_cpu, int cpu);
static unsigned long task_h_load(struct task_struct *p);

/*
 * We choose a half-life close to 1 scheduling period.
 * Note: The tables runnable_avg_yN_inv and runnable_avg_yN_sum are
 * dependent on this value.
 */
#define LOAD_AVG_PERIOD 32
#define LOAD_AVG_MAX 47742 /* maximum possible load avg */
#define LOAD_AVG_MAX_N 345 /* number of full periods to produce LOAD_AVG_MAX */

/* Give new sched_entity start runnable values to heavy its load in infant time */
void init_entity_runnable_average(struct sched_entity *se)
{
	struct sched_avg *sa = &se->avg;

	sa->last_update_time = 0;
	/*
	 * sched_avg's period_contrib should be strictly less then 1024, so
	 * we give it 1023 to make sure it is almost a period (1024us), and
	 * will definitely be update (after enqueue).
	 */
	sa->period_contrib = 1023;
	/*
	 * Tasks are intialized with full load to be seen as heavy tasks until
	 * they get a chance to stabilize to their real load level.
	 * Group entities are intialized with zero load to reflect the fact that
	 * nothing has been attached to the task group yet.
	 */
	if (entity_is_task(se))
		sa->load_avg = scale_load_down(se->load.weight);
	sa->load_sum = sa->load_avg * LOAD_AVG_MAX;

	/*
	 * At this point, util_avg won't be used in select_task_rq_fair anyway
	 */
	sa->util_avg =  sched_freq() ?
		sysctl_sched_initial_task_util :
		0;
	sa->util_sum = 0;
	/* when this task enqueue'ed, it will contribute to its cfs_rq's load_avg */
}

static inline u64 cfs_rq_clock_task(struct cfs_rq *cfs_rq);
static void attach_entity_cfs_rq(struct sched_entity *se);

/*
 * With new tasks being created, their initial util_avgs are extrapolated
 * based on the cfs_rq's current util_avg:
 *
 *   util_avg = cfs_rq->util_avg / (cfs_rq->load_avg + 1) * se.load.weight
 *
 * However, in many cases, the above util_avg does not give a desired
 * value. Moreover, the sum of the util_avgs may be divergent, such
 * as when the series is a harmonic series.
 *
 * To solve this problem, we also cap the util_avg of successive tasks to
 * only 1/2 of the left utilization budget:
 *
 *   util_avg_cap = (1024 - cfs_rq->avg.util_avg) / 2^n
 *
 * where n denotes the nth task.
 *
 * For example, a simplest series from the beginning would be like:
 *
 *  task  util_avg: 512, 256, 128,  64,  32,   16,    8, ...
 * cfs_rq util_avg: 512, 768, 896, 960, 992, 1008, 1016, ...
 *
 * Finally, that extrapolated util_avg is clamped to the cap (util_avg_cap)
 * if util_avg > util_avg_cap.
 */
void post_init_entity_util_avg(struct sched_entity *se)
{
	struct cfs_rq *cfs_rq = cfs_rq_of(se);
	struct sched_avg *sa = &se->avg;
	long cap = (long)(SCHED_CAPACITY_SCALE - cfs_rq->avg.util_avg) / 2;

	if (cap > 0) {
		if (cfs_rq->avg.util_avg != 0) {
			sa->util_avg  = cfs_rq->avg.util_avg * se->load.weight;
			sa->util_avg /= (cfs_rq->avg.load_avg + 1);

			if (sa->util_avg > cap)
				sa->util_avg = cap;
		} else {
			sa->util_avg = cap;
		}
		sa->util_sum = sa->util_avg * LOAD_AVG_MAX;
	}

	if (entity_is_task(se)) {
		struct task_struct *p = task_of(se);
		if (p->sched_class != &fair_sched_class) {
			/*
			 * For !fair tasks do:
			 *
			update_cfs_rq_load_avg(now, cfs_rq, false);
			attach_entity_load_avg(cfs_rq, se);
			switched_from_fair(rq, p);
			 *
			 * such that the next switched_to_fair() has the
			 * expected state.
			 */
			se->avg.last_update_time = cfs_rq_clock_task(cfs_rq);
			return;
		}
	}

	attach_entity_cfs_rq(se);
}

#else /* !CONFIG_SMP */
void init_entity_runnable_average(struct sched_entity *se)
{
}
void post_init_entity_util_avg(struct sched_entity *se)
{
}
static void update_tg_load_avg(struct cfs_rq *cfs_rq, int force)
{
}
#endif /* CONFIG_SMP */

/*
 * Update the current task's runtime statistics.
 */
static void update_curr(struct cfs_rq *cfs_rq)
{
	struct sched_entity *curr = cfs_rq->curr;
	u64 now = rq_clock_task(rq_of(cfs_rq));
	u64 delta_exec;

	if (unlikely(!curr))
		return;

	delta_exec = now - curr->exec_start;
	if (unlikely((s64)delta_exec <= 0))
		return;

	curr->exec_start = now;

	schedstat_set(curr->statistics.exec_max,
		      max(delta_exec, curr->statistics.exec_max));

	curr->sum_exec_runtime += delta_exec;
	schedstat_add(cfs_rq->exec_clock, delta_exec);

	curr->vruntime += calc_delta_fair(delta_exec, curr);
	update_min_vruntime(cfs_rq);

	if (entity_is_task(curr)) {
		struct task_struct *curtask = task_of(curr);

		trace_sched_stat_runtime(curtask, delta_exec, curr->vruntime);
		cpuacct_charge(curtask, delta_exec);
		account_group_exec_runtime(curtask, delta_exec);
	}

	account_cfs_rq_runtime(cfs_rq, delta_exec);
}

static void update_curr_fair(struct rq *rq)
{
	update_curr(cfs_rq_of(&rq->curr->se));
}

static inline void
update_stats_wait_start(struct cfs_rq *cfs_rq, struct sched_entity *se)
{
	u64 wait_start, prev_wait_start;

	if (!schedstat_enabled())
		return;

	wait_start = rq_clock(rq_of(cfs_rq));
	prev_wait_start = schedstat_val(se->statistics.wait_start);

	if (entity_is_task(se) && task_on_rq_migrating(task_of(se)) &&
	    likely(wait_start > prev_wait_start))
		wait_start -= prev_wait_start;

	schedstat_set(se->statistics.wait_start, wait_start);
}

static inline void
update_stats_wait_end(struct cfs_rq *cfs_rq, struct sched_entity *se)
{
	struct task_struct *p;
	u64 delta;

	if (!schedstat_enabled())
		return;

	delta = rq_clock(rq_of(cfs_rq)) - schedstat_val(se->statistics.wait_start);

	if (entity_is_task(se)) {
		p = task_of(se);
		if (task_on_rq_migrating(p)) {
			/*
			 * Preserve migrating task's wait time so wait_start
			 * time stamp can be adjusted to accumulate wait time
			 * prior to migration.
			 */
			schedstat_set(se->statistics.wait_start, delta);
			return;
		}
		trace_sched_stat_wait(p, delta);
	}

	schedstat_set(se->statistics.wait_max,
		      max(schedstat_val(se->statistics.wait_max), delta));
	schedstat_inc(se->statistics.wait_count);
	schedstat_add(se->statistics.wait_sum, delta);
	schedstat_set(se->statistics.wait_start, 0);
}

static inline void
update_stats_enqueue_sleeper(struct cfs_rq *cfs_rq, struct sched_entity *se)
{
	struct task_struct *tsk = NULL;
	u64 sleep_start, block_start;

	if (!schedstat_enabled())
		return;

	sleep_start = schedstat_val(se->statistics.sleep_start);
	block_start = schedstat_val(se->statistics.block_start);

	if (entity_is_task(se))
		tsk = task_of(se);

	if (sleep_start) {
		u64 delta = rq_clock(rq_of(cfs_rq)) - sleep_start;

		if ((s64)delta < 0)
			delta = 0;

		if (unlikely(delta > schedstat_val(se->statistics.sleep_max)))
			schedstat_set(se->statistics.sleep_max, delta);

		schedstat_set(se->statistics.sleep_start, 0);
		schedstat_add(se->statistics.sum_sleep_runtime, delta);

		if (tsk) {
			account_scheduler_latency(tsk, delta >> 10, 1);
			trace_sched_stat_sleep(tsk, delta);
		}
	}
	if (block_start) {
		u64 delta = rq_clock(rq_of(cfs_rq)) - block_start;

		if ((s64)delta < 0)
			delta = 0;

		if (unlikely(delta > schedstat_val(se->statistics.block_max)))
			schedstat_set(se->statistics.block_max, delta);

		schedstat_set(se->statistics.block_start, 0);
		schedstat_add(se->statistics.sum_sleep_runtime, delta);

		if (tsk) {
			if (tsk->in_iowait) {
				schedstat_add(se->statistics.iowait_sum, delta);
				schedstat_inc(se->statistics.iowait_count);
				trace_sched_stat_iowait(tsk, delta);
			}

			trace_sched_stat_blocked(tsk, delta);
			trace_sched_blocked_reason(tsk);

			/*
			 * Blocking time is in units of nanosecs, so shift by
			 * 20 to get a milliseconds-range estimation of the
			 * amount of time that the task spent sleeping:
			 */
			if (unlikely(prof_on == SLEEP_PROFILING)) {
				profile_hits(SLEEP_PROFILING,
						(void *)get_wchan(tsk),
						delta >> 20);
			}
			account_scheduler_latency(tsk, delta >> 10, 0);
		}
	}
}

/*
 * Task is being enqueued - update stats:
 */
static inline void
update_stats_enqueue(struct cfs_rq *cfs_rq, struct sched_entity *se, int flags)
{
	if (!schedstat_enabled())
		return;

	/*
	 * Are we enqueueing a waiting task? (for current tasks
	 * a dequeue/enqueue event is a NOP)
	 */
	if (se != cfs_rq->curr)
		update_stats_wait_start(cfs_rq, se);

	if (flags & ENQUEUE_WAKEUP)
		update_stats_enqueue_sleeper(cfs_rq, se);
}

static inline void
update_stats_dequeue(struct cfs_rq *cfs_rq, struct sched_entity *se, int flags)
{

	if (!schedstat_enabled())
		return;

	/*
	 * Mark the end of the wait period if dequeueing a
	 * waiting task:
	 */
	if (se != cfs_rq->curr)
		update_stats_wait_end(cfs_rq, se);

	if ((flags & DEQUEUE_SLEEP) && entity_is_task(se)) {
		struct task_struct *tsk = task_of(se);

		if (tsk->state & TASK_INTERRUPTIBLE)
			schedstat_set(se->statistics.sleep_start,
				      rq_clock(rq_of(cfs_rq)));
		if (tsk->state & TASK_UNINTERRUPTIBLE)
			schedstat_set(se->statistics.block_start,
				      rq_clock(rq_of(cfs_rq)));
	}
}

/*
 * We are picking a new current task - update its stats:
 */
static inline void
update_stats_curr_start(struct cfs_rq *cfs_rq, struct sched_entity *se)
{
	/*
	 * We are starting a new run period:
	 */
	se->exec_start = rq_clock_task(rq_of(cfs_rq));
}

/**************************************************
 * Scheduling class queueing methods:
 */

#ifdef CONFIG_NUMA_BALANCING
/*
 * Approximate time to scan a full NUMA task in ms. The task scan period is
 * calculated based on the tasks virtual memory size and
 * numa_balancing_scan_size.
 */
unsigned int sysctl_numa_balancing_scan_period_min = 1000;
unsigned int sysctl_numa_balancing_scan_period_max = 60000;

/* Portion of address space to scan in MB */
unsigned int sysctl_numa_balancing_scan_size = 256;

/* Scan @scan_size MB every @scan_period after an initial @scan_delay in ms */
unsigned int sysctl_numa_balancing_scan_delay = 1000;

static unsigned int task_nr_scan_windows(struct task_struct *p)
{
	unsigned long rss = 0;
	unsigned long nr_scan_pages;

	/*
	 * Calculations based on RSS as non-present and empty pages are skipped
	 * by the PTE scanner and NUMA hinting faults should be trapped based
	 * on resident pages
	 */
	nr_scan_pages = sysctl_numa_balancing_scan_size << (20 - PAGE_SHIFT);
	rss = get_mm_rss(p->mm);
	if (!rss)
		rss = nr_scan_pages;

	rss = round_up(rss, nr_scan_pages);
	return rss / nr_scan_pages;
}

/* For sanitys sake, never scan more PTEs than MAX_SCAN_WINDOW MB/sec. */
#define MAX_SCAN_WINDOW 2560

static unsigned int task_scan_min(struct task_struct *p)
{
	unsigned int scan_size = READ_ONCE(sysctl_numa_balancing_scan_size);
	unsigned int scan, floor;
	unsigned int windows = 1;

	if (scan_size < MAX_SCAN_WINDOW)
		windows = MAX_SCAN_WINDOW / scan_size;
	floor = 1000 / windows;

	scan = sysctl_numa_balancing_scan_period_min / task_nr_scan_windows(p);
	return max_t(unsigned int, floor, scan);
}

static unsigned int task_scan_max(struct task_struct *p)
{
	unsigned int smin = task_scan_min(p);
	unsigned int smax;

	/* Watch for min being lower than max due to floor calculations */
	smax = sysctl_numa_balancing_scan_period_max / task_nr_scan_windows(p);
	return max(smin, smax);
}

static void account_numa_enqueue(struct rq *rq, struct task_struct *p)
{
	rq->nr_numa_running += (p->numa_preferred_nid != -1);
	rq->nr_preferred_running += (p->numa_preferred_nid == task_node(p));
}

static void account_numa_dequeue(struct rq *rq, struct task_struct *p)
{
	rq->nr_numa_running -= (p->numa_preferred_nid != -1);
	rq->nr_preferred_running -= (p->numa_preferred_nid == task_node(p));
}

struct numa_group {
	atomic_t refcount;

	spinlock_t lock; /* nr_tasks, tasks */
	int nr_tasks;
	pid_t gid;
	int active_nodes;

	struct rcu_head rcu;
	unsigned long total_faults;
	unsigned long max_faults_cpu;
	/*
	 * Faults_cpu is used to decide whether memory should move
	 * towards the CPU. As a consequence, these stats are weighted
	 * more by CPU use than by memory faults.
	 */
	unsigned long *faults_cpu;
	unsigned long faults[0];
};

/* Shared or private faults. */
#define NR_NUMA_HINT_FAULT_TYPES 2

/* Memory and CPU locality */
#define NR_NUMA_HINT_FAULT_STATS (NR_NUMA_HINT_FAULT_TYPES * 2)

/* Averaged statistics, and temporary buffers. */
#define NR_NUMA_HINT_FAULT_BUCKETS (NR_NUMA_HINT_FAULT_STATS * 2)

pid_t task_numa_group_id(struct task_struct *p)
{
	return p->numa_group ? p->numa_group->gid : 0;
}

/*
 * The averaged statistics, shared & private, memory & cpu,
 * occupy the first half of the array. The second half of the
 * array is for current counters, which are averaged into the
 * first set by task_numa_placement.
 */
static inline int task_faults_idx(enum numa_faults_stats s, int nid, int priv)
{
	return NR_NUMA_HINT_FAULT_TYPES * (s * nr_node_ids + nid) + priv;
}

static inline unsigned long task_faults(struct task_struct *p, int nid)
{
	if (!p->numa_faults)
		return 0;

	return p->numa_faults[task_faults_idx(NUMA_MEM, nid, 0)] +
		p->numa_faults[task_faults_idx(NUMA_MEM, nid, 1)];
}

static inline unsigned long group_faults(struct task_struct *p, int nid)
{
	if (!p->numa_group)
		return 0;

	return p->numa_group->faults[task_faults_idx(NUMA_MEM, nid, 0)] +
		p->numa_group->faults[task_faults_idx(NUMA_MEM, nid, 1)];
}

static inline unsigned long group_faults_cpu(struct numa_group *group, int nid)
{
	return group->faults_cpu[task_faults_idx(NUMA_MEM, nid, 0)] +
		group->faults_cpu[task_faults_idx(NUMA_MEM, nid, 1)];
}

/*
 * A node triggering more than 1/3 as many NUMA faults as the maximum is
 * considered part of a numa group's pseudo-interleaving set. Migrations
 * between these nodes are slowed down, to allow things to settle down.
 */
#define ACTIVE_NODE_FRACTION 3

static bool numa_is_active_node(int nid, struct numa_group *ng)
{
	return group_faults_cpu(ng, nid) * ACTIVE_NODE_FRACTION > ng->max_faults_cpu;
}

/* Handle placement on systems where not all nodes are directly connected. */
static unsigned long score_nearby_nodes(struct task_struct *p, int nid,
					int maxdist, bool task)
{
	unsigned long score = 0;
	int node;

	/*
	 * All nodes are directly connected, and the same distance
	 * from each other. No need for fancy placement algorithms.
	 */
	if (sched_numa_topology_type == NUMA_DIRECT)
		return 0;

	/*
	 * This code is called for each node, introducing N^2 complexity,
	 * which should be ok given the number of nodes rarely exceeds 8.
	 */
	for_each_online_node(node) {
		unsigned long faults;
		int dist = node_distance(nid, node);

		/*
		 * The furthest away nodes in the system are not interesting
		 * for placement; nid was already counted.
		 */
		if (dist == sched_max_numa_distance || node == nid)
			continue;

		/*
		 * On systems with a backplane NUMA topology, compare groups
		 * of nodes, and move tasks towards the group with the most
		 * memory accesses. When comparing two nodes at distance
		 * "hoplimit", only nodes closer by than "hoplimit" are part
		 * of each group. Skip other nodes.
		 */
		if (sched_numa_topology_type == NUMA_BACKPLANE &&
					dist > maxdist)
			continue;

		/* Add up the faults from nearby nodes. */
		if (task)
			faults = task_faults(p, node);
		else
			faults = group_faults(p, node);

		/*
		 * On systems with a glueless mesh NUMA topology, there are
		 * no fixed "groups of nodes". Instead, nodes that are not
		 * directly connected bounce traffic through intermediate
		 * nodes; a numa_group can occupy any set of nodes.
		 * The further away a node is, the less the faults count.
		 * This seems to result in good task placement.
		 */
		if (sched_numa_topology_type == NUMA_GLUELESS_MESH) {
			faults *= (sched_max_numa_distance - dist);
			faults /= (sched_max_numa_distance - LOCAL_DISTANCE);
		}

		score += faults;
	}

	return score;
}

/*
 * These return the fraction of accesses done by a particular task, or
 * task group, on a particular numa node.  The group weight is given a
 * larger multiplier, in order to group tasks together that are almost
 * evenly spread out between numa nodes.
 */
static inline unsigned long task_weight(struct task_struct *p, int nid,
					int dist)
{
	unsigned long faults, total_faults;

	if (!p->numa_faults)
		return 0;

	total_faults = p->total_numa_faults;

	if (!total_faults)
		return 0;

	faults = task_faults(p, nid);
	faults += score_nearby_nodes(p, nid, dist, true);

	return 1000 * faults / total_faults;
}

static inline unsigned long group_weight(struct task_struct *p, int nid,
					 int dist)
{
	unsigned long faults, total_faults;

	if (!p->numa_group)
		return 0;

	total_faults = p->numa_group->total_faults;

	if (!total_faults)
		return 0;

	faults = group_faults(p, nid);
	faults += score_nearby_nodes(p, nid, dist, false);

	return 1000 * faults / total_faults;
}

bool should_numa_migrate_memory(struct task_struct *p, struct page * page,
				int src_nid, int dst_cpu)
{
	struct numa_group *ng = p->numa_group;
	int dst_nid = cpu_to_node(dst_cpu);
	int last_cpupid, this_cpupid;

	this_cpupid = cpu_pid_to_cpupid(dst_cpu, current->pid);

	/*
	 * Multi-stage node selection is used in conjunction with a periodic
	 * migration fault to build a temporal task<->page relation. By using
	 * a two-stage filter we remove short/unlikely relations.
	 *
	 * Using P(p) ~ n_p / n_t as per frequentist probability, we can equate
	 * a task's usage of a particular page (n_p) per total usage of this
	 * page (n_t) (in a given time-span) to a probability.
	 *
	 * Our periodic faults will sample this probability and getting the
	 * same result twice in a row, given these samples are fully
	 * independent, is then given by P(n)^2, provided our sample period
	 * is sufficiently short compared to the usage pattern.
	 *
	 * This quadric squishes small probabilities, making it less likely we
	 * act on an unlikely task<->page relation.
	 */
	last_cpupid = page_cpupid_xchg_last(page, this_cpupid);
	if (!cpupid_pid_unset(last_cpupid) &&
				cpupid_to_nid(last_cpupid) != dst_nid)
		return false;

	/* Always allow migrate on private faults */
	if (cpupid_match_pid(p, last_cpupid))
		return true;

	/* A shared fault, but p->numa_group has not been set up yet. */
	if (!ng)
		return true;

	/*
	 * Destination node is much more heavily used than the source
	 * node? Allow migration.
	 */
	if (group_faults_cpu(ng, dst_nid) > group_faults_cpu(ng, src_nid) *
					ACTIVE_NODE_FRACTION)
		return true;

	/*
	 * Distribute memory according to CPU & memory use on each node,
	 * with 3/4 hysteresis to avoid unnecessary memory migrations:
	 *
	 * faults_cpu(dst)   3   faults_cpu(src)
	 * --------------- * - > ---------------
	 * faults_mem(dst)   4   faults_mem(src)
	 */
	return group_faults_cpu(ng, dst_nid) * group_faults(p, src_nid) * 3 >
	       group_faults_cpu(ng, src_nid) * group_faults(p, dst_nid) * 4;
}

static unsigned long weighted_cpuload(const int cpu);
static unsigned long source_load(int cpu, int type);
static unsigned long target_load(int cpu, int type);
static unsigned long capacity_of(int cpu);
static long effective_load(struct task_group *tg, int cpu, long wl, long wg);

/* Cached statistics for all CPUs within a node */
struct numa_stats {
	unsigned long nr_running;
	unsigned long load;

	/* Total compute capacity of CPUs on a node */
	unsigned long compute_capacity;

	/* Approximate capacity in terms of runnable tasks on a node */
	unsigned long task_capacity;
	int has_free_capacity;
};

/*
 * XXX borrowed from update_sg_lb_stats
 */
static void update_numa_stats(struct numa_stats *ns, int nid)
{
	int smt, cpu, cpus = 0;
	unsigned long capacity;

	memset(ns, 0, sizeof(*ns));
	for_each_cpu(cpu, cpumask_of_node(nid)) {
		struct rq *rq = cpu_rq(cpu);

		ns->nr_running += rq->nr_running;
		ns->load += weighted_cpuload(cpu);
		ns->compute_capacity += capacity_of(cpu);

		cpus++;
	}

	/*
	 * If we raced with hotplug and there are no CPUs left in our mask
	 * the @ns structure is NULL'ed and task_numa_compare() will
	 * not find this node attractive.
	 *
	 * We'll either bail at !has_free_capacity, or we'll detect a huge
	 * imbalance and bail there.
	 */
	if (!cpus)
		return;

	/* smt := ceil(cpus / capacity), assumes: 1 < smt_power < 2 */
	smt = DIV_ROUND_UP(SCHED_CAPACITY_SCALE * cpus, ns->compute_capacity);
	capacity = cpus / smt; /* cores */

	ns->task_capacity = min_t(unsigned, capacity,
		DIV_ROUND_CLOSEST(ns->compute_capacity, SCHED_CAPACITY_SCALE));
	ns->has_free_capacity = (ns->nr_running < ns->task_capacity);
}

struct task_numa_env {
	struct task_struct *p;

	int src_cpu, src_nid;
	int dst_cpu, dst_nid;

	struct numa_stats src_stats, dst_stats;

	int imbalance_pct;
	int dist;

	struct task_struct *best_task;
	long best_imp;
	int best_cpu;
};

static void task_numa_assign(struct task_numa_env *env,
			     struct task_struct *p, long imp)
{
	if (env->best_task)
		put_task_struct(env->best_task);
	if (p)
		get_task_struct(p);

	env->best_task = p;
	env->best_imp = imp;
	env->best_cpu = env->dst_cpu;
}

static bool load_too_imbalanced(long src_load, long dst_load,
				struct task_numa_env *env)
{
	long imb, old_imb;
	long orig_src_load, orig_dst_load;
	long src_capacity, dst_capacity;

	/*
	 * The load is corrected for the CPU capacity available on each node.
	 *
	 * src_load        dst_load
	 * ------------ vs ---------
	 * src_capacity    dst_capacity
	 */
	src_capacity = env->src_stats.compute_capacity;
	dst_capacity = env->dst_stats.compute_capacity;

	/* We care about the slope of the imbalance, not the direction. */
	if (dst_load < src_load)
		swap(dst_load, src_load);

	/* Is the difference below the threshold? */
	imb = dst_load * src_capacity * 100 -
	      src_load * dst_capacity * env->imbalance_pct;
	if (imb <= 0)
		return false;

	/*
	 * The imbalance is above the allowed threshold.
	 * Compare it with the old imbalance.
	 */
	orig_src_load = env->src_stats.load;
	orig_dst_load = env->dst_stats.load;

	if (orig_dst_load < orig_src_load)
		swap(orig_dst_load, orig_src_load);

	old_imb = orig_dst_load * src_capacity * 100 -
		  orig_src_load * dst_capacity * env->imbalance_pct;

	/* Would this change make things worse? */
	return (imb > old_imb);
}

/*
 * This checks if the overall compute and NUMA accesses of the system would
 * be improved if the source tasks was migrated to the target dst_cpu taking
 * into account that it might be best if task running on the dst_cpu should
 * be exchanged with the source task
 */
static void task_numa_compare(struct task_numa_env *env,
			      long taskimp, long groupimp)
{
	struct rq *src_rq = cpu_rq(env->src_cpu);
	struct rq *dst_rq = cpu_rq(env->dst_cpu);
	struct task_struct *cur;
	long src_load, dst_load;
	long load;
	long imp = env->p->numa_group ? groupimp : taskimp;
	long moveimp = imp;
	int dist = env->dist;

	rcu_read_lock();
	cur = task_rcu_dereference(&dst_rq->curr);
	if (cur && ((cur->flags & PF_EXITING) || is_idle_task(cur)))
		cur = NULL;

	/*
	 * Because we have preemption enabled we can get migrated around and
	 * end try selecting ourselves (current == env->p) as a swap candidate.
	 */
	if (cur == env->p)
		goto unlock;

	/*
	 * "imp" is the fault differential for the source task between the
	 * source and destination node. Calculate the total differential for
	 * the source task and potential destination task. The more negative
	 * the value is, the more rmeote accesses that would be expected to
	 * be incurred if the tasks were swapped.
	 */
	if (cur) {
		/* Skip this swap candidate if cannot move to the source cpu */
		if (!cpumask_test_cpu(env->src_cpu, tsk_cpus_allowed(cur)))
			goto unlock;

		/*
		 * If dst and source tasks are in the same NUMA group, or not
		 * in any group then look only at task weights.
		 */
		if (cur->numa_group == env->p->numa_group) {
			imp = taskimp + task_weight(cur, env->src_nid, dist) -
			      task_weight(cur, env->dst_nid, dist);
			/*
			 * Add some hysteresis to prevent swapping the
			 * tasks within a group over tiny differences.
			 */
			if (cur->numa_group)
				imp -= imp/16;
		} else {
			/*
			 * Compare the group weights. If a task is all by
			 * itself (not part of a group), use the task weight
			 * instead.
			 */
			if (cur->numa_group)
				imp += group_weight(cur, env->src_nid, dist) -
				       group_weight(cur, env->dst_nid, dist);
			else
				imp += task_weight(cur, env->src_nid, dist) -
				       task_weight(cur, env->dst_nid, dist);
		}
	}

	if (imp <= env->best_imp && moveimp <= env->best_imp)
		goto unlock;

	if (!cur) {
		/* Is there capacity at our destination? */
		if (env->src_stats.nr_running <= env->src_stats.task_capacity &&
		    !env->dst_stats.has_free_capacity)
			goto unlock;

		goto balance;
	}

	/* Balance doesn't matter much if we're running a task per cpu */
	if (imp > env->best_imp && src_rq->nr_running == 1 &&
			dst_rq->nr_running == 1)
		goto assign;

	/*
	 * In the overloaded case, try and keep the load balanced.
	 */
balance:
	load = task_h_load(env->p);
	dst_load = env->dst_stats.load + load;
	src_load = env->src_stats.load - load;

	if (moveimp > imp && moveimp > env->best_imp) {
		/*
		 * If the improvement from just moving env->p direction is
		 * better than swapping tasks around, check if a move is
		 * possible. Store a slightly smaller score than moveimp,
		 * so an actually idle CPU will win.
		 */
		if (!load_too_imbalanced(src_load, dst_load, env)) {
			imp = moveimp - 1;
			cur = NULL;
			goto assign;
		}
	}

	if (imp <= env->best_imp)
		goto unlock;

	if (cur) {
		load = task_h_load(cur);
		dst_load -= load;
		src_load += load;
	}

	if (load_too_imbalanced(src_load, dst_load, env))
		goto unlock;

	/*
	 * One idle CPU per node is evaluated for a task numa move.
	 * Call select_idle_sibling to maybe find a better one.
	 */
	if (!cur) {
		/*
		 * select_idle_siblings() uses an per-cpu cpumask that
		 * can be used from IRQ context.
		 */
		local_irq_disable();
		env->dst_cpu = select_idle_sibling(env->p, env->src_cpu,
						   env->dst_cpu);
		local_irq_enable();
	}

assign:
	task_numa_assign(env, cur, imp);
unlock:
	rcu_read_unlock();
}

static void task_numa_find_cpu(struct task_numa_env *env,
				long taskimp, long groupimp)
{
	int cpu;

	for_each_cpu(cpu, cpumask_of_node(env->dst_nid)) {
		/* Skip this CPU if the source task cannot migrate */
		if (!cpumask_test_cpu(cpu, tsk_cpus_allowed(env->p)))
			continue;

		env->dst_cpu = cpu;
		task_numa_compare(env, taskimp, groupimp);
	}
}

/* Only move tasks to a NUMA node less busy than the current node. */
static bool numa_has_capacity(struct task_numa_env *env)
{
	struct numa_stats *src = &env->src_stats;
	struct numa_stats *dst = &env->dst_stats;

	if (src->has_free_capacity && !dst->has_free_capacity)
		return false;

	/*
	 * Only consider a task move if the source has a higher load
	 * than the destination, corrected for CPU capacity on each node.
	 *
	 *      src->load                dst->load
	 * --------------------- vs ---------------------
	 * src->compute_capacity    dst->compute_capacity
	 */
	if (src->load * dst->compute_capacity * env->imbalance_pct >

	    dst->load * src->compute_capacity * 100)
		return true;

	return false;
}

static int task_numa_migrate(struct task_struct *p)
{
	struct task_numa_env env = {
		.p = p,

		.src_cpu = task_cpu(p),
		.src_nid = task_node(p),

		.imbalance_pct = 112,

		.best_task = NULL,
		.best_imp = 0,
		.best_cpu = -1,
	};
	struct sched_domain *sd;
	unsigned long taskweight, groupweight;
	int nid, ret, dist;
	long taskimp, groupimp;

	/*
	 * Pick the lowest SD_NUMA domain, as that would have the smallest
	 * imbalance and would be the first to start moving tasks about.
	 *
	 * And we want to avoid any moving of tasks about, as that would create
	 * random movement of tasks -- counter the numa conditions we're trying
	 * to satisfy here.
	 */
	rcu_read_lock();
	sd = rcu_dereference(per_cpu(sd_numa, env.src_cpu));
	if (sd)
		env.imbalance_pct = 100 + (sd->imbalance_pct - 100) / 2;
	rcu_read_unlock();

	/*
	 * Cpusets can break the scheduler domain tree into smaller
	 * balance domains, some of which do not cross NUMA boundaries.
	 * Tasks that are "trapped" in such domains cannot be migrated
	 * elsewhere, so there is no point in (re)trying.
	 */
	if (unlikely(!sd)) {
		p->numa_preferred_nid = task_node(p);
		return -EINVAL;
	}

	env.dst_nid = p->numa_preferred_nid;
	dist = env.dist = node_distance(env.src_nid, env.dst_nid);
	taskweight = task_weight(p, env.src_nid, dist);
	groupweight = group_weight(p, env.src_nid, dist);
	update_numa_stats(&env.src_stats, env.src_nid);
	taskimp = task_weight(p, env.dst_nid, dist) - taskweight;
	groupimp = group_weight(p, env.dst_nid, dist) - groupweight;
	update_numa_stats(&env.dst_stats, env.dst_nid);

	/* Try to find a spot on the preferred nid. */
	if (numa_has_capacity(&env))
		task_numa_find_cpu(&env, taskimp, groupimp);

	/*
	 * Look at other nodes in these cases:
	 * - there is no space available on the preferred_nid
	 * - the task is part of a numa_group that is interleaved across
	 *   multiple NUMA nodes; in order to better consolidate the group,
	 *   we need to check other locations.
	 */
	if (env.best_cpu == -1 || (p->numa_group && p->numa_group->active_nodes > 1)) {
		for_each_online_node(nid) {
			if (nid == env.src_nid || nid == p->numa_preferred_nid)
				continue;

			dist = node_distance(env.src_nid, env.dst_nid);
			if (sched_numa_topology_type == NUMA_BACKPLANE &&
						dist != env.dist) {
				taskweight = task_weight(p, env.src_nid, dist);
				groupweight = group_weight(p, env.src_nid, dist);
			}

			/* Only consider nodes where both task and groups benefit */
			taskimp = task_weight(p, nid, dist) - taskweight;
			groupimp = group_weight(p, nid, dist) - groupweight;
			if (taskimp < 0 && groupimp < 0)
				continue;

			env.dist = dist;
			env.dst_nid = nid;
			update_numa_stats(&env.dst_stats, env.dst_nid);
			if (numa_has_capacity(&env))
				task_numa_find_cpu(&env, taskimp, groupimp);
		}
	}

	/*
	 * If the task is part of a workload that spans multiple NUMA nodes,
	 * and is migrating into one of the workload's active nodes, remember
	 * this node as the task's preferred numa node, so the workload can
	 * settle down.
	 * A task that migrated to a second choice node will be better off
	 * trying for a better one later. Do not set the preferred node here.
	 */
	if (p->numa_group) {
		struct numa_group *ng = p->numa_group;

		if (env.best_cpu == -1)
			nid = env.src_nid;
		else
			nid = env.dst_nid;

		if (ng->active_nodes > 1 && numa_is_active_node(env.dst_nid, ng))
			sched_setnuma(p, env.dst_nid);
	}

	/* No better CPU than the current one was found. */
	if (env.best_cpu == -1)
		return -EAGAIN;

	/*
	 * Reset the scan period if the task is being rescheduled on an
	 * alternative node to recheck if the tasks is now properly placed.
	 */
	p->numa_scan_period = task_scan_min(p);

	if (env.best_task == NULL) {
		ret = migrate_task_to(p, env.best_cpu);
		if (ret != 0)
			trace_sched_stick_numa(p, env.src_cpu, env.best_cpu);
		return ret;
	}

	ret = migrate_swap(p, env.best_task);
	if (ret != 0)
		trace_sched_stick_numa(p, env.src_cpu, task_cpu(env.best_task));
	put_task_struct(env.best_task);
	return ret;
}

/* Attempt to migrate a task to a CPU on the preferred node. */
static void numa_migrate_preferred(struct task_struct *p)
{
	unsigned long interval = HZ;

	/* This task has no NUMA fault statistics yet */
	if (unlikely(p->numa_preferred_nid == -1 || !p->numa_faults))
		return;

	/* Periodically retry migrating the task to the preferred node */
	interval = min(interval, msecs_to_jiffies(p->numa_scan_period) / 16);
	p->numa_migrate_retry = jiffies + interval;

	/* Success if task is already running on preferred CPU */
	if (task_node(p) == p->numa_preferred_nid)
		return;

	/* Otherwise, try migrate to a CPU on the preferred node */
	task_numa_migrate(p);
}

/*
 * Find out how many nodes on the workload is actively running on. Do this by
 * tracking the nodes from which NUMA hinting faults are triggered. This can
 * be different from the set of nodes where the workload's memory is currently
 * located.
 */
static void numa_group_count_active_nodes(struct numa_group *numa_group)
{
	unsigned long faults, max_faults = 0;
	int nid, active_nodes = 0;

	for_each_online_node(nid) {
		faults = group_faults_cpu(numa_group, nid);
		if (faults > max_faults)
			max_faults = faults;
	}

	for_each_online_node(nid) {
		faults = group_faults_cpu(numa_group, nid);
		if (faults * ACTIVE_NODE_FRACTION > max_faults)
			active_nodes++;
	}

	numa_group->max_faults_cpu = max_faults;
	numa_group->active_nodes = active_nodes;
}

/*
 * When adapting the scan rate, the period is divided into NUMA_PERIOD_SLOTS
 * increments. The more local the fault statistics are, the higher the scan
 * period will be for the next scan window. If local/(local+remote) ratio is
 * below NUMA_PERIOD_THRESHOLD (where range of ratio is 1..NUMA_PERIOD_SLOTS)
 * the scan period will decrease. Aim for 70% local accesses.
 */
#define NUMA_PERIOD_SLOTS 10
#define NUMA_PERIOD_THRESHOLD 7

/*
 * Increase the scan period (slow down scanning) if the majority of
 * our memory is already on our local node, or if the majority of
 * the page accesses are shared with other processes.
 * Otherwise, decrease the scan period.
 */
static void update_task_scan_period(struct task_struct *p,
			unsigned long shared, unsigned long private)
{
	unsigned int period_slot;
	int ratio;
	int diff;

	unsigned long remote = p->numa_faults_locality[0];
	unsigned long local = p->numa_faults_locality[1];

	/*
	 * If there were no record hinting faults then either the task is
	 * completely idle or all activity is areas that are not of interest
	 * to automatic numa balancing. Related to that, if there were failed
	 * migration then it implies we are migrating too quickly or the local
	 * node is overloaded. In either case, scan slower
	 */
	if (local + shared == 0 || p->numa_faults_locality[2]) {
		p->numa_scan_period = min(p->numa_scan_period_max,
			p->numa_scan_period << 1);

		p->mm->numa_next_scan = jiffies +
			msecs_to_jiffies(p->numa_scan_period);

		return;
	}

	/*
	 * Prepare to scale scan period relative to the current period.
	 *	 == NUMA_PERIOD_THRESHOLD scan period stays the same
	 *       <  NUMA_PERIOD_THRESHOLD scan period decreases (scan faster)
	 *	 >= NUMA_PERIOD_THRESHOLD scan period increases (scan slower)
	 */
	period_slot = DIV_ROUND_UP(p->numa_scan_period, NUMA_PERIOD_SLOTS);
	ratio = (local * NUMA_PERIOD_SLOTS) / (local + remote);
	if (ratio >= NUMA_PERIOD_THRESHOLD) {
		int slot = ratio - NUMA_PERIOD_THRESHOLD;
		if (!slot)
			slot = 1;
		diff = slot * period_slot;
	} else {
		diff = -(NUMA_PERIOD_THRESHOLD - ratio) * period_slot;

		/*
		 * Scale scan rate increases based on sharing. There is an
		 * inverse relationship between the degree of sharing and
		 * the adjustment made to the scanning period. Broadly
		 * speaking the intent is that there is little point
		 * scanning faster if shared accesses dominate as it may
		 * simply bounce migrations uselessly
		 */
		ratio = DIV_ROUND_UP(private * NUMA_PERIOD_SLOTS, (private + shared + 1));
		diff = (diff * ratio) / NUMA_PERIOD_SLOTS;
	}

	p->numa_scan_period = clamp(p->numa_scan_period + diff,
			task_scan_min(p), task_scan_max(p));
	memset(p->numa_faults_locality, 0, sizeof(p->numa_faults_locality));
}

/*
 * Get the fraction of time the task has been running since the last
 * NUMA placement cycle. The scheduler keeps similar statistics, but
 * decays those on a 32ms period, which is orders of magnitude off
 * from the dozens-of-seconds NUMA balancing period. Use the scheduler
 * stats only if the task is so new there are no NUMA statistics yet.
 */
static u64 numa_get_avg_runtime(struct task_struct *p, u64 *period)
{
	u64 runtime, delta, now;
	/* Use the start of this time slice to avoid calculations. */
	now = p->se.exec_start;
	runtime = p->se.sum_exec_runtime;

	if (p->last_task_numa_placement) {
		delta = runtime - p->last_sum_exec_runtime;
		*period = now - p->last_task_numa_placement;
	} else {
		delta = p->se.avg.load_sum / p->se.load.weight;
		*period = LOAD_AVG_MAX;
	}

	p->last_sum_exec_runtime = runtime;
	p->last_task_numa_placement = now;

	return delta;
}

/*
 * Determine the preferred nid for a task in a numa_group. This needs to
 * be done in a way that produces consistent results with group_weight,
 * otherwise workloads might not converge.
 */
static int preferred_group_nid(struct task_struct *p, int nid)
{
	nodemask_t nodes;
	int dist;

	/* Direct connections between all NUMA nodes. */
	if (sched_numa_topology_type == NUMA_DIRECT)
		return nid;

	/*
	 * On a system with glueless mesh NUMA topology, group_weight
	 * scores nodes according to the number of NUMA hinting faults on
	 * both the node itself, and on nearby nodes.
	 */
	if (sched_numa_topology_type == NUMA_GLUELESS_MESH) {
		unsigned long score, max_score = 0;
		int node, max_node = nid;

		dist = sched_max_numa_distance;

		for_each_online_node(node) {
			score = group_weight(p, node, dist);
			if (score > max_score) {
				max_score = score;
				max_node = node;
			}
		}
		return max_node;
	}

	/*
	 * Finding the preferred nid in a system with NUMA backplane
	 * interconnect topology is more involved. The goal is to locate
	 * tasks from numa_groups near each other in the system, and
	 * untangle workloads from different sides of the system. This requires
	 * searching down the hierarchy of node groups, recursively searching
	 * inside the highest scoring group of nodes. The nodemask tricks
	 * keep the complexity of the search down.
	 */
	nodes = node_online_map;
	for (dist = sched_max_numa_distance; dist > LOCAL_DISTANCE; dist--) {
		unsigned long max_faults = 0;
		nodemask_t max_group = NODE_MASK_NONE;
		int a, b;

		/* Are there nodes at this distance from each other? */
		if (!find_numa_distance(dist))
			continue;

		for_each_node_mask(a, nodes) {
			unsigned long faults = 0;
			nodemask_t this_group;
			nodes_clear(this_group);

			/* Sum group's NUMA faults; includes a==b case. */
			for_each_node_mask(b, nodes) {
				if (node_distance(a, b) < dist) {
					faults += group_faults(p, b);
					node_set(b, this_group);
					node_clear(b, nodes);
				}
			}

			/* Remember the top group. */
			if (faults > max_faults) {
				max_faults = faults;
				max_group = this_group;
				/*
				 * subtle: at the smallest distance there is
				 * just one node left in each "group", the
				 * winner is the preferred nid.
				 */
				nid = a;
			}
		}
		/* Next round, evaluate the nodes within max_group. */
		if (!max_faults)
			break;
		nodes = max_group;
	}
	return nid;
}

static void task_numa_placement(struct task_struct *p)
{
	int seq, nid, max_nid = -1, max_group_nid = -1;
	unsigned long max_faults = 0, max_group_faults = 0;
	unsigned long fault_types[2] = { 0, 0 };
	unsigned long total_faults;
	u64 runtime, period;
	spinlock_t *group_lock = NULL;

	/*
	 * The p->mm->numa_scan_seq field gets updated without
	 * exclusive access. Use READ_ONCE() here to ensure
	 * that the field is read in a single access:
	 */
	seq = READ_ONCE(p->mm->numa_scan_seq);
	if (p->numa_scan_seq == seq)
		return;
	p->numa_scan_seq = seq;
	p->numa_scan_period_max = task_scan_max(p);

	total_faults = p->numa_faults_locality[0] +
		       p->numa_faults_locality[1];
	runtime = numa_get_avg_runtime(p, &period);

	/* If the task is part of a group prevent parallel updates to group stats */
	if (p->numa_group) {
		group_lock = &p->numa_group->lock;
		spin_lock_irq(group_lock);
	}

	/* Find the node with the highest number of faults */
	for_each_online_node(nid) {
		/* Keep track of the offsets in numa_faults array */
		int mem_idx, membuf_idx, cpu_idx, cpubuf_idx;
		unsigned long faults = 0, group_faults = 0;
		int priv;

		for (priv = 0; priv < NR_NUMA_HINT_FAULT_TYPES; priv++) {
			long diff, f_diff, f_weight;

			mem_idx = task_faults_idx(NUMA_MEM, nid, priv);
			membuf_idx = task_faults_idx(NUMA_MEMBUF, nid, priv);
			cpu_idx = task_faults_idx(NUMA_CPU, nid, priv);
			cpubuf_idx = task_faults_idx(NUMA_CPUBUF, nid, priv);

			/* Decay existing window, copy faults since last scan */
			diff = p->numa_faults[membuf_idx] - p->numa_faults[mem_idx] / 2;
			fault_types[priv] += p->numa_faults[membuf_idx];
			p->numa_faults[membuf_idx] = 0;

			/*
			 * Normalize the faults_from, so all tasks in a group
			 * count according to CPU use, instead of by the raw
			 * number of faults. Tasks with little runtime have
			 * little over-all impact on throughput, and thus their
			 * faults are less important.
			 */
			f_weight = div64_u64(runtime << 16, period + 1);
			f_weight = (f_weight * p->numa_faults[cpubuf_idx]) /
				   (total_faults + 1);
			f_diff = f_weight - p->numa_faults[cpu_idx] / 2;
			p->numa_faults[cpubuf_idx] = 0;

			p->numa_faults[mem_idx] += diff;
			p->numa_faults[cpu_idx] += f_diff;
			faults += p->numa_faults[mem_idx];
			p->total_numa_faults += diff;
			if (p->numa_group) {
				/*
				 * safe because we can only change our own group
				 *
				 * mem_idx represents the offset for a given
				 * nid and priv in a specific region because it
				 * is at the beginning of the numa_faults array.
				 */
				p->numa_group->faults[mem_idx] += diff;
				p->numa_group->faults_cpu[mem_idx] += f_diff;
				p->numa_group->total_faults += diff;
				group_faults += p->numa_group->faults[mem_idx];
			}
		}

		if (faults > max_faults) {
			max_faults = faults;
			max_nid = nid;
		}

		if (group_faults > max_group_faults) {
			max_group_faults = group_faults;
			max_group_nid = nid;
		}
	}

	update_task_scan_period(p, fault_types[0], fault_types[1]);

	if (p->numa_group) {
		numa_group_count_active_nodes(p->numa_group);
		spin_unlock_irq(group_lock);
		max_nid = preferred_group_nid(p, max_group_nid);
	}

	if (max_faults) {
		/* Set the new preferred node */
		if (max_nid != p->numa_preferred_nid)
			sched_setnuma(p, max_nid);

		if (task_node(p) != p->numa_preferred_nid)
			numa_migrate_preferred(p);
	}
}

static inline int get_numa_group(struct numa_group *grp)
{
	return atomic_inc_not_zero(&grp->refcount);
}

static inline void put_numa_group(struct numa_group *grp)
{
	if (atomic_dec_and_test(&grp->refcount))
		kfree_rcu(grp, rcu);
}

static void task_numa_group(struct task_struct *p, int cpupid, int flags,
			int *priv)
{
	struct numa_group *grp, *my_grp;
	struct task_struct *tsk;
	bool join = false;
	int cpu = cpupid_to_cpu(cpupid);
	int i;

	if (unlikely(!p->numa_group)) {
		unsigned int size = sizeof(struct numa_group) +
				    4*nr_node_ids*sizeof(unsigned long);

		grp = kzalloc(size, GFP_KERNEL | __GFP_NOWARN);
		if (!grp)
			return;

		atomic_set(&grp->refcount, 1);
		grp->active_nodes = 1;
		grp->max_faults_cpu = 0;
		spin_lock_init(&grp->lock);
		grp->gid = p->pid;
		/* Second half of the array tracks nids where faults happen */
		grp->faults_cpu = grp->faults + NR_NUMA_HINT_FAULT_TYPES *
						nr_node_ids;

		for (i = 0; i < NR_NUMA_HINT_FAULT_STATS * nr_node_ids; i++)
			grp->faults[i] = p->numa_faults[i];

		grp->total_faults = p->total_numa_faults;

		grp->nr_tasks++;
		rcu_assign_pointer(p->numa_group, grp);
	}

	rcu_read_lock();
	tsk = READ_ONCE(cpu_rq(cpu)->curr);

	if (!cpupid_match_pid(tsk, cpupid))
		goto no_join;

	grp = rcu_dereference(tsk->numa_group);
	if (!grp)
		goto no_join;

	my_grp = p->numa_group;
	if (grp == my_grp)
		goto no_join;

	/*
	 * Only join the other group if its bigger; if we're the bigger group,
	 * the other task will join us.
	 */
	if (my_grp->nr_tasks > grp->nr_tasks)
		goto no_join;

	/*
	 * Tie-break on the grp address.
	 */
	if (my_grp->nr_tasks == grp->nr_tasks && my_grp > grp)
		goto no_join;

	/* Always join threads in the same process. */
	if (tsk->mm == current->mm)
		join = true;

	/* Simple filter to avoid false positives due to PID collisions */
	if (flags & TNF_SHARED)
		join = true;

	/* Update priv based on whether false sharing was detected */
	*priv = !join;

	if (join && !get_numa_group(grp))
		goto no_join;

	rcu_read_unlock();

	if (!join)
		return;

	BUG_ON(irqs_disabled());
	double_lock_irq(&my_grp->lock, &grp->lock);

	for (i = 0; i < NR_NUMA_HINT_FAULT_STATS * nr_node_ids; i++) {
		my_grp->faults[i] -= p->numa_faults[i];
		grp->faults[i] += p->numa_faults[i];
	}
	my_grp->total_faults -= p->total_numa_faults;
	grp->total_faults += p->total_numa_faults;

	my_grp->nr_tasks--;
	grp->nr_tasks++;

	spin_unlock(&my_grp->lock);
	spin_unlock_irq(&grp->lock);

	rcu_assign_pointer(p->numa_group, grp);

	put_numa_group(my_grp);
	return;

no_join:
	rcu_read_unlock();
	return;
}

void task_numa_free(struct task_struct *p)
{
	struct numa_group *grp = p->numa_group;
	void *numa_faults = p->numa_faults;
	unsigned long flags;
	int i;

	if (grp) {
		spin_lock_irqsave(&grp->lock, flags);
		for (i = 0; i < NR_NUMA_HINT_FAULT_STATS * nr_node_ids; i++)
			grp->faults[i] -= p->numa_faults[i];
		grp->total_faults -= p->total_numa_faults;

		grp->nr_tasks--;
		spin_unlock_irqrestore(&grp->lock, flags);
		RCU_INIT_POINTER(p->numa_group, NULL);
		put_numa_group(grp);
	}

	p->numa_faults = NULL;
	kfree(numa_faults);
}

/*
 * Got a PROT_NONE fault for a page on @node.
 */
void task_numa_fault(int last_cpupid, int mem_node, int pages, int flags)
{
	struct task_struct *p = current;
	bool migrated = flags & TNF_MIGRATED;
	int cpu_node = task_node(current);
	int local = !!(flags & TNF_FAULT_LOCAL);
	struct numa_group *ng;
	int priv;

	if (!static_branch_likely(&sched_numa_balancing))
		return;

	/* for example, ksmd faulting in a user's mm */
	if (!p->mm)
		return;

	/* Allocate buffer to track faults on a per-node basis */
	if (unlikely(!p->numa_faults)) {
		int size = sizeof(*p->numa_faults) *
			   NR_NUMA_HINT_FAULT_BUCKETS * nr_node_ids;

		p->numa_faults = kzalloc(size, GFP_KERNEL|__GFP_NOWARN);
		if (!p->numa_faults)
			return;

		p->total_numa_faults = 0;
		memset(p->numa_faults_locality, 0, sizeof(p->numa_faults_locality));
	}

	/*
	 * First accesses are treated as private, otherwise consider accesses
	 * to be private if the accessing pid has not changed
	 */
	if (unlikely(last_cpupid == (-1 & LAST_CPUPID_MASK))) {
		priv = 1;
	} else {
		priv = cpupid_match_pid(p, last_cpupid);
		if (!priv && !(flags & TNF_NO_GROUP))
			task_numa_group(p, last_cpupid, flags, &priv);
	}

	/*
	 * If a workload spans multiple NUMA nodes, a shared fault that
	 * occurs wholly within the set of nodes that the workload is
	 * actively using should be counted as local. This allows the
	 * scan rate to slow down when a workload has settled down.
	 */
	ng = p->numa_group;
	if (!priv && !local && ng && ng->active_nodes > 1 &&
				numa_is_active_node(cpu_node, ng) &&
				numa_is_active_node(mem_node, ng))
		local = 1;

	task_numa_placement(p);

	/*
	 * Retry task to preferred node migration periodically, in case it
	 * case it previously failed, or the scheduler moved us.
	 */
	if (time_after(jiffies, p->numa_migrate_retry))
		numa_migrate_preferred(p);

	if (migrated)
		p->numa_pages_migrated += pages;
	if (flags & TNF_MIGRATE_FAIL)
		p->numa_faults_locality[2] += pages;

	p->numa_faults[task_faults_idx(NUMA_MEMBUF, mem_node, priv)] += pages;
	p->numa_faults[task_faults_idx(NUMA_CPUBUF, cpu_node, priv)] += pages;
	p->numa_faults_locality[local] += pages;
}

static void reset_ptenuma_scan(struct task_struct *p)
{
	/*
	 * We only did a read acquisition of the mmap sem, so
	 * p->mm->numa_scan_seq is written to without exclusive access
	 * and the update is not guaranteed to be atomic. That's not
	 * much of an issue though, since this is just used for
	 * statistical sampling. Use READ_ONCE/WRITE_ONCE, which are not
	 * expensive, to avoid any form of compiler optimizations:
	 */
	WRITE_ONCE(p->mm->numa_scan_seq, READ_ONCE(p->mm->numa_scan_seq) + 1);
	p->mm->numa_scan_offset = 0;
}

/*
 * The expensive part of numa migration is done from task_work context.
 * Triggered from task_tick_numa().
 */
void task_numa_work(struct callback_head *work)
{
	unsigned long migrate, next_scan, now = jiffies;
	struct task_struct *p = current;
	struct mm_struct *mm = p->mm;
	u64 runtime = p->se.sum_exec_runtime;
	struct vm_area_struct *vma;
	unsigned long start, end;
	unsigned long nr_pte_updates = 0;
	long pages, virtpages;

	SCHED_WARN_ON(p != container_of(work, struct task_struct, numa_work));

	work->next = work; /* protect against double add */
	/*
	 * Who cares about NUMA placement when they're dying.
	 *
	 * NOTE: make sure not to dereference p->mm before this check,
	 * exit_task_work() happens _after_ exit_mm() so we could be called
	 * without p->mm even though we still had it when we enqueued this
	 * work.
	 */
	if (p->flags & PF_EXITING)
		return;

	if (!mm->numa_next_scan) {
		mm->numa_next_scan = now +
			msecs_to_jiffies(sysctl_numa_balancing_scan_delay);
	}

	/*
	 * Enforce maximal scan/migration frequency..
	 */
	migrate = mm->numa_next_scan;
	if (time_before(now, migrate))
		return;

	if (p->numa_scan_period == 0) {
		p->numa_scan_period_max = task_scan_max(p);
		p->numa_scan_period = task_scan_min(p);
	}

	next_scan = now + msecs_to_jiffies(p->numa_scan_period);
	if (cmpxchg(&mm->numa_next_scan, migrate, next_scan) != migrate)
		return;

	/*
	 * Delay this task enough that another task of this mm will likely win
	 * the next time around.
	 */
	p->node_stamp += 2 * TICK_NSEC;

	start = mm->numa_scan_offset;
	pages = sysctl_numa_balancing_scan_size;
	pages <<= 20 - PAGE_SHIFT; /* MB in pages */
	virtpages = pages * 8;	   /* Scan up to this much virtual space */
	if (!pages)
		return;


	down_read(&mm->mmap_sem);
	vma = find_vma(mm, start);
	if (!vma) {
		reset_ptenuma_scan(p);
		start = 0;
		vma = mm->mmap;
	}
	for (; vma; vma = vma->vm_next) {
		if (!vma_migratable(vma) || !vma_policy_mof(vma) ||
			is_vm_hugetlb_page(vma) || (vma->vm_flags & VM_MIXEDMAP)) {
			continue;
		}

		/*
		 * Shared library pages mapped by multiple processes are not
		 * migrated as it is expected they are cache replicated. Avoid
		 * hinting faults in read-only file-backed mappings or the vdso
		 * as migrating the pages will be of marginal benefit.
		 */
		if (!vma->vm_mm ||
		    (vma->vm_file && (vma->vm_flags & (VM_READ|VM_WRITE)) == (VM_READ)))
			continue;

		/*
		 * Skip inaccessible VMAs to avoid any confusion between
		 * PROT_NONE and NUMA hinting ptes
		 */
		if (!(vma->vm_flags & (VM_READ | VM_EXEC | VM_WRITE)))
			continue;

		do {
			start = max(start, vma->vm_start);
			end = ALIGN(start + (pages << PAGE_SHIFT), HPAGE_SIZE);
			end = min(end, vma->vm_end);
			nr_pte_updates = change_prot_numa(vma, start, end);

			/*
			 * Try to scan sysctl_numa_balancing_size worth of
			 * hpages that have at least one present PTE that
			 * is not already pte-numa. If the VMA contains
			 * areas that are unused or already full of prot_numa
			 * PTEs, scan up to virtpages, to skip through those
			 * areas faster.
			 */
			if (nr_pte_updates)
				pages -= (end - start) >> PAGE_SHIFT;
			virtpages -= (end - start) >> PAGE_SHIFT;

			start = end;
			if (pages <= 0 || virtpages <= 0)
				goto out;

			cond_resched();
		} while (end != vma->vm_end);
	}

out:
	/*
	 * It is possible to reach the end of the VMA list but the last few
	 * VMAs are not guaranteed to the vma_migratable. If they are not, we
	 * would find the !migratable VMA on the next scan but not reset the
	 * scanner to the start so check it now.
	 */
	if (vma)
		mm->numa_scan_offset = start;
	else
		reset_ptenuma_scan(p);
	up_read(&mm->mmap_sem);

	/*
	 * Make sure tasks use at least 32x as much time to run other code
	 * than they used here, to limit NUMA PTE scanning overhead to 3% max.
	 * Usually update_task_scan_period slows down scanning enough; on an
	 * overloaded system we need to limit overhead on a per task basis.
	 */
	if (unlikely(p->se.sum_exec_runtime != runtime)) {
		u64 diff = p->se.sum_exec_runtime - runtime;
		p->node_stamp += 32 * diff;
	}
}

/*
 * Drive the periodic memory faults..
 */
void task_tick_numa(struct rq *rq, struct task_struct *curr)
{
	struct callback_head *work = &curr->numa_work;
	u64 period, now;

	/*
	 * We don't care about NUMA placement if we don't have memory.
	 */
	if (!curr->mm || (curr->flags & PF_EXITING) || work->next != work)
		return;

	/*
	 * Using runtime rather than walltime has the dual advantage that
	 * we (mostly) drive the selection from busy threads and that the
	 * task needs to have done some actual work before we bother with
	 * NUMA placement.
	 */
	now = curr->se.sum_exec_runtime;
	period = (u64)curr->numa_scan_period * NSEC_PER_MSEC;

	if (now > curr->node_stamp + period) {
		if (!curr->node_stamp)
			curr->numa_scan_period = task_scan_min(curr);
		curr->node_stamp += period;

		if (!time_before(jiffies, curr->mm->numa_next_scan)) {
			init_task_work(work, task_numa_work); /* TODO: move this into sched_fork() */
			task_work_add(curr, work, true);
		}
	}
}
#else
static void task_tick_numa(struct rq *rq, struct task_struct *curr)
{
}

static inline void account_numa_enqueue(struct rq *rq, struct task_struct *p)
{
}

static inline void account_numa_dequeue(struct rq *rq, struct task_struct *p)
{
}
#endif /* CONFIG_NUMA_BALANCING */

static void
account_entity_enqueue(struct cfs_rq *cfs_rq, struct sched_entity *se)
{
	update_load_add(&cfs_rq->load, se->load.weight);
	if (!parent_entity(se))
		update_load_add(&rq_of(cfs_rq)->load, se->load.weight);
#ifdef CONFIG_SMP
	if (entity_is_task(se)) {
		struct rq *rq = rq_of(cfs_rq);

		account_numa_enqueue(rq, task_of(se));
		list_add(&se->group_node, &rq->cfs_tasks);
	}
#endif
	cfs_rq->nr_running++;
}

static void
account_entity_dequeue(struct cfs_rq *cfs_rq, struct sched_entity *se)
{
	update_load_sub(&cfs_rq->load, se->load.weight);
	if (!parent_entity(se))
		update_load_sub(&rq_of(cfs_rq)->load, se->load.weight);
#ifdef CONFIG_SMP
	if (entity_is_task(se)) {
		account_numa_dequeue(rq_of(cfs_rq), task_of(se));
		list_del_init(&se->group_node);
	}
#endif
	cfs_rq->nr_running--;
}

#ifdef CONFIG_FAIR_GROUP_SCHED
# ifdef CONFIG_SMP
static long calc_cfs_shares(struct cfs_rq *cfs_rq, struct task_group *tg)
{
	long tg_weight, load, shares;

	/*
	 * This really should be: cfs_rq->avg.load_avg, but instead we use
	 * cfs_rq->load.weight, which is its upper bound. This helps ramp up
	 * the shares for small weight interactive tasks.
	 */
	load = scale_load_down(cfs_rq->load.weight);

	tg_weight = atomic_long_read(&tg->load_avg);

	/* Ensure tg_weight >= load */
	tg_weight -= cfs_rq->tg_load_avg_contrib;
	tg_weight += load;

	shares = (tg->shares * load);
	if (tg_weight)
		shares /= tg_weight;

	if (shares < MIN_SHARES)
		shares = MIN_SHARES;
	if (shares > tg->shares)
		shares = tg->shares;

	return shares;
}
# else /* CONFIG_SMP */
static inline long calc_cfs_shares(struct cfs_rq *cfs_rq, struct task_group *tg)
{
	return tg->shares;
}
# endif /* CONFIG_SMP */

static void reweight_entity(struct cfs_rq *cfs_rq, struct sched_entity *se,
			    unsigned long weight)
{
	if (se->on_rq) {
		/* commit outstanding execution time */
		if (cfs_rq->curr == se)
			update_curr(cfs_rq);
		account_entity_dequeue(cfs_rq, se);
	}

	update_load_set(&se->load, weight);

	if (se->on_rq)
		account_entity_enqueue(cfs_rq, se);
}

static inline int throttled_hierarchy(struct cfs_rq *cfs_rq);

static void update_cfs_shares(struct sched_entity *se)
{
	struct cfs_rq *cfs_rq = group_cfs_rq(se);
	struct task_group *tg;
	long shares;

	if (!cfs_rq)
		return;

	if (throttled_hierarchy(cfs_rq))
		return;

	tg = cfs_rq->tg;

#ifndef CONFIG_SMP
	if (likely(se->load.weight == tg->shares))
		return;
#endif
	shares = calc_cfs_shares(cfs_rq, tg);

	reweight_entity(cfs_rq_of(se), se, shares);
}

#else /* CONFIG_FAIR_GROUP_SCHED */
static inline void update_cfs_shares(struct sched_entity *se)
{
}
#endif /* CONFIG_FAIR_GROUP_SCHED */

#ifdef CONFIG_SMP
u32 sched_get_wake_up_idle(struct task_struct *p)
{
	u32 enabled = p->flags & PF_WAKE_UP_IDLE;

	return !!enabled;
}
EXPORT_SYMBOL(sched_get_wake_up_idle);

int sched_set_wake_up_idle(struct task_struct *p, int wake_up_idle)
{
	int enable = !!wake_up_idle;

	if (enable)
		p->flags |= PF_WAKE_UP_IDLE;
	else
		p->flags &= ~PF_WAKE_UP_IDLE;

	return 0;
}
EXPORT_SYMBOL(sched_set_wake_up_idle);

/* Precomputed fixed inverse multiplies for multiplication by y^n */
static const u32 runnable_avg_yN_inv[] = {
	0xffffffff, 0xfa83b2da, 0xf5257d14, 0xefe4b99a, 0xeac0c6e6, 0xe5b906e6,
	0xe0ccdeeb, 0xdbfbb796, 0xd744fcc9, 0xd2a81d91, 0xce248c14, 0xc9b9bd85,
	0xc5672a10, 0xc12c4cc9, 0xbd08a39e, 0xb8fbaf46, 0xb504f333, 0xb123f581,
	0xad583ee9, 0xa9a15ab4, 0xa5fed6a9, 0xa2704302, 0x9ef5325f, 0x9b8d39b9,
	0x9837f050, 0x94f4efa8, 0x91c3d373, 0x8ea4398a, 0x8b95c1e3, 0x88980e80,
	0x85aac367, 0x82cd8698,
};

/*
 * Precomputed \Sum y^k { 1<=k<=n }.  These are floor(true_value) to prevent
 * over-estimates when re-combining.
 */
static const u32 runnable_avg_yN_sum[] = {
	    0, 1002, 1982, 2941, 3880, 4798, 5697, 6576, 7437, 8279, 9103,
	 9909,10698,11470,12226,12966,13690,14398,15091,15769,16433,17082,
	17718,18340,18949,19545,20128,20698,21256,21802,22336,22859,23371,
};

/*
 * Precomputed \Sum y^k { 1<=k<=n, where n%32=0). Values are rolled down to
 * lower integers. See Documentation/scheduler/sched-avg.txt how these
 * were generated:
 */
static const u32 __accumulated_sum_N32[] = {
	    0, 23371, 35056, 40899, 43820, 45281,
	46011, 46376, 46559, 46650, 46696, 46719,
};

/*
 * Approximate:
 *   val * y^n,    where y^32 ~= 0.5 (~1 scheduling period)
 */
static __always_inline u64 decay_load(u64 val, u64 n)
{
	unsigned int local_n;

	if (!n)
		return val;
	else if (unlikely(n > LOAD_AVG_PERIOD * 63))
		return 0;

	/* after bounds checking we can collapse to 32-bit */
	local_n = n;

	/*
	 * As y^PERIOD = 1/2, we can combine
	 *    y^n = 1/2^(n/PERIOD) * y^(n%PERIOD)
	 * With a look-up table which covers y^n (n<PERIOD)
	 *
	 * To achieve constant time decay_load.
	 */
	if (unlikely(local_n >= LOAD_AVG_PERIOD)) {
		val >>= local_n / LOAD_AVG_PERIOD;
		local_n %= LOAD_AVG_PERIOD;
	}

	val = mul_u64_u32_shr(val, runnable_avg_yN_inv[local_n], 32);
	return val;
}

/*
 * For updates fully spanning n periods, the contribution to runnable
 * average will be: \Sum 1024*y^n
 *
 * We can compute this reasonably efficiently by combining:
 *   y^PERIOD = 1/2 with precomputed \Sum 1024*y^n {for  n <PERIOD}
 */
static u32 __compute_runnable_contrib(u64 n)
{
	u32 contrib = 0;

	if (likely(n <= LOAD_AVG_PERIOD))
		return runnable_avg_yN_sum[n];
	else if (unlikely(n >= LOAD_AVG_MAX_N))
		return LOAD_AVG_MAX;

	/* Since n < LOAD_AVG_MAX_N, n/LOAD_AVG_PERIOD < 11 */
	contrib = __accumulated_sum_N32[n/LOAD_AVG_PERIOD];
	n %= LOAD_AVG_PERIOD;
	contrib = decay_load(contrib, n);
	return contrib + runnable_avg_yN_sum[n];
}

#define cap_scale(v, s) ((v)*(s) >> SCHED_CAPACITY_SHIFT)

/*
 * We can represent the historical contribution to runnable average as the
 * coefficients of a geometric series.  To do this we sub-divide our runnable
 * history into segments of approximately 1ms (1024us); label the segment that
 * occurred N-ms ago p_N, with p_0 corresponding to the current period, e.g.
 *
 * [<- 1024us ->|<- 1024us ->|<- 1024us ->| ...
 *      p0            p1           p2
 *     (now)       (~1ms ago)  (~2ms ago)
 *
 * Let u_i denote the fraction of p_i that the entity was runnable.
 *
 * We then designate the fractions u_i as our co-efficients, yielding the
 * following representation of historical load:
 *   u_0 + u_1*y + u_2*y^2 + u_3*y^3 + ...
 *
 * We choose y based on the with of a reasonably scheduling period, fixing:
 *   y^32 = 0.5
 *
 * This means that the contribution to load ~32ms ago (u_32) will be weighted
 * approximately half as much as the contribution to load within the last ms
 * (u_0).
 *
 * When a period "rolls over" and we have new u_0`, multiplying the previous
 * sum again by y is sufficient to update:
 *   load_avg = u_0` + y*(u_0 + u_1*y + u_2*y^2 + ... )
 *            = u_0 + u_1*y + u_2*y^2 + ... [re-labeling u_i --> u_{i+1}]
 */
static __always_inline int
__update_load_avg(u64 now, int cpu, struct sched_avg *sa,
		  unsigned long weight, int running, struct cfs_rq *cfs_rq)
{
	u64 delta, scaled_delta, periods;
	u32 contrib;
	unsigned int delta_w, scaled_delta_w, decayed = 0;
	unsigned long scale_freq, scale_cpu;

	delta = now - sa->last_update_time;
	/*
	 * This should only happen when time goes backwards, which it
	 * unfortunately does during sched clock init when we swap over to TSC.
	 */
	if ((s64)delta < 0) {
		sa->last_update_time = now;
		return 0;
	}

	/*
	 * Use 1024ns as the unit of measurement since it's a reasonable
	 * approximation of 1us and fast to compute.
	 */
	delta >>= 10;
	if (!delta)
		return 0;
	sa->last_update_time = now;

	scale_freq = arch_scale_freq_capacity(NULL, cpu);
	scale_cpu = arch_scale_cpu_capacity(NULL, cpu);
	trace_sched_contrib_scale_f(cpu, scale_freq, scale_cpu);

	/* delta_w is the amount already accumulated against our next period */
	delta_w = sa->period_contrib;
	if (delta + delta_w >= 1024) {
		decayed = 1;

		/* how much left for next period will start over, we don't know yet */
		sa->period_contrib = 0;

		/*
		 * Now that we know we're crossing a period boundary, figure
		 * out how much from delta we need to complete the current
		 * period and accrue it.
		 */
		delta_w = 1024 - delta_w;
		scaled_delta_w = cap_scale(delta_w, scale_freq);
		if (weight) {
			sa->load_sum += weight * scaled_delta_w;
			if (cfs_rq) {
				cfs_rq->runnable_load_sum +=
						weight * scaled_delta_w;
			}
		}
		if (running)
			sa->util_sum += scaled_delta_w * scale_cpu;

		delta -= delta_w;

		/* Figure out how many additional periods this update spans */
		periods = delta / 1024;
		delta %= 1024;

		sa->load_sum = decay_load(sa->load_sum, periods + 1);
		if (cfs_rq) {
			cfs_rq->runnable_load_sum =
				decay_load(cfs_rq->runnable_load_sum, periods + 1);
		}
		sa->util_sum = decay_load((u64)(sa->util_sum), periods + 1);

		/* Efficiently calculate \sum (1..n_period) 1024*y^i */
		contrib = __compute_runnable_contrib(periods);
		contrib = cap_scale(contrib, scale_freq);
		if (weight) {
			sa->load_sum += weight * contrib;
			if (cfs_rq)
				cfs_rq->runnable_load_sum += weight * contrib;
		}
		if (running)
			sa->util_sum += contrib * scale_cpu;
	}

	/* Remainder of delta accrued against u_0` */
	scaled_delta = cap_scale(delta, scale_freq);
	if (weight) {
		sa->load_sum += weight * scaled_delta;
		if (cfs_rq)
			cfs_rq->runnable_load_sum += weight * scaled_delta;
	}
	if (running)
		sa->util_sum += scaled_delta * scale_cpu;

	sa->period_contrib += delta;

	if (decayed) {
		sa->load_avg = div_u64(sa->load_sum, LOAD_AVG_MAX);
		if (cfs_rq) {
			cfs_rq->runnable_load_avg =
				div_u64(cfs_rq->runnable_load_sum, LOAD_AVG_MAX);
		}
		sa->util_avg = sa->util_sum / LOAD_AVG_MAX;
	}

	return decayed;
}

/*
 * Signed add and clamp on underflow.
 *
 * Explicitly do a load-store to ensure the intermediate value never hits
 * memory. This allows lockless observations without ever seeing the negative
 * values.
 */
#define add_positive(_ptr, _val) do {                           \
	typeof(_ptr) ptr = (_ptr);                              \
	typeof(_val) val = (_val);                              \
	typeof(*ptr) res, var = READ_ONCE(*ptr);                \
								\
	res = var + val;                                        \
								\
	if (val < 0 && res > var)                               \
		res = 0;                                        \
								\
	WRITE_ONCE(*ptr, res);                                  \
} while (0)

#ifdef CONFIG_FAIR_GROUP_SCHED
/**
 * update_tg_load_avg - update the tg's load avg
 * @cfs_rq: the cfs_rq whose avg changed
 * @force: update regardless of how small the difference
 *
 * This function 'ensures': tg->load_avg := \Sum tg->cfs_rq[]->avg.load.
 * However, because tg->load_avg is a global value there are performance
 * considerations.
 *
 * In order to avoid having to look at the other cfs_rq's, we use a
 * differential update where we store the last value we propagated. This in
 * turn allows skipping updates if the differential is 'small'.
 *
 * Updating tg's load_avg is necessary before update_cfs_share() (which is
 * done) and effective_load() (which is not done because it is too costly).
 */
static inline void update_tg_load_avg(struct cfs_rq *cfs_rq, int force)
{
	long delta = cfs_rq->avg.load_avg - cfs_rq->tg_load_avg_contrib;

	/*
	 * No need to update load_avg for root_task_group as it is not used.
	 */
	if (cfs_rq->tg == &root_task_group)
		return;

	if (force || abs(delta) > cfs_rq->tg_load_avg_contrib / 64) {
		atomic_long_add(delta, &cfs_rq->tg->load_avg);
		cfs_rq->tg_load_avg_contrib = cfs_rq->avg.load_avg;
	}
}

/*
 * Called within set_task_rq() right before setting a task's cpu. The
 * caller only guarantees p->pi_lock is held; no other assumptions,
 * including the state of rq->lock, should be made.
 */
void set_task_rq_fair(struct sched_entity *se,
		      struct cfs_rq *prev, struct cfs_rq *next)
{
	if (!sched_feat(ATTACH_AGE_LOAD))
		return;

	/*
	 * We are supposed to update the task to "current" time, then its up to
	 * date and ready to go to new CPU/cfs_rq. But we have difficulty in
	 * getting what current time is, so simply throw away the out-of-date
	 * time. This will result in the wakee task is less decayed, but giving
	 * the wakee more load sounds not bad.
	 */
	if (se->avg.last_update_time && prev) {
		u64 p_last_update_time;
		u64 n_last_update_time;

#ifndef CONFIG_64BIT
		u64 p_last_update_time_copy;
		u64 n_last_update_time_copy;

		do {
			p_last_update_time_copy = prev->load_last_update_time_copy;
			n_last_update_time_copy = next->load_last_update_time_copy;

			smp_rmb();

			p_last_update_time = prev->avg.last_update_time;
			n_last_update_time = next->avg.last_update_time;

		} while (p_last_update_time != p_last_update_time_copy ||
			 n_last_update_time != n_last_update_time_copy);
#else
		p_last_update_time = prev->avg.last_update_time;
		n_last_update_time = next->avg.last_update_time;
#endif
		__update_load_avg(p_last_update_time, cpu_of(rq_of(prev)),
				  &se->avg, 0, 0, NULL);
		se->avg.last_update_time = n_last_update_time;
	}
}

/* Take into account change of utilization of a child task group */
static inline void
update_tg_cfs_util(struct cfs_rq *cfs_rq, struct sched_entity *se)
{
	struct cfs_rq *gcfs_rq = group_cfs_rq(se);
	long delta = gcfs_rq->avg.util_avg - se->avg.util_avg;

	/* Nothing to update */
	if (!delta)
		return;

	/* Set new sched_entity's utilization */
	se->avg.util_avg = gcfs_rq->avg.util_avg;
	se->avg.util_sum = se->avg.util_avg * LOAD_AVG_MAX;

	/* Update parent cfs_rq utilization */
	add_positive(&cfs_rq->avg.util_avg, delta);
	cfs_rq->avg.util_sum = cfs_rq->avg.util_avg * LOAD_AVG_MAX;
}

/* Take into account change of load of a child task group */
static inline void
update_tg_cfs_load(struct cfs_rq *cfs_rq, struct sched_entity *se)
{
	struct cfs_rq *gcfs_rq = group_cfs_rq(se);
	long delta, load = gcfs_rq->avg.load_avg;

	/*
	 * If the load of group cfs_rq is null, the load of the
	 * sched_entity will also be null so we can skip the formula
	 */
	if (load) {
		long tg_load;

		/* Get tg's load and ensure tg_load > 0 */
		tg_load = atomic_long_read(&gcfs_rq->tg->load_avg) + 1;

		/* Ensure tg_load >= load and updated with current load*/
		tg_load -= gcfs_rq->tg_load_avg_contrib;
		tg_load += load;

		/*
		 * We need to compute a correction term in the case that the
		 * task group is consuming more CPU than a task of equal
		 * weight. A task with a weight equals to tg->shares will have
		 * a load less or equal to scale_load_down(tg->shares).
		 * Similarly, the sched_entities that represent the task group
		 * at parent level, can't have a load higher than
		 * scale_load_down(tg->shares). And the Sum of sched_entities'
		 * load must be <= scale_load_down(tg->shares).
		 */
		if (tg_load > scale_load_down(gcfs_rq->tg->shares)) {
			/* scale gcfs_rq's load into tg's shares*/
			load *= scale_load_down(gcfs_rq->tg->shares);
			load /= tg_load;
		}
	}

	delta = load - se->avg.load_avg;

	/* Nothing to update */
	if (!delta)
		return;

	/* Set new sched_entity's load */
	se->avg.load_avg = load;
	se->avg.load_sum = se->avg.load_avg * LOAD_AVG_MAX;

	/* Update parent cfs_rq load */
	add_positive(&cfs_rq->avg.load_avg, delta);
	cfs_rq->avg.load_sum = cfs_rq->avg.load_avg * LOAD_AVG_MAX;

	/*
	 * If the sched_entity is already enqueued, we also have to update the
	 * runnable load avg.
	 */
	if (se->on_rq) {
		/* Update parent cfs_rq runnable_load_avg */
		add_positive(&cfs_rq->runnable_load_avg, delta);
		cfs_rq->runnable_load_sum = cfs_rq->runnable_load_avg * LOAD_AVG_MAX;
	}
}

static inline void set_tg_cfs_propagate(struct cfs_rq *cfs_rq)
{
	cfs_rq->propagate_avg = 1;
}

static inline int test_and_clear_tg_cfs_propagate(struct sched_entity *se)
{
	struct cfs_rq *cfs_rq = group_cfs_rq(se);

	if (!cfs_rq->propagate_avg)
		return 0;

	cfs_rq->propagate_avg = 0;
	return 1;
}

/* Update task and its cfs_rq load average */
static inline int propagate_entity_load_avg(struct sched_entity *se)
{
	struct cfs_rq *cfs_rq;

	if (entity_is_task(se))
		return 0;

	if (!test_and_clear_tg_cfs_propagate(se))
		return 0;

	cfs_rq = cfs_rq_of(se);

	set_tg_cfs_propagate(cfs_rq);

	update_tg_cfs_util(cfs_rq, se);
	update_tg_cfs_load(cfs_rq, se);

	return 1;
}

/*
 * Check if we need to update the load and the utilization of a blocked
 * group_entity:
 */
static inline bool skip_blocked_update(struct sched_entity *se)
{
	struct cfs_rq *gcfs_rq = group_cfs_rq(se);

	/*
	 * If sched_entity still have not zero load or utilization, we have to
	 * decay it:
	 */
	if (se->avg.load_avg || se->avg.util_avg)
		return false;

	/*
	 * If there is a pending propagation, we have to update the load and
	 * the utilization of the sched_entity:
	 */
	if (gcfs_rq->propagate_avg)
		return false;

	/*
	 * Otherwise, the load and the utilization of the sched_entity is
	 * already zero and there is no pending propagation, so it will be a
	 * waste of time to try to decay it:
	 */
	return true;
}

#else /* CONFIG_FAIR_GROUP_SCHED */

static inline void update_tg_load_avg(struct cfs_rq *cfs_rq, int force) {}

static inline int propagate_entity_load_avg(struct sched_entity *se)
{
	return 0;
}

static inline void set_tg_cfs_propagate(struct cfs_rq *cfs_rq) {}

#endif /* CONFIG_FAIR_GROUP_SCHED */

static inline void cfs_rq_util_change(struct cfs_rq *cfs_rq)
{
	if (&this_rq()->cfs == cfs_rq) {
		/*
		 * There are a few boundary cases this might miss but it should
		 * get called often enough that that should (hopefully) not be
		 * a real problem -- added to that it only calls on the local
		 * CPU, so if we enqueue remotely we'll miss an update, but
		 * the next tick/schedule should update.
		 *
		 * It will not get called when we go idle, because the idle
		 * thread is a different class (!fair), nor will the utilization
		 * number include things like RT tasks.
		 *
		 * As is, the util number is not freq-invariant (we'd have to
		 * implement arch_scale_freq_capacity() for that).
		 *
		 * See cpu_util().
		 */
		cpufreq_update_util(rq_of(cfs_rq), 0);
	}
}

/*
 * Unsigned subtract and clamp on underflow.
 *
 * Explicitly do a load-store to ensure the intermediate value never hits
 * memory. This allows lockless observations without ever seeing the negative
 * values.
 */
#define sub_positive(_ptr, _val) do {				\
	typeof(_ptr) ptr = (_ptr);				\
	typeof(*ptr) val = (_val);				\
	typeof(*ptr) res, var = READ_ONCE(*ptr);		\
	res = var - val;					\
	if (res > var)						\
		res = 0;					\
	WRITE_ONCE(*ptr, res);					\
} while (0)

/**
 * update_cfs_rq_load_avg - update the cfs_rq's load/util averages
 * @now: current time, as per cfs_rq_clock_task()
 * @cfs_rq: cfs_rq to update
 * @update_freq: should we call cfs_rq_util_change() or will the call do so
 *
 * The cfs_rq avg is the direct sum of all its entities (blocked and runnable)
 * avg. The immediate corollary is that all (fair) tasks must be attached, see
 * post_init_entity_util_avg().
 *
 * cfs_rq->avg is used for task_h_load() and update_cfs_share() for example.
 *
 * Returns true if the load decayed or we removed load.
 *
 * Since both these conditions indicate a changed cfs_rq->avg.load we should
 * call update_tg_load_avg() when this function returns true.
 */
static inline int
update_cfs_rq_load_avg(u64 now, struct cfs_rq *cfs_rq, bool update_freq)
{
	struct sched_avg *sa = &cfs_rq->avg;
	int decayed, removed_load = 0, removed_util = 0;

	if (atomic_long_read(&cfs_rq->removed_load_avg)) {
		s64 r = atomic_long_xchg(&cfs_rq->removed_load_avg, 0);
		sub_positive(&sa->load_avg, r);
		sub_positive(&sa->load_sum, r * LOAD_AVG_MAX);
		removed_load = 1;
		set_tg_cfs_propagate(cfs_rq);
	}

	if (atomic_long_read(&cfs_rq->removed_util_avg)) {
		long r = atomic_long_xchg(&cfs_rq->removed_util_avg, 0);
		sub_positive(&sa->util_avg, r);
		sub_positive(&sa->util_sum, r * LOAD_AVG_MAX);
		removed_util = 1;
		set_tg_cfs_propagate(cfs_rq);
	}

	decayed = __update_load_avg(now, cpu_of(rq_of(cfs_rq)), sa,
		scale_load_down(cfs_rq->load.weight), cfs_rq->curr != NULL, cfs_rq);

#ifndef CONFIG_64BIT
	smp_wmb();
	cfs_rq->load_last_update_time_copy = sa->last_update_time;
#endif

	if (update_freq && (decayed || removed_util))
		cfs_rq_util_change(cfs_rq);

	/* Trace CPU load, unless cfs_rq belongs to a non-root task_group */
	if (cfs_rq == &rq_of(cfs_rq)->cfs)
		trace_sched_load_avg_cpu(cpu_of(rq_of(cfs_rq)), cfs_rq);

	return decayed || removed_load;
}

/*
 * Optional action to be done while updating the load average
 */
#define UPDATE_TG	0x1
#define SKIP_AGE_LOAD	0x2

/* Update task and its cfs_rq load average */
static inline void update_load_avg(struct sched_entity *se, int flags)
{
	struct cfs_rq *cfs_rq = cfs_rq_of(se);
	u64 now = cfs_rq_clock_task(cfs_rq);
	struct rq *rq = rq_of(cfs_rq);
	int cpu = cpu_of(rq);
	int decayed;

	/*
	 * Track task load average for carrying it to new CPU after migrated, and
	 * track group sched_entity load average for task_h_load calc in migration
	 */
	if (se->avg.last_update_time && !(flags & SKIP_AGE_LOAD)) {
		__update_load_avg(now, cpu, &se->avg,
			  se->on_rq * scale_load_down(se->load.weight),
			  cfs_rq->curr == se, NULL);
	}

	decayed  = update_cfs_rq_load_avg(now, cfs_rq, true);
	decayed |= propagate_entity_load_avg(se);

	if (decayed && (flags & UPDATE_TG))
		update_tg_load_avg(cfs_rq, 0);

	if (entity_is_task(se))
		trace_sched_load_avg_task(task_of(se), &se->avg);
}

/**
 * attach_entity_load_avg - attach this entity to its cfs_rq load avg
 * @cfs_rq: cfs_rq to attach to
 * @se: sched_entity to attach
 *
 * Must call update_cfs_rq_load_avg() before this, since we rely on
 * cfs_rq->avg.last_update_time being current.
 */
static void attach_entity_load_avg(struct cfs_rq *cfs_rq, struct sched_entity *se)
{
	se->avg.last_update_time = cfs_rq->avg.last_update_time;
	cfs_rq->avg.load_avg += se->avg.load_avg;
	cfs_rq->avg.load_sum += se->avg.load_sum;
	cfs_rq->avg.util_avg += se->avg.util_avg;
	cfs_rq->avg.util_sum += se->avg.util_sum;
	set_tg_cfs_propagate(cfs_rq);

	cfs_rq_util_change(cfs_rq);
}

/**
 * detach_entity_load_avg - detach this entity from its cfs_rq load avg
 * @cfs_rq: cfs_rq to detach from
 * @se: sched_entity to detach
 *
 * Must call update_cfs_rq_load_avg() before this, since we rely on
 * cfs_rq->avg.last_update_time being current.
 */
static void detach_entity_load_avg(struct cfs_rq *cfs_rq, struct sched_entity *se)
{

	sub_positive(&cfs_rq->avg.load_avg, se->avg.load_avg);
	sub_positive(&cfs_rq->avg.load_sum, se->avg.load_sum);
	sub_positive(&cfs_rq->avg.util_avg, se->avg.util_avg);
	sub_positive(&cfs_rq->avg.util_sum, se->avg.util_sum);
	set_tg_cfs_propagate(cfs_rq);

	cfs_rq_util_change(cfs_rq);
}

/* Add the load generated by se into cfs_rq's load average */
static inline void
enqueue_entity_load_avg(struct cfs_rq *cfs_rq, struct sched_entity *se)
{
	struct sched_avg *sa = &se->avg;

	cfs_rq->runnable_load_avg += sa->load_avg;
	cfs_rq->runnable_load_sum += sa->load_sum;

	if (!sa->last_update_time) {
		attach_entity_load_avg(cfs_rq, se);
		update_tg_load_avg(cfs_rq, 0);
	}
}

/* Remove the runnable load generated by se from cfs_rq's runnable load average */
static inline void
dequeue_entity_load_avg(struct cfs_rq *cfs_rq, struct sched_entity *se)
{
	cfs_rq->runnable_load_avg =
		max_t(long, cfs_rq->runnable_load_avg - se->avg.load_avg, 0);
	cfs_rq->runnable_load_sum =
		max_t(s64,  cfs_rq->runnable_load_sum - se->avg.load_sum, 0);
}

#ifndef CONFIG_64BIT
static inline u64 cfs_rq_last_update_time(struct cfs_rq *cfs_rq)
{
	u64 last_update_time_copy;
	u64 last_update_time;

	do {
		last_update_time_copy = cfs_rq->load_last_update_time_copy;
		smp_rmb();
		last_update_time = cfs_rq->avg.last_update_time;
	} while (last_update_time != last_update_time_copy);

	return last_update_time;
}
#else
static inline u64 cfs_rq_last_update_time(struct cfs_rq *cfs_rq)
{
	return cfs_rq->avg.last_update_time;
}
#endif

/*
 * Synchronize entity load avg of dequeued entity without locking
 * the previous rq.
 */
void sync_entity_load_avg(struct sched_entity *se)
{
	struct cfs_rq *cfs_rq = cfs_rq_of(se);
	u64 last_update_time;

	last_update_time = cfs_rq_last_update_time(cfs_rq);
	__update_load_avg(last_update_time, cpu_of(rq_of(cfs_rq)), &se->avg, 0, 0, NULL);
}

/*
 * Task first catches up with cfs_rq, and then subtract
 * itself from the cfs_rq (task must be off the queue now).
 */
void remove_entity_load_avg(struct sched_entity *se)
{
	struct cfs_rq *cfs_rq = cfs_rq_of(se);

	/*
	 * tasks cannot exit without having gone through wake_up_new_task() ->
	 * post_init_entity_util_avg() which will have added things to the
	 * cfs_rq, so we can remove unconditionally.
	 *
	 * Similarly for groups, they will have passed through
	 * post_init_entity_util_avg() before unregister_sched_fair_group()
	 * calls this.
	 */

	sync_entity_load_avg(se);
	atomic_long_add(se->avg.load_avg, &cfs_rq->removed_load_avg);
	atomic_long_add(se->avg.util_avg, &cfs_rq->removed_util_avg);
}

static inline unsigned long cfs_rq_runnable_load_avg(struct cfs_rq *cfs_rq)
{
	return cfs_rq->runnable_load_avg;
}

static inline unsigned long cfs_rq_load_avg(struct cfs_rq *cfs_rq)
{
	return cfs_rq->avg.load_avg;
}

static int idle_balance(struct rq *this_rq);

#else /* CONFIG_SMP */

static inline int
update_cfs_rq_load_avg(u64 now, struct cfs_rq *cfs_rq, bool update_freq)
{
	return 0;
}

#define UPDATE_TG	0x0
#define SKIP_AGE_LOAD	0x0

static inline void update_load_avg(struct sched_entity *se, int not_used1)
{
	cpufreq_update_util(rq_of(cfs_rq_of(se)), 0);
}

static inline void
enqueue_entity_load_avg(struct cfs_rq *cfs_rq, struct sched_entity *se) {}
static inline void
dequeue_entity_load_avg(struct cfs_rq *cfs_rq, struct sched_entity *se) {}
static inline void remove_entity_load_avg(struct sched_entity *se) {}

static inline void
attach_entity_load_avg(struct cfs_rq *cfs_rq, struct sched_entity *se) {}
static inline void
detach_entity_load_avg(struct cfs_rq *cfs_rq, struct sched_entity *se) {}

static inline int idle_balance(struct rq *rq)
{
	return 0;
}

#endif /* CONFIG_SMP */

static void check_spread(struct cfs_rq *cfs_rq, struct sched_entity *se)
{
#ifdef CONFIG_SCHED_DEBUG
	s64 d = se->vruntime - cfs_rq->min_vruntime;

	if (d < 0)
		d = -d;

	if (d > 3*sysctl_sched_latency)
		schedstat_inc(cfs_rq->nr_spread_over);
#endif
}

static void
place_entity(struct cfs_rq *cfs_rq, struct sched_entity *se, int initial)
{
	u64 vruntime = cfs_rq->min_vruntime;

	/*
	 * The 'current' period is already promised to the current tasks,
	 * however the extra weight of the new task will slow them down a
	 * little, place the new task so that it fits in the slot that
	 * stays open at the end.
	 */
	if (initial && sched_feat(START_DEBIT))
		vruntime += sched_vslice(cfs_rq, se);

	/* sleeps up to a single latency don't count. */
	if (!initial) {
		unsigned long thresh = sysctl_sched_latency;

		/*
		 * Halve their sleep time's effect, to allow
		 * for a gentler effect of sleepers:
		 */
		if (sched_feat(GENTLE_FAIR_SLEEPERS))
			thresh >>= 1;

		vruntime -= thresh;
	}

	/* ensure we never gain time by being placed backwards. */
	se->vruntime = max_vruntime(se->vruntime, vruntime);
}

static void check_enqueue_throttle(struct cfs_rq *cfs_rq);

static inline void check_schedstat_required(void)
{
#ifdef CONFIG_SCHEDSTATS
	if (schedstat_enabled())
		return;

	/* Force schedstat enabled if a dependent tracepoint is active */
	if (trace_sched_stat_wait_enabled()    ||
			trace_sched_stat_sleep_enabled()   ||
			trace_sched_stat_iowait_enabled()  ||
			trace_sched_stat_blocked_enabled() ||
			trace_sched_stat_runtime_enabled())  {
		printk_deferred_once("Scheduler tracepoints stat_sleep, stat_iowait, "
			     "stat_blocked and stat_runtime require the "
			     "kernel parameter schedstats=enabled or "
			     "kernel.sched_schedstats=1\n");
	}
#endif
}


/*
 * MIGRATION
 *
 *	dequeue
 *	  update_curr()
 *	    update_min_vruntime()
 *	  vruntime -= min_vruntime
 *
 *	enqueue
 *	  update_curr()
 *	    update_min_vruntime()
 *	  vruntime += min_vruntime
 *
 * this way the vruntime transition between RQs is done when both
 * min_vruntime are up-to-date.
 *
 * WAKEUP (remote)
 *
 *	->migrate_task_rq_fair() (p->state == TASK_WAKING)
 *	  vruntime -= min_vruntime
 *
 *	enqueue
 *	  update_curr()
 *	    update_min_vruntime()
 *	  vruntime += min_vruntime
 *
 * this way we don't have the most up-to-date min_vruntime on the originating
 * CPU and an up-to-date min_vruntime on the destination CPU.
 */

static void
enqueue_entity(struct cfs_rq *cfs_rq, struct sched_entity *se, int flags)
{
	bool renorm = !(flags & ENQUEUE_WAKEUP) || (flags & ENQUEUE_MIGRATED);
	bool curr = cfs_rq->curr == se;

	/*
	 * If we're the current task, we must renormalise before calling
	 * update_curr().
	 */
	if (renorm && curr)
		se->vruntime += cfs_rq->min_vruntime;

	update_curr(cfs_rq);

	/*
	 * Otherwise, renormalise after, such that we're placed at the current
	 * moment in time, instead of some random moment in the past. Being
	 * placed in the past could significantly boost this task to the
	 * fairness detriment of existing tasks.
	 */
	if (renorm && !curr)
		se->vruntime += cfs_rq->min_vruntime;

	/*
	 * When enqueuing a sched_entity, we must:
	 *   - Update loads to have both entity and cfs_rq synced with now.
	 *   - Add its load to cfs_rq->runnable_avg
	 *   - For group_entity, update its weight to reflect the new share of
	 *     its group cfs_rq
	 *   - Add its new weight to cfs_rq->load.weight
	 */
	update_load_avg(se, UPDATE_TG);
	enqueue_entity_load_avg(cfs_rq, se);
	update_cfs_shares(se);
	account_entity_enqueue(cfs_rq, se);

	if (flags & ENQUEUE_WAKEUP)
		place_entity(cfs_rq, se, 0);

	check_schedstat_required();
	update_stats_enqueue(cfs_rq, se, flags);
	check_spread(cfs_rq, se);
	if (!curr)
		__enqueue_entity(cfs_rq, se);
	se->on_rq = 1;

	if (cfs_rq->nr_running == 1) {
		list_add_leaf_cfs_rq(cfs_rq);
		check_enqueue_throttle(cfs_rq);
	}
}

static void __clear_buddies_last(struct sched_entity *se)
{
	for_each_sched_entity(se) {
		struct cfs_rq *cfs_rq = cfs_rq_of(se);
		if (cfs_rq->last != se)
			break;

		cfs_rq->last = NULL;
	}
}

static void __clear_buddies_next(struct sched_entity *se)
{
	for_each_sched_entity(se) {
		struct cfs_rq *cfs_rq = cfs_rq_of(se);
		if (cfs_rq->next != se)
			break;

		cfs_rq->next = NULL;
	}
}

static void __clear_buddies_skip(struct sched_entity *se)
{
	for_each_sched_entity(se) {
		struct cfs_rq *cfs_rq = cfs_rq_of(se);
		if (cfs_rq->skip != se)
			break;

		cfs_rq->skip = NULL;
	}
}

static void clear_buddies(struct cfs_rq *cfs_rq, struct sched_entity *se)
{
	if (cfs_rq->last == se)
		__clear_buddies_last(se);

	if (cfs_rq->next == se)
		__clear_buddies_next(se);

	if (cfs_rq->skip == se)
		__clear_buddies_skip(se);
}

static __always_inline void return_cfs_rq_runtime(struct cfs_rq *cfs_rq);

static void
dequeue_entity(struct cfs_rq *cfs_rq, struct sched_entity *se, int flags)
{
	/*
	 * Update run-time statistics of the 'current'.
	 */
	update_curr(cfs_rq);

	/*
	 * When dequeuing a sched_entity, we must:
	 *   - Update loads to have both entity and cfs_rq synced with now.
	 *   - Substract its load from the cfs_rq->runnable_avg.
	 *   - Substract its previous weight from cfs_rq->load.weight.
	 *   - For group entity, update its weight to reflect the new share
	 *     of its group cfs_rq.
	 */
	update_load_avg(se, UPDATE_TG);
	dequeue_entity_load_avg(cfs_rq, se);

	update_stats_dequeue(cfs_rq, se, flags);

	clear_buddies(cfs_rq, se);

	if (se != cfs_rq->curr)
		__dequeue_entity(cfs_rq, se);
	se->on_rq = 0;
	account_entity_dequeue(cfs_rq, se);

	/*
	 * Normalize after update_curr(); which will also have moved
	 * min_vruntime if @se is the one holding it back. But before doing
	 * update_min_vruntime() again, which will discount @se's position and
	 * can move min_vruntime forward still more.
	 */
	if (!(flags & DEQUEUE_SLEEP))
		se->vruntime -= cfs_rq->min_vruntime;

	/* return excess runtime on last dequeue */
	return_cfs_rq_runtime(cfs_rq);

	update_cfs_shares(se);

	/*
	 * Now advance min_vruntime if @se was the entity holding it back,
	 * except when: DEQUEUE_SAVE && !DEQUEUE_MOVE, in this case we'll be
	 * put back on, and if we advance min_vruntime, we'll be placed back
	 * further than we started -- ie. we'll be penalized.
	 */
	if ((flags & (DEQUEUE_SAVE | DEQUEUE_MOVE)) == DEQUEUE_SAVE)
		update_min_vruntime(cfs_rq);
}

/*
 * Preempt the current task with a newly woken task if needed:
 */
static void
check_preempt_tick(struct cfs_rq *cfs_rq, struct sched_entity *curr)
{
	unsigned long ideal_runtime, delta_exec;
	struct sched_entity *se;
	s64 delta;

	ideal_runtime = sched_slice(cfs_rq, curr);
	delta_exec = curr->sum_exec_runtime - curr->prev_sum_exec_runtime;
	if (delta_exec > ideal_runtime) {
		resched_curr(rq_of(cfs_rq));
		/*
		 * The current task ran long enough, ensure it doesn't get
		 * re-elected due to buddy favours.
		 */
		clear_buddies(cfs_rq, curr);
		return;
	}

	/*
	 * Ensure that a task that missed wakeup preemption by a
	 * narrow margin doesn't have to wait for a full slice.
	 * This also mitigates buddy induced latencies under load.
	 */
	if (delta_exec < sysctl_sched_min_granularity)
		return;

	se = __pick_first_entity(cfs_rq);
	delta = curr->vruntime - se->vruntime;

	if (delta < 0)
		return;

	if (delta > ideal_runtime)
		resched_curr(rq_of(cfs_rq));
}

static void
set_next_entity(struct cfs_rq *cfs_rq, struct sched_entity *se)
{
	/* 'current' is not kept within the tree. */
	if (se->on_rq) {
		/*
		 * Any task has to be enqueued before it get to execute on
		 * a CPU. So account for the time it spent waiting on the
		 * runqueue.
		 */
		update_stats_wait_end(cfs_rq, se);
		__dequeue_entity(cfs_rq, se);
		update_load_avg(se, UPDATE_TG);
	}

	update_stats_curr_start(cfs_rq, se);
	cfs_rq->curr = se;

	/*
	 * Track our maximum slice length, if the CPU's load is at
	 * least twice that of our own weight (i.e. dont track it
	 * when there are only lesser-weight tasks around):
	 */
	if (schedstat_enabled() && rq_of(cfs_rq)->load.weight >= 2*se->load.weight) {
		schedstat_set(se->statistics.slice_max,
			max((u64)schedstat_val(se->statistics.slice_max),
			    se->sum_exec_runtime - se->prev_sum_exec_runtime));
	}

	se->prev_sum_exec_runtime = se->sum_exec_runtime;
}

static int
wakeup_preempt_entity(struct sched_entity *curr, struct sched_entity *se);

/*
 * Pick the next process, keeping these things in mind, in this order:
 * 1) keep things fair between processes/task groups
 * 2) pick the "next" process, since someone really wants that to run
 * 3) pick the "last" process, for cache locality
 * 4) do not run the "skip" process, if something else is available
 */
static struct sched_entity *
pick_next_entity(struct cfs_rq *cfs_rq, struct sched_entity *curr)
{
	struct sched_entity *left = __pick_first_entity(cfs_rq);
	struct sched_entity *se;

	/*
	 * If curr is set we have to see if its left of the leftmost entity
	 * still in the tree, provided there was anything in the tree at all.
	 */
	if (!left || (curr && entity_before(curr, left)))
		left = curr;

	se = left; /* ideally we run the leftmost entity */

	/*
	 * Avoid running the skip buddy, if running something else can
	 * be done without getting too unfair.
	 */
	if (cfs_rq->skip == se) {
		struct sched_entity *second;

		if (se == curr) {
			second = __pick_first_entity(cfs_rq);
		} else {
			second = __pick_next_entity(se);
			if (!second || (curr && entity_before(curr, second)))
				second = curr;
		}

		if (second && wakeup_preempt_entity(second, left) < 1)
			se = second;
	}

	/*
	 * Prefer last buddy, try to return the CPU to a preempted task.
	 */
	if (cfs_rq->last && wakeup_preempt_entity(cfs_rq->last, left) < 1)
		se = cfs_rq->last;

	/*
	 * Someone really wants this to run. If it's not unfair, run it.
	 */
	if (cfs_rq->next && wakeup_preempt_entity(cfs_rq->next, left) < 1)
		se = cfs_rq->next;

	clear_buddies(cfs_rq, se);

	return se;
}

static bool check_cfs_rq_runtime(struct cfs_rq *cfs_rq);

static void put_prev_entity(struct cfs_rq *cfs_rq, struct sched_entity *prev)
{
	/*
	 * If still on the runqueue then deactivate_task()
	 * was not called and update_curr() has to be done:
	 */
	if (prev->on_rq)
		update_curr(cfs_rq);

	/* throttle cfs_rqs exceeding runtime */
	check_cfs_rq_runtime(cfs_rq);

	check_spread(cfs_rq, prev);

	if (prev->on_rq) {
		update_stats_wait_start(cfs_rq, prev);
		/* Put 'current' back into the tree. */
		__enqueue_entity(cfs_rq, prev);
		/* in !on_rq case, update occurred at dequeue */
		update_load_avg(prev, 0);
	}
	cfs_rq->curr = NULL;
}

static void
entity_tick(struct cfs_rq *cfs_rq, struct sched_entity *curr, int queued)
{
	/*
	 * Update run-time statistics of the 'current'.
	 */
	update_curr(cfs_rq);

	/*
	 * Ensure that runnable average is periodically updated.
	 */
	update_load_avg(curr, UPDATE_TG);
	update_cfs_shares(curr);

#ifdef CONFIG_SCHED_HRTICK
	/*
	 * queued ticks are scheduled to match the slice, so don't bother
	 * validating it and just reschedule.
	 */
	if (queued) {
		resched_curr(rq_of(cfs_rq));
		return;
	}
	/*
	 * don't let the period tick interfere with the hrtick preemption
	 */
	if (!sched_feat(DOUBLE_TICK) &&
			hrtimer_active(&rq_of(cfs_rq)->hrtick_timer))
		return;
#endif

	if (cfs_rq->nr_running > 1)
		check_preempt_tick(cfs_rq, curr);
}


/**************************************************
 * CFS bandwidth control machinery
 */

#ifdef CONFIG_CFS_BANDWIDTH

#ifdef HAVE_JUMP_LABEL
static struct static_key __cfs_bandwidth_used;

static inline bool cfs_bandwidth_used(void)
{
	return static_key_false(&__cfs_bandwidth_used);
}

void cfs_bandwidth_usage_inc(void)
{
	static_key_slow_inc(&__cfs_bandwidth_used);
}

void cfs_bandwidth_usage_dec(void)
{
	static_key_slow_dec(&__cfs_bandwidth_used);
}
#else /* HAVE_JUMP_LABEL */
static bool cfs_bandwidth_used(void)
{
	return true;
}

void cfs_bandwidth_usage_inc(void) {}
void cfs_bandwidth_usage_dec(void) {}
#endif /* HAVE_JUMP_LABEL */

/*
 * default period for cfs group bandwidth.
 * default: 0.1s, units: nanoseconds
 */
static inline u64 default_cfs_period(void)
{
	return 100000000ULL;
}

static inline u64 sched_cfs_bandwidth_slice(void)
{
	return (u64)sysctl_sched_cfs_bandwidth_slice * NSEC_PER_USEC;
}

/*
 * Replenish runtime according to assigned quota and update expiration time.
 * We use sched_clock_cpu directly instead of rq->clock to avoid adding
 * additional synchronization around rq->lock.
 *
 * requires cfs_b->lock
 */
void __refill_cfs_bandwidth_runtime(struct cfs_bandwidth *cfs_b)
{
	u64 now;

	if (cfs_b->quota == RUNTIME_INF)
		return;

	now = sched_clock_cpu(smp_processor_id());
	cfs_b->runtime = cfs_b->quota;
	cfs_b->runtime_expires = now + ktime_to_ns(cfs_b->period);
}

static inline struct cfs_bandwidth *tg_cfs_bandwidth(struct task_group *tg)
{
	return &tg->cfs_bandwidth;
}

/* rq->task_clock normalized against any time this cfs_rq has spent throttled */
static inline u64 cfs_rq_clock_task(struct cfs_rq *cfs_rq)
{
	if (unlikely(cfs_rq->throttle_count))
		return cfs_rq->throttled_clock_task - cfs_rq->throttled_clock_task_time;

	return rq_clock_task(rq_of(cfs_rq)) - cfs_rq->throttled_clock_task_time;
}

/* returns 0 on failure to allocate runtime */
static int assign_cfs_rq_runtime(struct cfs_rq *cfs_rq)
{
	struct task_group *tg = cfs_rq->tg;
	struct cfs_bandwidth *cfs_b = tg_cfs_bandwidth(tg);
	u64 amount = 0, min_amount, expires;

	/* note: this is a positive sum as runtime_remaining <= 0 */
	min_amount = sched_cfs_bandwidth_slice() - cfs_rq->runtime_remaining;

	raw_spin_lock(&cfs_b->lock);
	if (cfs_b->quota == RUNTIME_INF)
		amount = min_amount;
	else {
		start_cfs_bandwidth(cfs_b);

		if (cfs_b->runtime > 0) {
			amount = min(cfs_b->runtime, min_amount);
			cfs_b->runtime -= amount;
			cfs_b->idle = 0;
		}
	}
	expires = cfs_b->runtime_expires;
	raw_spin_unlock(&cfs_b->lock);

	cfs_rq->runtime_remaining += amount;
	/*
	 * we may have advanced our local expiration to account for allowed
	 * spread between our sched_clock and the one on which runtime was
	 * issued.
	 */
	if ((s64)(expires - cfs_rq->runtime_expires) > 0)
		cfs_rq->runtime_expires = expires;

	return cfs_rq->runtime_remaining > 0;
}

/*
 * Note: This depends on the synchronization provided by sched_clock and the
 * fact that rq->clock snapshots this value.
 */
static void expire_cfs_rq_runtime(struct cfs_rq *cfs_rq)
{
	struct cfs_bandwidth *cfs_b = tg_cfs_bandwidth(cfs_rq->tg);

	/* if the deadline is ahead of our clock, nothing to do */
	if (likely((s64)(rq_clock(rq_of(cfs_rq)) - cfs_rq->runtime_expires) < 0))
		return;

	if (cfs_rq->runtime_remaining < 0)
		return;

	/*
	 * If the local deadline has passed we have to consider the
	 * possibility that our sched_clock is 'fast' and the global deadline
	 * has not truly expired.
	 *
	 * Fortunately we can check determine whether this the case by checking
	 * whether the global deadline has advanced. It is valid to compare
	 * cfs_b->runtime_expires without any locks since we only care about
	 * exact equality, so a partial write will still work.
	 */

	if (cfs_rq->runtime_expires != cfs_b->runtime_expires) {
		/* extend local deadline, drift is bounded above by 2 ticks */
		cfs_rq->runtime_expires += TICK_NSEC;
	} else {
		/* global deadline is ahead, expiration has passed */
		cfs_rq->runtime_remaining = 0;
	}
}

static void __account_cfs_rq_runtime(struct cfs_rq *cfs_rq, u64 delta_exec)
{
	/* dock delta_exec before expiring quota (as it could span periods) */
	cfs_rq->runtime_remaining -= delta_exec;
	expire_cfs_rq_runtime(cfs_rq);

	if (likely(cfs_rq->runtime_remaining > 0))
		return;

	/*
	 * if we're unable to extend our runtime we resched so that the active
	 * hierarchy can be throttled
	 */
	if (!assign_cfs_rq_runtime(cfs_rq) && likely(cfs_rq->curr))
		resched_curr(rq_of(cfs_rq));
}

static __always_inline
void account_cfs_rq_runtime(struct cfs_rq *cfs_rq, u64 delta_exec)
{
	if (!cfs_bandwidth_used() || !cfs_rq->runtime_enabled)
		return;

	__account_cfs_rq_runtime(cfs_rq, delta_exec);
}

static inline int cfs_rq_throttled(struct cfs_rq *cfs_rq)
{
	return cfs_bandwidth_used() && cfs_rq->throttled;
}

/* check whether cfs_rq, or any parent, is throttled */
static inline int throttled_hierarchy(struct cfs_rq *cfs_rq)
{
	return cfs_bandwidth_used() && cfs_rq->throttle_count;
}

/*
 * Ensure that neither of the group entities corresponding to src_cpu or
 * dest_cpu are members of a throttled hierarchy when performing group
 * load-balance operations.
 */
static inline int throttled_lb_pair(struct task_group *tg,
				    int src_cpu, int dest_cpu)
{
	struct cfs_rq *src_cfs_rq, *dest_cfs_rq;

	src_cfs_rq = tg->cfs_rq[src_cpu];
	dest_cfs_rq = tg->cfs_rq[dest_cpu];

	return throttled_hierarchy(src_cfs_rq) ||
	       throttled_hierarchy(dest_cfs_rq);
}

/* updated child weight may affect parent so we have to do this bottom up */
static int tg_unthrottle_up(struct task_group *tg, void *data)
{
	struct rq *rq = data;
	struct cfs_rq *cfs_rq = tg->cfs_rq[cpu_of(rq)];

	cfs_rq->throttle_count--;
	if (!cfs_rq->throttle_count) {
		/* adjust cfs_rq_clock_task() */
		cfs_rq->throttled_clock_task_time += rq_clock_task(rq) -
					     cfs_rq->throttled_clock_task;
	}

	return 0;
}

static int tg_throttle_down(struct task_group *tg, void *data)
{
	struct rq *rq = data;
	struct cfs_rq *cfs_rq = tg->cfs_rq[cpu_of(rq)];

	/* group is entering throttled state, stop time */
	if (!cfs_rq->throttle_count)
		cfs_rq->throttled_clock_task = rq_clock_task(rq);
	cfs_rq->throttle_count++;

	return 0;
}

static void throttle_cfs_rq(struct cfs_rq *cfs_rq)
{
	struct rq *rq = rq_of(cfs_rq);
	struct cfs_bandwidth *cfs_b = tg_cfs_bandwidth(cfs_rq->tg);
	struct sched_entity *se;
	long task_delta, dequeue = 1;
	bool empty;

	se = cfs_rq->tg->se[cpu_of(rq_of(cfs_rq))];

	/* freeze hierarchy runnable averages while throttled */
	rcu_read_lock();
	walk_tg_tree_from(cfs_rq->tg, tg_throttle_down, tg_nop, (void *)rq);
	rcu_read_unlock();

	task_delta = cfs_rq->h_nr_running;
	for_each_sched_entity(se) {
		struct cfs_rq *qcfs_rq = cfs_rq_of(se);
		/* throttled entity or throttle-on-deactivate */
		if (!se->on_rq)
			break;

		if (dequeue)
			dequeue_entity(qcfs_rq, se, DEQUEUE_SLEEP);
		qcfs_rq->h_nr_running -= task_delta;
		walt_dec_throttled_cfs_rq_stats(&qcfs_rq->walt_stats, cfs_rq);

		if (qcfs_rq->load.weight)
			dequeue = 0;
	}

	if (!se) {
		sub_nr_running(rq, task_delta);
		walt_dec_throttled_cfs_rq_stats(&rq->walt_stats, cfs_rq);
	}

	cfs_rq->throttled = 1;
	cfs_rq->throttled_clock = rq_clock(rq);
	raw_spin_lock(&cfs_b->lock);
	empty = list_empty(&cfs_b->throttled_cfs_rq);

	/*
	 * Add to the _head_ of the list, so that an already-started
	 * distribute_cfs_runtime will not see us
	 */
	list_add_rcu(&cfs_rq->throttled_list, &cfs_b->throttled_cfs_rq);

	/*
	 * If we're the first throttled task, make sure the bandwidth
	 * timer is running.
	 */
	if (empty)
		start_cfs_bandwidth(cfs_b);

	raw_spin_unlock(&cfs_b->lock);
}

void unthrottle_cfs_rq(struct cfs_rq *cfs_rq)
{
	struct rq *rq = rq_of(cfs_rq);
	struct cfs_bandwidth *cfs_b = tg_cfs_bandwidth(cfs_rq->tg);
	struct sched_entity *se;
	int enqueue = 1;
	long task_delta;
	struct cfs_rq *tcfs_rq __maybe_unused = cfs_rq;

	se = cfs_rq->tg->se[cpu_of(rq)];

	cfs_rq->throttled = 0;

	update_rq_clock(rq);

	raw_spin_lock(&cfs_b->lock);
	cfs_b->throttled_time += rq_clock(rq) - cfs_rq->throttled_clock;
	list_del_rcu(&cfs_rq->throttled_list);
	raw_spin_unlock(&cfs_b->lock);

	/* update hierarchical throttle state */
	walk_tg_tree_from(cfs_rq->tg, tg_nop, tg_unthrottle_up, (void *)rq);

	if (!cfs_rq->load.weight)
		return;

	task_delta = cfs_rq->h_nr_running;
	for_each_sched_entity(se) {
		if (se->on_rq)
			enqueue = 0;

		cfs_rq = cfs_rq_of(se);
		if (enqueue)
			enqueue_entity(cfs_rq, se, ENQUEUE_WAKEUP);
		cfs_rq->h_nr_running += task_delta;
		walt_inc_throttled_cfs_rq_stats(&cfs_rq->walt_stats, tcfs_rq);

		if (cfs_rq_throttled(cfs_rq))
			break;
	}

	if (!se) {
		add_nr_running(rq, task_delta);
		walt_inc_throttled_cfs_rq_stats(&rq->walt_stats, tcfs_rq);
	}

	/* determine whether we need to wake up potentially idle cpu */
	if (rq->curr == rq->idle && rq->cfs.nr_running)
		resched_curr(rq);
}

static u64 distribute_cfs_runtime(struct cfs_bandwidth *cfs_b,
		u64 remaining, u64 expires)
{
	struct cfs_rq *cfs_rq;
	u64 runtime;
	u64 starting_runtime = remaining;

	rcu_read_lock();
	list_for_each_entry_rcu(cfs_rq, &cfs_b->throttled_cfs_rq,
				throttled_list) {
		struct rq *rq = rq_of(cfs_rq);

		raw_spin_lock(&rq->lock);
		if (!cfs_rq_throttled(cfs_rq))
			goto next;

		runtime = -cfs_rq->runtime_remaining + 1;
		if (runtime > remaining)
			runtime = remaining;
		remaining -= runtime;

		cfs_rq->runtime_remaining += runtime;
		cfs_rq->runtime_expires = expires;

		/* we check whether we're throttled above */
		if (cfs_rq->runtime_remaining > 0)
			unthrottle_cfs_rq(cfs_rq);

next:
		raw_spin_unlock(&rq->lock);

		if (!remaining)
			break;
	}
	rcu_read_unlock();

	return starting_runtime - remaining;
}

/*
 * Responsible for refilling a task_group's bandwidth and unthrottling its
 * cfs_rqs as appropriate. If there has been no activity within the last
 * period the timer is deactivated until scheduling resumes; cfs_b->idle is
 * used to track this state.
 */
static int do_sched_cfs_period_timer(struct cfs_bandwidth *cfs_b, int overrun)
{
	u64 runtime, runtime_expires;
	int throttled;

	/* no need to continue the timer with no bandwidth constraint */
	if (cfs_b->quota == RUNTIME_INF)
		goto out_deactivate;

	throttled = !list_empty(&cfs_b->throttled_cfs_rq);
	cfs_b->nr_periods += overrun;

	/*
	 * idle depends on !throttled (for the case of a large deficit), and if
	 * we're going inactive then everything else can be deferred
	 */
	if (cfs_b->idle && !throttled)
		goto out_deactivate;

	__refill_cfs_bandwidth_runtime(cfs_b);

	if (!throttled) {
		/* mark as potentially idle for the upcoming period */
		cfs_b->idle = 1;
		return 0;
	}

	/* account preceding periods in which throttling occurred */
	cfs_b->nr_throttled += overrun;

	runtime_expires = cfs_b->runtime_expires;

	/*
	 * This check is repeated as we are holding onto the new bandwidth while
	 * we unthrottle. This can potentially race with an unthrottled group
	 * trying to acquire new bandwidth from the global pool. This can result
	 * in us over-using our runtime if it is all used during this loop, but
	 * only by limited amounts in that extreme case.
	 */
	while (throttled && cfs_b->runtime > 0) {
		runtime = cfs_b->runtime;
		raw_spin_unlock(&cfs_b->lock);
		/* we can't nest cfs_b->lock while distributing bandwidth */
		runtime = distribute_cfs_runtime(cfs_b, runtime,
						 runtime_expires);
		raw_spin_lock(&cfs_b->lock);

		throttled = !list_empty(&cfs_b->throttled_cfs_rq);

		cfs_b->runtime -= min(runtime, cfs_b->runtime);
	}

	/*
	 * While we are ensured activity in the period following an
	 * unthrottle, this also covers the case in which the new bandwidth is
	 * insufficient to cover the existing bandwidth deficit.  (Forcing the
	 * timer to remain active while there are any throttled entities.)
	 */
	cfs_b->idle = 0;

	return 0;

out_deactivate:
	return 1;
}

/* a cfs_rq won't donate quota below this amount */
static const u64 min_cfs_rq_runtime = 1 * NSEC_PER_MSEC;
/* minimum remaining period time to redistribute slack quota */
static const u64 min_bandwidth_expiration = 2 * NSEC_PER_MSEC;
/* how long we wait to gather additional slack before distributing */
static const u64 cfs_bandwidth_slack_period = 5 * NSEC_PER_MSEC;

/*
 * Are we near the end of the current quota period?
 *
 * Requires cfs_b->lock for hrtimer_expires_remaining to be safe against the
 * hrtimer base being cleared by hrtimer_start. In the case of
 * migrate_hrtimers, base is never cleared, so we are fine.
 */
static int runtime_refresh_within(struct cfs_bandwidth *cfs_b, u64 min_expire)
{
	struct hrtimer *refresh_timer = &cfs_b->period_timer;
	u64 remaining;

	/* if the call-back is running a quota refresh is already occurring */
	if (hrtimer_callback_running(refresh_timer))
		return 1;

	/* is a quota refresh about to occur? */
	remaining = ktime_to_ns(hrtimer_expires_remaining(refresh_timer));
	if (remaining < min_expire)
		return 1;

	return 0;
}

static void start_cfs_slack_bandwidth(struct cfs_bandwidth *cfs_b)
{
	u64 min_left = cfs_bandwidth_slack_period + min_bandwidth_expiration;

	/* if there's a quota refresh soon don't bother with slack */
	if (runtime_refresh_within(cfs_b, min_left))
		return;

	hrtimer_start(&cfs_b->slack_timer,
			ns_to_ktime(cfs_bandwidth_slack_period),
			HRTIMER_MODE_REL);
}

/* we know any runtime found here is valid as update_curr() precedes return */
static void __return_cfs_rq_runtime(struct cfs_rq *cfs_rq)
{
	struct cfs_bandwidth *cfs_b = tg_cfs_bandwidth(cfs_rq->tg);
	s64 slack_runtime = cfs_rq->runtime_remaining - min_cfs_rq_runtime;

	if (slack_runtime <= 0)
		return;

	raw_spin_lock(&cfs_b->lock);
	if (cfs_b->quota != RUNTIME_INF &&
	    cfs_rq->runtime_expires == cfs_b->runtime_expires) {
		cfs_b->runtime += slack_runtime;

		/* we are under rq->lock, defer unthrottling using a timer */
		if (cfs_b->runtime > sched_cfs_bandwidth_slice() &&
		    !list_empty(&cfs_b->throttled_cfs_rq))
			start_cfs_slack_bandwidth(cfs_b);
	}
	raw_spin_unlock(&cfs_b->lock);

	/* even if it's not valid for return we don't want to try again */
	cfs_rq->runtime_remaining -= slack_runtime;
}

static __always_inline void return_cfs_rq_runtime(struct cfs_rq *cfs_rq)
{
	if (!cfs_bandwidth_used())
		return;

	if (!cfs_rq->runtime_enabled || cfs_rq->nr_running)
		return;

	__return_cfs_rq_runtime(cfs_rq);
}

/*
 * This is done with a timer (instead of inline with bandwidth return) since
 * it's necessary to juggle rq->locks to unthrottle their respective cfs_rqs.
 */
static void do_sched_cfs_slack_timer(struct cfs_bandwidth *cfs_b)
{
	u64 runtime = 0, slice = sched_cfs_bandwidth_slice();
	u64 expires;

	/* confirm we're still not at a refresh boundary */
	raw_spin_lock(&cfs_b->lock);
	if (runtime_refresh_within(cfs_b, min_bandwidth_expiration)) {
		raw_spin_unlock(&cfs_b->lock);
		return;
	}

	if (cfs_b->quota != RUNTIME_INF && cfs_b->runtime > slice)
		runtime = cfs_b->runtime;

	expires = cfs_b->runtime_expires;
	raw_spin_unlock(&cfs_b->lock);

	if (!runtime)
		return;

	runtime = distribute_cfs_runtime(cfs_b, runtime, expires);

	raw_spin_lock(&cfs_b->lock);
	if (expires == cfs_b->runtime_expires)
		cfs_b->runtime -= min(runtime, cfs_b->runtime);
	raw_spin_unlock(&cfs_b->lock);
}

/*
 * When a group wakes up we want to make sure that its quota is not already
 * expired/exceeded, otherwise it may be allowed to steal additional ticks of
 * runtime as update_curr() throttling can not not trigger until it's on-rq.
 */
static void check_enqueue_throttle(struct cfs_rq *cfs_rq)
{
	if (!cfs_bandwidth_used())
		return;

	/* an active group must be handled by the update_curr()->put() path */
	if (!cfs_rq->runtime_enabled || cfs_rq->curr)
		return;

	/* ensure the group is not already throttled */
	if (cfs_rq_throttled(cfs_rq))
		return;

	/* update runtime allocation */
	account_cfs_rq_runtime(cfs_rq, 0);
	if (cfs_rq->runtime_remaining <= 0)
		throttle_cfs_rq(cfs_rq);
}

static void sync_throttle(struct task_group *tg, int cpu)
{
	struct cfs_rq *pcfs_rq, *cfs_rq;

	if (!cfs_bandwidth_used())
		return;

	if (!tg->parent)
		return;

	cfs_rq = tg->cfs_rq[cpu];
	pcfs_rq = tg->parent->cfs_rq[cpu];

	cfs_rq->throttle_count = pcfs_rq->throttle_count;
	cfs_rq->throttled_clock_task = rq_clock_task(cpu_rq(cpu));
}

/* conditionally throttle active cfs_rq's from put_prev_entity() */
static bool check_cfs_rq_runtime(struct cfs_rq *cfs_rq)
{
	if (!cfs_bandwidth_used())
		return false;

	if (likely(!cfs_rq->runtime_enabled || cfs_rq->runtime_remaining > 0))
		return false;

	/*
	 * it's possible for a throttled entity to be forced into a running
	 * state (e.g. set_curr_task), in this case we're finished.
	 */
	if (cfs_rq_throttled(cfs_rq))
		return true;

	throttle_cfs_rq(cfs_rq);
	return true;
}

static enum hrtimer_restart sched_cfs_slack_timer(struct hrtimer *timer)
{
	struct cfs_bandwidth *cfs_b =
		container_of(timer, struct cfs_bandwidth, slack_timer);

	do_sched_cfs_slack_timer(cfs_b);

	return HRTIMER_NORESTART;
}

static enum hrtimer_restart sched_cfs_period_timer(struct hrtimer *timer)
{
	struct cfs_bandwidth *cfs_b =
		container_of(timer, struct cfs_bandwidth, period_timer);
	int overrun;
	int idle = 0;

	raw_spin_lock(&cfs_b->lock);
	for (;;) {
		overrun = hrtimer_forward_now(timer, cfs_b->period);
		if (!overrun)
			break;

		idle = do_sched_cfs_period_timer(cfs_b, overrun);
	}
	if (idle)
		cfs_b->period_active = 0;
	raw_spin_unlock(&cfs_b->lock);

	return idle ? HRTIMER_NORESTART : HRTIMER_RESTART;
}

void init_cfs_bandwidth(struct cfs_bandwidth *cfs_b)
{
	raw_spin_lock_init(&cfs_b->lock);
	cfs_b->runtime = 0;
	cfs_b->quota = RUNTIME_INF;
	cfs_b->period = ns_to_ktime(default_cfs_period());

	INIT_LIST_HEAD(&cfs_b->throttled_cfs_rq);
	hrtimer_init(&cfs_b->period_timer, CLOCK_MONOTONIC, HRTIMER_MODE_ABS_PINNED);
	cfs_b->period_timer.function = sched_cfs_period_timer;
	hrtimer_init(&cfs_b->slack_timer, CLOCK_MONOTONIC, HRTIMER_MODE_REL);
	cfs_b->slack_timer.function = sched_cfs_slack_timer;
}

static void init_cfs_rq_runtime(struct cfs_rq *cfs_rq)
{
	cfs_rq->runtime_enabled = 0;
	INIT_LIST_HEAD(&cfs_rq->throttled_list);
	walt_init_cfs_rq_stats(cfs_rq);
}

void start_cfs_bandwidth(struct cfs_bandwidth *cfs_b)
{
	lockdep_assert_held(&cfs_b->lock);

	if (!cfs_b->period_active) {
		cfs_b->period_active = 1;
		hrtimer_forward_now(&cfs_b->period_timer, cfs_b->period);
		hrtimer_start_expires(&cfs_b->period_timer, HRTIMER_MODE_ABS_PINNED);
	}
}

static void destroy_cfs_bandwidth(struct cfs_bandwidth *cfs_b)
{
	/* init_cfs_bandwidth() was not called */
	if (!cfs_b->throttled_cfs_rq.next)
		return;

	hrtimer_cancel(&cfs_b->period_timer);
	hrtimer_cancel(&cfs_b->slack_timer);
}

static void __maybe_unused update_runtime_enabled(struct rq *rq)
{
	struct cfs_rq *cfs_rq;

	for_each_leaf_cfs_rq(rq, cfs_rq) {
		struct cfs_bandwidth *cfs_b = &cfs_rq->tg->cfs_bandwidth;

		raw_spin_lock(&cfs_b->lock);
		cfs_rq->runtime_enabled = cfs_b->quota != RUNTIME_INF;
		raw_spin_unlock(&cfs_b->lock);
	}
}

static void __maybe_unused unthrottle_offline_cfs_rqs(struct rq *rq)
{
	struct cfs_rq *cfs_rq;

	for_each_leaf_cfs_rq(rq, cfs_rq) {
		if (!cfs_rq->runtime_enabled)
			continue;

		/*
		 * clock_task is not advancing so we just need to make sure
		 * there's some valid quota amount
		 */
		cfs_rq->runtime_remaining = 1;
		/*
		 * Offline rq is schedulable till cpu is completely disabled
		 * in take_cpu_down(), so we prevent new cfs throttling here.
		 */
		cfs_rq->runtime_enabled = 0;

		if (cfs_rq_throttled(cfs_rq))
			unthrottle_cfs_rq(cfs_rq);
	}
}

#else /* CONFIG_CFS_BANDWIDTH */
static inline u64 cfs_rq_clock_task(struct cfs_rq *cfs_rq)
{
	return rq_clock_task(rq_of(cfs_rq));
}

static void account_cfs_rq_runtime(struct cfs_rq *cfs_rq, u64 delta_exec) {}
static bool check_cfs_rq_runtime(struct cfs_rq *cfs_rq) { return false; }
static void check_enqueue_throttle(struct cfs_rq *cfs_rq) {}
static inline void sync_throttle(struct task_group *tg, int cpu) {}
static __always_inline void return_cfs_rq_runtime(struct cfs_rq *cfs_rq) {}

static inline int cfs_rq_throttled(struct cfs_rq *cfs_rq)
{
	return 0;
}

static inline int throttled_hierarchy(struct cfs_rq *cfs_rq)
{
	return 0;
}

static inline int throttled_lb_pair(struct task_group *tg,
				    int src_cpu, int dest_cpu)
{
	return 0;
}

void init_cfs_bandwidth(struct cfs_bandwidth *cfs_b) {}

#ifdef CONFIG_FAIR_GROUP_SCHED
static void init_cfs_rq_runtime(struct cfs_rq *cfs_rq) {}
#endif

static inline struct cfs_bandwidth *tg_cfs_bandwidth(struct task_group *tg)
{
	return NULL;
}
static inline void destroy_cfs_bandwidth(struct cfs_bandwidth *cfs_b) {}
static inline void update_runtime_enabled(struct rq *rq) {}
static inline void unthrottle_offline_cfs_rqs(struct rq *rq) {}

#endif /* CONFIG_CFS_BANDWIDTH */

/**************************************************
 * CFS operations on tasks:
 */

#ifdef CONFIG_SCHED_HRTICK
static void hrtick_start_fair(struct rq *rq, struct task_struct *p)
{
	struct sched_entity *se = &p->se;
	struct cfs_rq *cfs_rq = cfs_rq_of(se);

	SCHED_WARN_ON(task_rq(p) != rq);

	if (rq->cfs.h_nr_running > 1) {
		u64 slice = sched_slice(cfs_rq, se);
		u64 ran = se->sum_exec_runtime - se->prev_sum_exec_runtime;
		s64 delta = slice - ran;

		if (delta < 0) {
			if (rq->curr == p)
				resched_curr(rq);
			return;
		}
		hrtick_start(rq, delta);
	}
}

/*
 * called from enqueue/dequeue and updates the hrtick when the
 * current task is from our class and nr_running is low enough
 * to matter.
 */
static void hrtick_update(struct rq *rq)
{
	struct task_struct *curr = rq->curr;

	if (!hrtick_enabled(rq) || curr->sched_class != &fair_sched_class)
		return;

	if (cfs_rq_of(&curr->se)->nr_running < sched_nr_latency)
		hrtick_start_fair(rq, curr);
}
#else /* !CONFIG_SCHED_HRTICK */
static inline void
hrtick_start_fair(struct rq *rq, struct task_struct *p)
{
}

static inline void hrtick_update(struct rq *rq)
{
}
#endif

#ifdef CONFIG_SMP
static unsigned long capacity_orig_of(int cpu);
static unsigned long cpu_util(int cpu);
unsigned long boosted_cpu_util(int cpu);
#else
#define boosted_cpu_util(cpu) cpu_util_freq(cpu)
#endif

#ifdef CONFIG_SMP
static void update_capacity_of(int cpu)
{
	unsigned long req_cap;

	if (!sched_freq())
		return;

	/* Convert scale-invariant capacity to cpu. */
	req_cap = boosted_cpu_util(cpu);
	req_cap = req_cap * SCHED_CAPACITY_SCALE / capacity_orig_of(cpu);
	set_cfs_cpu_capacity(cpu, true, req_cap);
}
#endif

/*
 * The enqueue_task method is called before nr_running is
 * increased. Here we update the fair scheduling stats and
 * then put the task into the rbtree:
 */
static void
enqueue_task_fair(struct rq *rq, struct task_struct *p, int flags)
{
	struct cfs_rq *cfs_rq;
	struct sched_entity *se = &p->se;
#ifdef CONFIG_SMP
	int task_new = flags & ENQUEUE_WAKEUP_NEW;
	int task_wakeup = flags & ENQUEUE_WAKEUP;
#endif

#ifdef CONFIG_SCHED_WALT
	p->misfit = !task_fits_max(p, rq->cpu);
#endif
	/*
	 * If in_iowait is set, the code below may not trigger any cpufreq
	 * utilization updates, so do it here explicitly with the IOWAIT flag
	 * passed.
	 */
	if (p->in_iowait)
		cpufreq_update_this_cpu(rq, SCHED_CPUFREQ_IOWAIT);

	for_each_sched_entity(se) {
		if (se->on_rq)
			break;
		cfs_rq = cfs_rq_of(se);
		enqueue_entity(cfs_rq, se, flags);

		/*
		 * end evaluation on encountering a throttled cfs_rq
		 *
		 * note: in the case of encountering a throttled cfs_rq we will
		 * post the final h_nr_running increment below.
		 */
		if (cfs_rq_throttled(cfs_rq))
			break;
		cfs_rq->h_nr_running++;
		walt_inc_cfs_rq_stats(cfs_rq, p);

		flags = ENQUEUE_WAKEUP;
	}

	for_each_sched_entity(se) {
		cfs_rq = cfs_rq_of(se);
		cfs_rq->h_nr_running++;
		walt_inc_cfs_rq_stats(cfs_rq, p);

		if (cfs_rq_throttled(cfs_rq))
			break;

		update_load_avg(se, UPDATE_TG);
		update_cfs_shares(se);
	}

	if (!se) {
		add_nr_running(rq, 1);
		inc_rq_walt_stats(rq, p);
	}

#ifdef CONFIG_SMP

	/*
	 * Update SchedTune accounting.
	 *
	 * We do it before updating the CPU capacity to ensure the
	 * boost value of the current task is accounted for in the
	 * selection of the OPP.
	 *
	 * We do it also in the case where we enqueue a throttled task;
	 * we could argue that a throttled task should not boost a CPU,
	 * however:
	 * a) properly implementing CPU boosting considering throttled
	 *    tasks will increase a lot the complexity of the solution
	 * b) it's not easy to quantify the benefits introduced by
	 *    such a more complex solution.
	 * Thus, for the time being we go for the simple solution and boost
	 * also for throttled RQs.
	 */
	schedtune_enqueue_task(p, cpu_of(rq));

	if (!se) {
		if (!task_new && !rq->rd->overutilized &&
		    cpu_overutilized(rq->cpu)) {
			rq->rd->overutilized = true;
			trace_sched_overutilized(true);
		}

		/*
		 * We want to potentially trigger a freq switch
		 * request only for tasks that are waking up; this is
		 * because we get here also during load balancing, but
		 * in these cases it seems wise to trigger as single
		 * request after load balancing is done.
		 */
		if (task_new || task_wakeup)
			update_capacity_of(cpu_of(rq));
	}

#endif /* CONFIG_SMP */
	hrtick_update(rq);
}

static void set_next_buddy(struct sched_entity *se);

/*
 * The dequeue_task method is called before nr_running is
 * decreased. We remove the task from the rbtree and
 * update the fair scheduling stats:
 */
static void dequeue_task_fair(struct rq *rq, struct task_struct *p, int flags)
{
	struct cfs_rq *cfs_rq;
	struct sched_entity *se = &p->se;
	int task_sleep = flags & DEQUEUE_SLEEP;

	for_each_sched_entity(se) {
		cfs_rq = cfs_rq_of(se);
		dequeue_entity(cfs_rq, se, flags);

		/*
		 * end evaluation on encountering a throttled cfs_rq
		 *
		 * note: in the case of encountering a throttled cfs_rq we will
		 * post the final h_nr_running decrement below.
		*/
		if (cfs_rq_throttled(cfs_rq))
			break;
		cfs_rq->h_nr_running--;
		walt_dec_cfs_rq_stats(cfs_rq, p);

		/* Don't dequeue parent if it has other entities besides us */
		if (cfs_rq->load.weight) {
			/* Avoid re-evaluating load for this entity: */
			se = parent_entity(se);
			/*
			 * Bias pick_next to pick a task from this cfs_rq, as
			 * p is sleeping when it is within its sched_slice.
			 */
			if (task_sleep && se && !throttled_hierarchy(cfs_rq))
				set_next_buddy(se);
			break;
		}
		flags |= DEQUEUE_SLEEP;
	}

	for_each_sched_entity(se) {
		cfs_rq = cfs_rq_of(se);
		cfs_rq->h_nr_running--;
		walt_dec_cfs_rq_stats(cfs_rq, p);

		if (cfs_rq_throttled(cfs_rq))
			break;

		update_load_avg(se, UPDATE_TG);
		update_cfs_shares(se);
	}

	if (!se) {
		sub_nr_running(rq, 1);
		dec_rq_walt_stats(rq, p);
	}

#ifdef CONFIG_SMP

	/*
	 * Update SchedTune accounting
	 *
	 * We do it before updating the CPU capacity to ensure the
	 * boost value of the current task is accounted for in the
	 * selection of the OPP.
	 */
	schedtune_dequeue_task(p, cpu_of(rq));

	if (!se) {
		if (rq->cfs.nr_running)
			update_capacity_of(cpu_of(rq));
		else if (sched_freq())
			set_cfs_cpu_capacity(cpu_of(rq), false, 0);
	}

#endif /* CONFIG_SMP */

	hrtick_update(rq);
}

#ifdef CONFIG_SMP

/* Working cpumask for: load_balance, load_balance_newidle. */
DEFINE_PER_CPU(cpumask_var_t, load_balance_mask);
DEFINE_PER_CPU(cpumask_var_t, select_idle_mask);

#ifdef CONFIG_SCHED_CORE_ROTATE
static int rotate_cpu_start;
static DEFINE_SPINLOCK(rotate_lock);
static unsigned long avoid_prev_cpu_last;

static struct find_first_cpu_bit_env first_cpu_bit_env = {
	.avoid_prev_cpu_last = &avoid_prev_cpu_last,
	.rotate_cpu_start = &rotate_cpu_start,
	.interval = HZ,
	.rotate_lock = &rotate_lock,
};
#endif

#ifdef CONFIG_NO_HZ_COMMON
/*
 * per rq 'load' arrray crap; XXX kill this.
 */

/*
 * The exact cpuload calculated at every tick would be:
 *
 *   load' = (1 - 1/2^i) * load + (1/2^i) * cur_load
 *
 * If a cpu misses updates for n ticks (as it was idle) and update gets
 * called on the n+1-th tick when cpu may be busy, then we have:
 *
 *   load_n   = (1 - 1/2^i)^n * load_0
 *   load_n+1 = (1 - 1/2^i)   * load_n + (1/2^i) * cur_load
 *
 * decay_load_missed() below does efficient calculation of
 *
 *   load' = (1 - 1/2^i)^n * load
 *
 * Because x^(n+m) := x^n * x^m we can decompose any x^n in power-of-2 factors.
 * This allows us to precompute the above in said factors, thereby allowing the
 * reduction of an arbitrary n in O(log_2 n) steps. (See also
 * fixed_power_int())
 *
 * The calculation is approximated on a 128 point scale.
 */
#define DEGRADE_SHIFT		7

static const u8 degrade_zero_ticks[CPU_LOAD_IDX_MAX] = {0, 8, 32, 64, 128};
static const u8 degrade_factor[CPU_LOAD_IDX_MAX][DEGRADE_SHIFT + 1] = {
	{   0,   0,  0,  0,  0,  0, 0, 0 },
	{  64,  32,  8,  0,  0,  0, 0, 0 },
	{  96,  72, 40, 12,  1,  0, 0, 0 },
	{ 112,  98, 75, 43, 15,  1, 0, 0 },
	{ 120, 112, 98, 76, 45, 16, 2, 0 }
};

/*
 * Update cpu_load for any missed ticks, due to tickless idle. The backlog
 * would be when CPU is idle and so we just decay the old load without
 * adding any new load.
 */
static unsigned long
decay_load_missed(unsigned long load, unsigned long missed_updates, int idx)
{
	int j = 0;

	if (!missed_updates)
		return load;

	if (missed_updates >= degrade_zero_ticks[idx])
		return 0;

	if (idx == 1)
		return load >> missed_updates;

	while (missed_updates) {
		if (missed_updates % 2)
			load = (load * degrade_factor[idx][j]) >> DEGRADE_SHIFT;

		missed_updates >>= 1;
		j++;
	}
	return load;
}
#endif /* CONFIG_NO_HZ_COMMON */

/**
 * __cpu_load_update - update the rq->cpu_load[] statistics
 * @this_rq: The rq to update statistics for
 * @this_load: The current load
 * @pending_updates: The number of missed updates
 *
 * Update rq->cpu_load[] statistics. This function is usually called every
 * scheduler tick (TICK_NSEC).
 *
 * This function computes a decaying average:
 *
 *   load[i]' = (1 - 1/2^i) * load[i] + (1/2^i) * load
 *
 * Because of NOHZ it might not get called on every tick which gives need for
 * the @pending_updates argument.
 *
 *   load[i]_n = (1 - 1/2^i) * load[i]_n-1 + (1/2^i) * load_n-1
 *             = A * load[i]_n-1 + B ; A := (1 - 1/2^i), B := (1/2^i) * load
 *             = A * (A * load[i]_n-2 + B) + B
 *             = A * (A * (A * load[i]_n-3 + B) + B) + B
 *             = A^3 * load[i]_n-3 + (A^2 + A + 1) * B
 *             = A^n * load[i]_0 + (A^(n-1) + A^(n-2) + ... + 1) * B
 *             = A^n * load[i]_0 + ((1 - A^n) / (1 - A)) * B
 *             = (1 - 1/2^i)^n * (load[i]_0 - load) + load
 *
 * In the above we've assumed load_n := load, which is true for NOHZ_FULL as
 * any change in load would have resulted in the tick being turned back on.
 *
 * For regular NOHZ, this reduces to:
 *
 *   load[i]_n = (1 - 1/2^i)^n * load[i]_0
 *
 * see decay_load_misses(). For NOHZ_FULL we get to subtract and add the extra
 * term.
 */
static void cpu_load_update(struct rq *this_rq, unsigned long this_load,
			    unsigned long pending_updates)
{
	unsigned long __maybe_unused tickless_load = this_rq->cpu_load[0];
	int i, scale;

	this_rq->nr_load_updates++;

	/* Update our load: */
	this_rq->cpu_load[0] = this_load; /* Fasttrack for idx 0 */
	for (i = 1, scale = 2; i < CPU_LOAD_IDX_MAX; i++, scale += scale) {
		unsigned long old_load, new_load;

		/* scale is effectively 1 << i now, and >> i divides by scale */

		old_load = this_rq->cpu_load[i];
#ifdef CONFIG_NO_HZ_COMMON
		old_load = decay_load_missed(old_load, pending_updates - 1, i);
		if (tickless_load) {
			old_load -= decay_load_missed(tickless_load, pending_updates - 1, i);
			/*
			 * old_load can never be a negative value because a
			 * decayed tickless_load cannot be greater than the
			 * original tickless_load.
			 */
			old_load += tickless_load;
		}
#endif
		new_load = this_load;
		/*
		 * Round up the averaging division if load is increasing. This
		 * prevents us from getting stuck on 9 if the load is 10, for
		 * example.
		 */
		if (new_load > old_load)
			new_load += scale - 1;

		this_rq->cpu_load[i] = (old_load * (scale - 1) + new_load) >> i;
	}

	sched_avg_update(this_rq);
}

/* Used instead of source_load when we know the type == 0 */
static unsigned long weighted_cpuload(const int cpu)
{
	return cfs_rq_runnable_load_avg(&cpu_rq(cpu)->cfs);
}

#ifdef CONFIG_NO_HZ_COMMON
/*
 * There is no sane way to deal with nohz on smp when using jiffies because the
 * cpu doing the jiffies update might drift wrt the cpu doing the jiffy reading
 * causing off-by-one errors in observed deltas; {0,2} instead of {1,1}.
 *
 * Therefore we need to avoid the delta approach from the regular tick when
 * possible since that would seriously skew the load calculation. This is why we
 * use cpu_load_update_periodic() for CPUs out of nohz. However we'll rely on
 * jiffies deltas for updates happening while in nohz mode (idle ticks, idle
 * loop exit, nohz_idle_balance, nohz full exit...)
 *
 * This means we might still be one tick off for nohz periods.
 */

static void cpu_load_update_nohz(struct rq *this_rq,
				 unsigned long curr_jiffies,
				 unsigned long load)
{
	unsigned long pending_updates;

	pending_updates = curr_jiffies - this_rq->last_load_update_tick;
	if (pending_updates) {
		this_rq->last_load_update_tick = curr_jiffies;
		/*
		 * In the regular NOHZ case, we were idle, this means load 0.
		 * In the NOHZ_FULL case, we were non-idle, we should consider
		 * its weighted load.
		 */
		cpu_load_update(this_rq, load, pending_updates);
	}
}

/*
 * Called from nohz_idle_balance() to update the load ratings before doing the
 * idle balance.
 */
static void cpu_load_update_idle(struct rq *this_rq)
{
	/*
	 * bail if there's load or we're actually up-to-date.
	 */
	if (weighted_cpuload(cpu_of(this_rq)))
		return;

	cpu_load_update_nohz(this_rq, READ_ONCE(jiffies), 0);
}

/*
 * Record CPU load on nohz entry so we know the tickless load to account
 * on nohz exit. cpu_load[0] happens then to be updated more frequently
 * than other cpu_load[idx] but it should be fine as cpu_load readers
 * shouldn't rely into synchronized cpu_load[*] updates.
 */
void cpu_load_update_nohz_start(void)
{
	struct rq *this_rq = this_rq();

	/*
	 * This is all lockless but should be fine. If weighted_cpuload changes
	 * concurrently we'll exit nohz. And cpu_load write can race with
	 * cpu_load_update_idle() but both updater would be writing the same.
	 */
	this_rq->cpu_load[0] = weighted_cpuload(cpu_of(this_rq));
}

/*
 * Account the tickless load in the end of a nohz frame.
 */
void cpu_load_update_nohz_stop(void)
{
	unsigned long curr_jiffies = READ_ONCE(jiffies);
	struct rq *this_rq = this_rq();
	unsigned long load;

	if (curr_jiffies == this_rq->last_load_update_tick)
		return;

	load = weighted_cpuload(cpu_of(this_rq));
	raw_spin_lock(&this_rq->lock);
	update_rq_clock(this_rq);
	cpu_load_update_nohz(this_rq, curr_jiffies, load);
	raw_spin_unlock(&this_rq->lock);
}
#else /* !CONFIG_NO_HZ_COMMON */
static inline void cpu_load_update_nohz(struct rq *this_rq,
					unsigned long curr_jiffies,
					unsigned long load) { }
#endif /* CONFIG_NO_HZ_COMMON */

static void cpu_load_update_periodic(struct rq *this_rq, unsigned long load)
{
#ifdef CONFIG_NO_HZ_COMMON
	/* See the mess around cpu_load_update_nohz(). */
	this_rq->last_load_update_tick = READ_ONCE(jiffies);
#endif
	cpu_load_update(this_rq, load, 1);
}

/*
 * Called from scheduler_tick()
 */
void cpu_load_update_active(struct rq *this_rq)
{
	unsigned long load = weighted_cpuload(cpu_of(this_rq));

	if (tick_nohz_tick_stopped())
		cpu_load_update_nohz(this_rq, READ_ONCE(jiffies), load);
	else
		cpu_load_update_periodic(this_rq, load);
}

/*
 * Return a low guess at the load of a migration-source cpu weighted
 * according to the scheduling class and "nice" value.
 *
 * We want to under-estimate the load of migration sources, to
 * balance conservatively.
 */
static unsigned long source_load(int cpu, int type)
{
	struct rq *rq = cpu_rq(cpu);
	unsigned long total = weighted_cpuload(cpu);

	if (type == 0 || !sched_feat(LB_BIAS))
		return total;

	return min(rq->cpu_load[type-1], total);
}

/*
 * Return a high guess at the load of a migration-target cpu weighted
 * according to the scheduling class and "nice" value.
 */
static unsigned long target_load(int cpu, int type)
{
	struct rq *rq = cpu_rq(cpu);
	unsigned long total = weighted_cpuload(cpu);

	if (type == 0 || !sched_feat(LB_BIAS))
		return total;

	return max(rq->cpu_load[type-1], total);
}


static unsigned long cpu_avg_load_per_task(int cpu)
{
	struct rq *rq = cpu_rq(cpu);
	unsigned long nr_running = READ_ONCE(rq->cfs.h_nr_running);
	unsigned long load_avg = weighted_cpuload(cpu);

	if (nr_running)
		return load_avg / nr_running;

	return 0;
}

#ifdef CONFIG_FAIR_GROUP_SCHED
/*
 * effective_load() calculates the load change as seen from the root_task_group
 *
 * Adding load to a group doesn't make a group heavier, but can cause movement
 * of group shares between cpus. Assuming the shares were perfectly aligned one
 * can calculate the shift in shares.
 *
 * Calculate the effective load difference if @wl is added (subtracted) to @tg
 * on this @cpu and results in a total addition (subtraction) of @wg to the
 * total group weight.
 *
 * Given a runqueue weight distribution (rw_i) we can compute a shares
 * distribution (s_i) using:
 *
 *   s_i = rw_i / \Sum rw_j						(1)
 *
 * Suppose we have 4 CPUs and our @tg is a direct child of the root group and
 * has 7 equal weight tasks, distributed as below (rw_i), with the resulting
 * shares distribution (s_i):
 *
 *   rw_i = {   2,   4,   1,   0 }
 *   s_i  = { 2/7, 4/7, 1/7,   0 }
 *
 * As per wake_affine() we're interested in the load of two CPUs (the CPU the
 * task used to run on and the CPU the waker is running on), we need to
 * compute the effect of waking a task on either CPU and, in case of a sync
 * wakeup, compute the effect of the current task going to sleep.
 *
 * So for a change of @wl to the local @cpu with an overall group weight change
 * of @wl we can compute the new shares distribution (s'_i) using:
 *
 *   s'_i = (rw_i + @wl) / (@wg + \Sum rw_j)				(2)
 *
 * Suppose we're interested in CPUs 0 and 1, and want to compute the load
 * differences in waking a task to CPU 0. The additional task changes the
 * weight and shares distributions like:
 *
 *   rw'_i = {   3,   4,   1,   0 }
 *   s'_i  = { 3/8, 4/8, 1/8,   0 }
 *
 * We can then compute the difference in effective weight by using:
 *
 *   dw_i = S * (s'_i - s_i)						(3)
 *
 * Where 'S' is the group weight as seen by its parent.
 *
 * Therefore the effective change in loads on CPU 0 would be 5/56 (3/8 - 2/7)
 * times the weight of the group. The effect on CPU 1 would be -4/56 (4/8 -
 * 4/7) times the weight of the group.
 */
static long effective_load(struct task_group *tg, int cpu, long wl, long wg)
{
	struct sched_entity *se = tg->se[cpu];

	if (!tg->parent)	/* the trivial, non-cgroup case */
		return wl;

	for_each_sched_entity(se) {
		struct cfs_rq *cfs_rq = se->my_q;
		long W, w = cfs_rq_load_avg(cfs_rq);

		tg = cfs_rq->tg;

		/*
		 * W = @wg + \Sum rw_j
		 */
		W = wg + atomic_long_read(&tg->load_avg);

		/* Ensure \Sum rw_j >= rw_i */
		W -= cfs_rq->tg_load_avg_contrib;
		W += w;

		/*
		 * w = rw_i + @wl
		 */
		w += wl;

		/*
		 * wl = S * s'_i; see (2)
		 */
		if (W > 0 && w < W)
			wl = (w * (long)scale_load_down(tg->shares)) / W;
		else
			wl = scale_load_down(tg->shares);

		/*
		 * Per the above, wl is the new se->load.weight value; since
		 * those are clipped to [MIN_SHARES, ...) do so now. See
		 * calc_cfs_shares().
		 */
		if (wl < MIN_SHARES)
			wl = MIN_SHARES;

		/*
		 * wl = dw_i = S * (s'_i - s_i); see (3)
		 */
		wl -= se->avg.load_avg;

		/*
		 * Recursively apply this logic to all parent groups to compute
		 * the final effective load change on the root group. Since
		 * only the @tg group gets extra weight, all parent groups can
		 * only redistribute existing shares. @wl is the shift in shares
		 * resulting from this level per the above.
		 */
		wg = 0;
	}

	return wl;
}
#else

static long effective_load(struct task_group *tg, int cpu, long wl, long wg)
{
	return wl;
}

#endif

static void record_wakee(struct task_struct *p)
{
	/*
	 * Only decay a single time; tasks that have less then 1 wakeup per
	 * jiffy will not have built up many flips.
	 */
	if (time_after(jiffies, current->wakee_flip_decay_ts + HZ)) {
		current->wakee_flips >>= 1;
		current->wakee_flip_decay_ts = jiffies;
	}

	if (current->last_wakee != p) {
		current->last_wakee = p;
		current->wakee_flips++;
	}
}

/*
 * Returns the current capacity of cpu after applying both
 * cpu and freq scaling.
 */
unsigned long capacity_curr_of(int cpu)
{
	return cpu_rq(cpu)->cpu_capacity_orig *
	       arch_scale_freq_capacity(NULL, cpu)
	       >> SCHED_CAPACITY_SHIFT;
}

/*
 * Externally visible function. Let's keep the one above
 * so that the check is inlined/optimized in the sched paths.
 */
bool sched_is_energy_aware(void)
{
	return energy_aware();
}

struct energy_env {
	struct sched_group	*sg_top;
	struct sched_group	*sg_cap;
	int			cap_idx;
	int			util_delta;
	int			src_cpu;
	int			dst_cpu;
	int			energy;
	int			payoff;
	int			sync_cpu;
	unsigned long		curr_util;
	struct task_struct	*task;
	struct {
		int before;
		int after;
		int delta;
		int diff;
	} nrg;
	struct {
		int before;
		int after;
		int delta;
	} cap;
};

/*
 * __cpu_norm_util() returns the cpu util relative to a specific capacity,
 * i.e. it's busy ratio, in the range [0..SCHED_LOAD_SCALE] which is useful for
 * energy calculations. Using the scale-invariant util returned by
 * cpu_util() and approximating scale-invariant util by:
 *
 *   util ~ (curr_freq/max_freq)*1024 * capacity_orig/1024 * running_time/time
 *
 * the normalized util can be found using the specific capacity.
 *
 *   capacity = capacity_orig * curr_freq/max_freq
 *
 *   norm_util = running_time/time ~ util/capacity
 */
static unsigned long __cpu_norm_util(int cpu, unsigned long capacity, int delta)
{
	int util = cpu_util_cum(cpu, delta);

	if (util >= capacity)
		return SCHED_CAPACITY_SCALE;

	return DIV_ROUND_UP(util << SCHED_CAPACITY_SHIFT, capacity);
}

static inline bool
bias_to_waker_cpu(struct task_struct *p, int cpu, struct cpumask *rtg_target)
{
	int rtg_target_cpu = rtg_target ? cpumask_first(rtg_target) : cpu;

	return cpumask_test_cpu(cpu, tsk_cpus_allowed(p)) &&
	       cpu_active(cpu) && !cpu_isolated(cpu) &&
	       capacity_orig_of(cpu) >= capacity_orig_of(rtg_target_cpu) &&
	       task_fits_max(p, cpu);
}

static int calc_util_delta(struct energy_env *eenv, int cpu)
{
#ifdef CONFIG_SCHED_WALT
	if (cpu == eenv->src_cpu) {
		if (!walt_disabled && sysctl_sched_use_walt_task_util &&
		    !task_in_cum_window_demand(cpu_rq(cpu), eenv->task)) {
			if (eenv->util_delta == 0)
				/*
				 * energy before - calculate energy cost when
				 * the new task is placed onto src_cpu.  The
				 * task is not on a runqueue so its util is not
				 * in the WALT's cr_avg as it's discounted when
				 * it slept last time.  Hence return task's util
				 * as delta to calculate energy cost of src_cpu
				 * as if the new task on it.
				 */
				return task_util(eenv->task);
			/*
			 * energy after - WALT's cr_avg already doesn't have the
			 * new task's util accounted in.  Thus return 0 delta to
			 * calculate energy cost of the src_cpu without the
			 * task's util.
			 */
			return 0;
		}
		/*
		 * Task is already on a runqueue for example while load
		 * balancing.  WALT's cpu util already accounted the task's
		 * util.  return 0 delta for energy before so energy calculation
		 * to be done with the task's util accounted, return -task_util
		 * for energy after so the calculation to be doen with
		 * discounted task's util.
		 */
		return -eenv->util_delta;
	}
#else
	if (cpu == eenv->src_cpu)
		return -eenv->util_delta;
#endif
	if (cpu == eenv->dst_cpu)
		return eenv->util_delta;
	return 0;
}

static
unsigned long group_max_util(struct energy_env *eenv)
{
	int i, delta;
	unsigned long max_util = 0;

	for_each_cpu(i, sched_group_cpus(eenv->sg_cap)) {
		delta = calc_util_delta(eenv, i);
		/* substract sync_cpu's rq->curr util to discount its cost */
		if (eenv->sync_cpu == i)
			delta -= eenv->curr_util;
		max_util = max(max_util, cpu_util_cum(i, delta));
	}

	return max_util;
}

/*
 * group_norm_util() returns the approximated group util relative to it's
 * current capacity (busy ratio) in the range [0..SCHED_LOAD_SCALE] for use in
 * energy calculations. Since task executions may or may not overlap in time in
 * the group the true normalized util is between max(cpu_norm_util(i)) and
 * sum(cpu_norm_util(i)) when iterating over all cpus in the group, i. The
 * latter is used as the estimate as it leads to a more pessimistic energy
 * estimate (more busy).
 */
static unsigned
long group_norm_util(struct energy_env *eenv, struct sched_group *sg)
{
	int i, delta;
	unsigned long util_sum = 0;
	unsigned long capacity = sg->sge->cap_states[eenv->cap_idx].cap;

	for_each_cpu(i, sched_group_cpus(sg)) {
		delta = calc_util_delta(eenv, i);
		/* substract sync_cpu's rq->curr util to discount its cost */
		if (eenv->sync_cpu == i)
			delta -= eenv->curr_util;
		util_sum += __cpu_norm_util(i, capacity, delta);
	}

	if (util_sum > SCHED_CAPACITY_SCALE)
		return SCHED_CAPACITY_SCALE;
	return util_sum;
}

static int __find_new_capacity(unsigned long util,
			       const struct sched_group_energy * const sge)
{
	int idx;

	for (idx = 0; idx < sge->nr_cap_states; idx++) {
		if (sge->cap_states[idx].cap >= util)
			return idx;
	}

	return (sge->nr_cap_states - 1);
}

static int find_new_capacity(struct energy_env *eenv,
			     const struct sched_group_energy * const sge)
{
	int idx;
	unsigned long util = group_max_util(eenv);

	idx = __find_new_capacity(util, sge);
	eenv->cap_idx = idx;

	return idx;
}

static int group_idle_state(struct energy_env *eenv, struct sched_group *sg)
{
	int i, state = INT_MAX;
	int src_in_grp, dst_in_grp;
	long grp_util = 0;

	/* Find the shallowest idle state in the sched group. */
	for_each_cpu(i, sched_group_cpus(sg))
		state = min(state, idle_get_state_idx(cpu_rq(i)));

	if (unlikely(state == INT_MAX))
		return -EINVAL;

	/* Take non-cpuidle idling into account (active idle/arch_cpu_idle()) */
	state++;

	/*
	 * Try to estimate if a deeper idle state is
	 * achievable when we move the task.
	 */
	for_each_cpu(i, sched_group_cpus(sg))
		grp_util += cpu_util(i);

	src_in_grp = cpumask_test_cpu(eenv->src_cpu, sched_group_cpus(sg));
	dst_in_grp = cpumask_test_cpu(eenv->dst_cpu, sched_group_cpus(sg));
	if (src_in_grp == dst_in_grp) {
		/* both CPUs under consideration are in the same group or not in
		 * either group, migration should leave idle state the same.
		 */
		goto end;
	}
	/* add or remove util as appropriate to indicate what group util
	 * will be (worst case - no concurrent execution) after moving the task
	 */
	grp_util += src_in_grp ? -eenv->util_delta : eenv->util_delta;

	if (grp_util <=
		((long)sg->sgc->max_capacity * (int)sg->group_weight)) {
		/* after moving, this group is at most partly
		 * occupied, so it should have some idle time.
		 */
		int max_idle_state_idx = sg->sge->nr_idle_states - 2;
		int new_state = grp_util * max_idle_state_idx;
		if (grp_util <= 0)
			/* group will have no util, use lowest state */
			new_state = max_idle_state_idx + 1;
		else {
			/* for partially idle, linearly map util to idle
			 * states, excluding the lowest one. This does not
			 * correspond to the state we expect to enter in
			 * reality, but an indication of what might happen.
			 */
			new_state = min(max_idle_state_idx, (int)
					(new_state / sg->sgc->max_capacity));
			new_state = max_idle_state_idx - new_state;
		}
		state = new_state;
	} else {
		/* After moving, the group will be fully occupied
		 * so assume it will not be idle at all.
		 */
		state = 0;
	}
end:
	return state;
}

/*
 * sched_group_energy(): Computes the absolute energy consumption of cpus
 * belonging to the sched_group including shared resources shared only by
 * members of the group. Iterates over all cpus in the hierarchy below the
 * sched_group starting from the bottom working it's way up before going to
 * the next cpu until all cpus are covered at all levels. The current
 * implementation is likely to gather the same util statistics multiple times.
 * This can probably be done in a faster but more complex way.
 * Note: sched_group_energy() may fail when racing with sched_domain updates.
 */
static int sched_group_energy(struct energy_env *eenv)
{
	struct sched_domain *sd;
	int cpu;
	u64 total_energy = 0;
	struct cpumask visit_cpus;
	struct sched_group *sg;

	WARN_ON(!eenv->sg_top->sge);

	cpumask_copy(&visit_cpus, sched_group_cpus(eenv->sg_top));

	while (!cpumask_empty(&visit_cpus)) {
		struct sched_group *sg_shared_cap = NULL;

		cpu = cpumask_first(&visit_cpus);

		/*
		 * Is the group utilization affected by cpus outside this
		 * sched_group?
		 */
		sd = rcu_dereference(per_cpu(sd_scs, cpu));

		if (sd && sd->parent)
			sg_shared_cap = sd->parent->groups;

		for_each_domain(cpu, sd) {
			sg = sd->groups;

			/* Has this sched_domain already been visited? */
			if (sd->child && group_first_cpu(sg) != cpu)
				break;

			do {
				unsigned long group_util;
				int sg_busy_energy, sg_idle_energy;
				int cap_idx, idle_idx;

				if (sg_shared_cap && sg_shared_cap->group_weight >= sg->group_weight)
					eenv->sg_cap = sg_shared_cap;
				else
					eenv->sg_cap = sg;

				cap_idx = find_new_capacity(eenv, sg->sge);

				if (sg->group_weight == 1) {
					/* Remove capacity of src CPU (before task move) */
					if (eenv->util_delta == 0 &&
					    cpumask_test_cpu(eenv->src_cpu, sched_group_cpus(sg))) {
						eenv->cap.before = sg->sge->cap_states[cap_idx].cap;
						eenv->cap.delta -= eenv->cap.before;
					}
					/* Add capacity of dst CPU  (after task move) */
					if (eenv->util_delta != 0 &&
					    cpumask_test_cpu(eenv->dst_cpu, sched_group_cpus(sg))) {
						eenv->cap.after = sg->sge->cap_states[cap_idx].cap;
						eenv->cap.delta += eenv->cap.after;
					}
				}

				idle_idx = group_idle_state(eenv, sg);
				if (unlikely(idle_idx < 0))
					return idle_idx;

				if (idle_idx > sg->sge->nr_idle_states - 1)
					idle_idx = sg->sge->nr_idle_states - 1;

				group_util = group_norm_util(eenv, sg);
				sg_busy_energy = (group_util * sg->sge->cap_states[cap_idx].power);

				if (idle_idx == 0)
					sg_idle_energy = ((SCHED_CAPACITY_SCALE - group_util)
							* sg->sge->cap_states[cap_idx].power);
				else
					sg_idle_energy = ((SCHED_CAPACITY_SCALE - group_util)
							* sg->sge->idle_states[idle_idx].power);

				total_energy += sg_busy_energy + sg_idle_energy;

				trace_sched_group_energy(group_first_cpu(sg),
					group_util, total_energy,
					sg_busy_energy, sg_idle_energy,
					idle_idx,
					sg->sge->cap_states[eenv->cap_idx].cap);

				if (!sd->child)
					cpumask_xor(&visit_cpus, &visit_cpus, sched_group_cpus(sg));

				if (cpumask_equal(sched_group_cpus(sg), sched_group_cpus(eenv->sg_top)))
					goto next_cpu;

			} while (sg = sg->next, sg != sd->groups);
		}

		/*
		 * If we raced with hotplug and got an sd NULL-pointer;
		 * returning a wrong energy estimation is better than
		 * entering an infinite loop.
		 */
		if (cpumask_test_cpu(cpu, &visit_cpus))
			return -EINVAL;
next_cpu:
		cpumask_clear_cpu(cpu, &visit_cpus);
		continue;
	}

	eenv->energy = total_energy >> SCHED_CAPACITY_SHIFT;
	return 0;
}

static inline bool cpu_in_sg(struct sched_group *sg, int cpu)
{
	return cpu != -1 && cpumask_test_cpu(cpu, sched_group_cpus(sg));
}

/*
 * energy_diff(): Estimate the energy impact of changing the utilization
 * distribution. eenv specifies the change: utilisation amount, source, and
 * destination cpu. Source or destination cpu may be -1 in which case the
 * utilization is removed from or added to the system (e.g. task wake-up). If
 * both are specified, the utilization is migrated.
 */
static inline int __energy_diff(struct energy_env *eenv)
{
	struct sched_domain *sd;
	struct sched_group *sg;
	int sd_cpu = -1, energy_before = 0, energy_after = 0;
	int diff, margin;

	struct energy_env eenv_before = {
		.util_delta	= 0,
		.src_cpu	= eenv->src_cpu,
		.dst_cpu	= eenv->dst_cpu,
		.nrg		= { 0, 0, 0, 0},
		.cap		= { 0, 0, 0 },
		.task		= eenv->task,
		.sync_cpu       = eenv->sync_cpu,
	};

	if (eenv->src_cpu == eenv->dst_cpu)
		return 0;

	sd_cpu = (eenv->src_cpu != -1) ? eenv->src_cpu : eenv->dst_cpu;
	sd = rcu_dereference(per_cpu(sd_ea, sd_cpu));

	if (!sd)
		return 0; /* Error */

	sg = sd->groups;

	do {
		if (cpu_in_sg(sg, eenv->src_cpu) || cpu_in_sg(sg, eenv->dst_cpu)) {
			eenv_before.sg_top = eenv->sg_top = sg;

			if (sched_group_energy(&eenv_before))
				return 0; /* Invalid result abort */
			energy_before += eenv_before.energy;

			/* Keep track of SRC cpu (before) capacity */
			eenv->cap.before = eenv_before.cap.before;
			eenv->cap.delta = eenv_before.cap.delta;

			if (sched_group_energy(eenv))
				return 0; /* Invalid result abort */
			energy_after += eenv->energy;
		}
	} while (sg = sg->next, sg != sd->groups);

	eenv->nrg.before = energy_before;
	eenv->nrg.after = energy_after;
	eenv->nrg.diff = eenv->nrg.after - eenv->nrg.before;
	eenv->payoff = 0;
#ifndef CONFIG_SCHED_TUNE
	trace_sched_energy_diff(eenv->task,
			eenv->src_cpu, eenv->dst_cpu, eenv->util_delta,
			eenv->nrg.before, eenv->nrg.after, eenv->nrg.diff,
			eenv->cap.before, eenv->cap.after, eenv->cap.delta,
			eenv->nrg.delta, eenv->payoff);
#endif
	/*
	 * Dead-zone margin preventing too many migrations.
	 */

	margin = eenv->nrg.before >> 6; /* ~1.56% */

	diff = eenv->nrg.after - eenv->nrg.before;

	eenv->nrg.diff = (abs(diff) < margin) ? 0 : eenv->nrg.diff;

	return eenv->nrg.diff;
}

#ifdef CONFIG_SCHED_TUNE

struct target_nrg schedtune_target_nrg;
extern bool schedtune_initialized;
/*
 * System energy normalization
 * Returns the normalized value, in the range [0..SCHED_CAPACITY_SCALE],
 * corresponding to the specified energy variation.
 */
static inline int
normalize_energy(int energy_diff)
{
	u32 normalized_nrg;

	/* during early setup, we don't know the extents */
	if (unlikely(!schedtune_initialized))
		return energy_diff < 0 ? -1 : 1 ;

#ifdef CONFIG_SCHED_DEBUG
	{
	int max_delta;

	/* Check for boundaries */
	max_delta  = schedtune_target_nrg.max_power;
	max_delta -= schedtune_target_nrg.min_power;
	WARN_ON(abs(energy_diff) >= max_delta);
	}
#endif

	/* Do scaling using positive numbers to increase the range */
	normalized_nrg = (energy_diff < 0) ? -energy_diff : energy_diff;

	/* Scale by energy magnitude */
	normalized_nrg <<= SCHED_CAPACITY_SHIFT;

	/* Normalize on max energy for target platform */
	normalized_nrg = reciprocal_divide(
			normalized_nrg, schedtune_target_nrg.rdiv);

	return (energy_diff < 0) ? -normalized_nrg : normalized_nrg;
}

static inline int
energy_diff(struct energy_env *eenv)
{
	int boost = schedtune_task_boost(eenv->task);
	int nrg_delta;

	/* Conpute "absolute" energy diff */
	__energy_diff(eenv);

	/* Return energy diff when boost margin is 0 */
	if (boost == 0)
		return eenv->nrg.diff;

	/* Compute normalized energy diff */
	nrg_delta = normalize_energy(eenv->nrg.diff);
	eenv->nrg.delta = nrg_delta;

	eenv->payoff = schedtune_accept_deltas(
			eenv->nrg.delta,
			eenv->cap.delta,
			eenv->task);

	trace_sched_energy_diff(eenv->task,
			eenv->src_cpu, eenv->dst_cpu, eenv->util_delta,
			eenv->nrg.before, eenv->nrg.after, eenv->nrg.diff,
			eenv->cap.before, eenv->cap.after, eenv->cap.delta,
			eenv->nrg.delta, eenv->payoff);

	/*
	 * When SchedTune is enabled, the energy_diff() function will return
	 * the computed energy payoff value. Since the energy_diff() return
	 * value is expected to be negative by its callers, this evaluation
	 * function return a negative value each time the evaluation return a
	 * positive payoff, which is the condition for the acceptance of
	 * a scheduling decision
	 */
	return -eenv->payoff;
}
#else /* CONFIG_SCHED_TUNE */
#define energy_diff(eenv) __energy_diff(eenv)
#endif

/*
 * Detect M:N waker/wakee relationships via a switching-frequency heuristic.
 *
 * A waker of many should wake a different task than the one last awakened
 * at a frequency roughly N times higher than one of its wakees.
 *
 * In order to determine whether we should let the load spread vs consolidating
 * to shared cache, we look for a minimum 'flip' frequency of llc_size in one
 * partner, and a factor of lls_size higher frequency in the other.
 *
 * With both conditions met, we can be relatively sure that the relationship is
 * non-monogamous, with partner count exceeding socket size.
 *
 * Waker/wakee being client/server, worker/dispatcher, interrupt source or
 * whatever is irrelevant, spread criteria is apparent partner count exceeds
 * socket size.
 */
static int wake_wide(struct task_struct *p)
{
	unsigned int master = current->wakee_flips;
	unsigned int slave = p->wakee_flips;
	int factor = this_cpu_read(sd_llc_size);

	if (master < slave)
		swap(master, slave);
	if (slave < factor || master < slave * factor)
		return 0;
	return 1;
}

static int wake_affine(struct sched_domain *sd, struct task_struct *p,
		       int prev_cpu, int sync)
{
	s64 this_load, load;
	s64 this_eff_load, prev_eff_load;
	int idx, this_cpu;
	struct task_group *tg;
	unsigned long weight;
	int balanced;

	idx	  = sd->wake_idx;
	this_cpu  = smp_processor_id();
	load	  = source_load(prev_cpu, idx);
	this_load = target_load(this_cpu, idx);

	/*
	 * If sync wakeup then subtract the (maximum possible)
	 * effect of the currently running task from the load
	 * of the current CPU:
	 */
	if (sync) {
		tg = task_group(current);
		weight = current->se.avg.load_avg;

		this_load += effective_load(tg, this_cpu, -weight, -weight);
		load += effective_load(tg, prev_cpu, 0, -weight);
	}

	tg = task_group(p);
	weight = p->se.avg.load_avg;

	/*
	 * In low-load situations, where prev_cpu is idle and this_cpu is idle
	 * due to the sync cause above having dropped this_load to 0, we'll
	 * always have an imbalance, but there's really nothing you can do
	 * about that, so that's good too.
	 *
	 * Otherwise check if either cpus are near enough in load to allow this
	 * task to be woken on this_cpu.
	 */
	this_eff_load = 100;
	this_eff_load *= capacity_of(prev_cpu);

	prev_eff_load = 100 + (sd->imbalance_pct - 100) / 2;
	prev_eff_load *= capacity_of(this_cpu);

	if (this_load > 0) {
		this_eff_load *= this_load +
			effective_load(tg, this_cpu, weight, weight);

		prev_eff_load *= load + effective_load(tg, prev_cpu, 0, weight);
	}

	balanced = this_eff_load <= prev_eff_load;

	schedstat_inc(p->se.statistics.nr_wakeups_affine_attempts);

	if (!balanced)
		return 0;

	schedstat_inc(sd->ttwu_move_affine);
	schedstat_inc(p->se.statistics.nr_wakeups_affine);

	return 1;
}

static inline unsigned long boosted_task_util(struct task_struct *task);

static inline bool __task_fits(struct task_struct *p, int cpu, int util)
{
	unsigned int margin;

	util += boosted_task_util(p);

	if (capacity_orig_of(task_cpu(p)) > capacity_orig_of(cpu))
		margin = sysctl_sched_capacity_margin_down;
	else
		margin = sysctl_sched_capacity_margin;

	return (capacity_orig_of(cpu) * 1024) > (util * margin);
}

static inline bool task_fits_max(struct task_struct *p, int cpu)
{
	unsigned long capacity = capacity_orig_of(cpu);
	unsigned long max_capacity = cpu_rq(cpu)->rd->max_cpu_capacity.val;

	if (capacity == max_capacity)
		return true;

	if (sched_boost_policy() == SCHED_BOOST_ON_BIG &&
					task_sched_boost(p))
		return false;

	return __task_fits(p, cpu, 0);
}

static inline bool task_fits_spare(struct task_struct *p, int cpu)
{
	return __task_fits(p, cpu, cpu_util(cpu));
}

bool __cpu_overutilized(int cpu, unsigned long util)
{
	return (capacity_orig_of(cpu) * 1024 <
		util * sysctl_sched_capacity_margin);
}

bool cpu_overutilized(int cpu)
{
	return __cpu_overutilized(cpu, cpu_util(cpu));
}

#ifdef CONFIG_SCHED_TUNE

struct reciprocal_value schedtune_spc_rdiv;

static long
schedtune_margin(unsigned long signal, long boost)
{
	long long margin = 0;

	/*
	 * Signal proportional compensation (SPC)
	 *
	 * The Boost (B) value is used to compute a Margin (M) which is
	 * proportional to the complement of the original Signal (S):
	 *   M = B * (SCHED_CAPACITY_SCALE - S)
	 * The obtained M could be used by the caller to "boost" S.
	 */
	if (boost >= 0) {
		margin  = SCHED_CAPACITY_SCALE - signal;
		margin *= boost;
	} else
		margin = -signal * boost;

	margin  = reciprocal_divide(margin, schedtune_spc_rdiv);

	if (boost < 0)
		margin *= -1;
	return margin;
}

static inline int
schedtune_cpu_margin(unsigned long util, int cpu)
{
	int boost = schedtune_cpu_boost(cpu);

	if (boost == 0)
		return 0;

	return schedtune_margin(util, boost);
}

static inline long
schedtune_task_margin(struct task_struct *task)
{
	int boost = schedtune_task_boost(task);
	unsigned long util;
	long margin;

	if (boost == 0)
		return 0;

	util = task_util(task);
	margin = schedtune_margin(util, boost);

	return margin;
}

#else /* CONFIG_SCHED_TUNE */

static inline int
schedtune_cpu_margin(unsigned long util, int cpu)
{
	return 0;
}

static inline int
schedtune_task_margin(struct task_struct *task)
{
	return 0;
}

#endif /* CONFIG_SCHED_TUNE */

unsigned long
boosted_cpu_util(int cpu)
{
	unsigned long util = cpu_util_freq(cpu, NULL);
	long margin = schedtune_cpu_margin(util, cpu);

	trace_sched_boost_cpu(cpu, util, margin);

	return util + margin;
}

static inline unsigned long
boosted_task_util(struct task_struct *task)
{
	unsigned long util = task_util(task);
	long margin = schedtune_task_margin(task);

	trace_sched_boost_task(task, util, margin);

	return util + margin;
}

/*
 * find_idlest_group finds and returns the least busy CPU group within the
 * domain.
 */
static struct sched_group *
find_idlest_group(struct sched_domain *sd, struct task_struct *p,
		  int this_cpu, int sd_flag)
{
	struct sched_group *idlest = NULL, *group = sd->groups;
	struct sched_group *fit_group = NULL, *spare_group = NULL;
	unsigned long min_load = ULONG_MAX, this_load = 0;
	unsigned long fit_capacity = ULONG_MAX;
	unsigned long max_spare_capacity;

	int load_idx = sd->forkexec_idx;
	int imbalance = 100 + (sd->imbalance_pct-100)/2;

	max_spare_capacity = sysctl_sched_capacity_margin -
			     SCHED_CAPACITY_SCALE;

	if (sd_flag & SD_BALANCE_WAKE)
		load_idx = sd->wake_idx;

	do {
		unsigned long load, avg_load, spare_capacity;
		int local_group;
		int i;

		/* Skip over this group if it has no CPUs allowed */
		if (!cpumask_intersects(sched_group_cpus(group),
					tsk_cpus_allowed(p)))
			continue;

		local_group = cpumask_test_cpu(this_cpu,
					       sched_group_cpus(group));

		/* Tally up the load of all CPUs in the group */
		avg_load = 0;

		for_each_cpu(i, sched_group_cpus(group)) {
			/* Bias balancing toward cpus of our domain */
			if (local_group)
				load = source_load(i, load_idx);
			else
				load = target_load(i, load_idx);

			avg_load += load;

			/*
			 * Look for most energy-efficient group that can fit
			 * that can fit the task.
			 */
			if (capacity_of(i) < fit_capacity && task_fits_spare(p, i)) {
				fit_capacity = capacity_of(i);
				fit_group = group;
			}

			/*
			 * Look for group which has most spare capacity on a
			 * single cpu.
			 */
			spare_capacity = capacity_of(i) - cpu_util(i);
			if (spare_capacity > max_spare_capacity) {
				max_spare_capacity = spare_capacity;
				spare_group = group;
			}
		}

		/* Adjust by relative CPU capacity of the group */
		avg_load = (avg_load * SCHED_CAPACITY_SCALE) / group->sgc->capacity;

		if (local_group) {
			this_load = avg_load;
		} else if (avg_load < min_load) {
			min_load = avg_load;
			idlest = group;
		}
	} while (group = group->next, group != sd->groups);

	if (fit_group)
		return fit_group;

	if (spare_group)
		return spare_group;

	if (!idlest || 100*this_load < imbalance*min_load)
		return NULL;
	return idlest;
}

/*
 * find_idlest_cpu - find the idlest cpu among the cpus in group.
 */
static int
find_idlest_cpu(struct sched_group *group, struct task_struct *p, int this_cpu)
{
	unsigned long load, min_load = ULONG_MAX;
	unsigned int min_exit_latency = UINT_MAX;
	u64 latest_idle_timestamp = 0;
	int least_loaded_cpu = this_cpu;
	int shallowest_idle_cpu = -1;
	int i;

	/* Check if we have any choice: */
	if (group->group_weight == 1)
		return cpumask_first(sched_group_cpus(group));

	/* Traverse only the allowed CPUs */
	for_each_cpu_and(i, sched_group_cpus(group), tsk_cpus_allowed(p)) {
		if (task_fits_spare(p, i)) {
			struct rq *rq = cpu_rq(i);
			struct cpuidle_state *idle = idle_get_state(rq);
			if (idle && idle->exit_latency < min_exit_latency) {
				/*
				 * We give priority to a CPU whose idle state
				 * has the smallest exit latency irrespective
				 * of any idle timestamp.
				 */
				min_exit_latency = idle->exit_latency;
				latest_idle_timestamp = rq->idle_stamp;
				shallowest_idle_cpu = i;
			} else if (idle_cpu(i) &&
				   (!idle || idle->exit_latency == min_exit_latency) &&
				   rq->idle_stamp > latest_idle_timestamp) {
				/*
				 * If equal or no active idle state, then
				 * the most recently idled CPU might have
				 * a warmer cache.
				 */
				latest_idle_timestamp = rq->idle_stamp;
				shallowest_idle_cpu = i;
			} else if (shallowest_idle_cpu == -1) {
				/*
				 * If we haven't found an idle CPU yet
				 * pick a non-idle one that can fit the task as
				 * fallback.
				 */
				shallowest_idle_cpu = i;
			}
		} else if (shallowest_idle_cpu == -1) {
			load = weighted_cpuload(i);
			if (load < min_load || (load == min_load && i == this_cpu)) {
				min_load = load;
				least_loaded_cpu = i;
			}
		}
	}

	return shallowest_idle_cpu != -1 ? shallowest_idle_cpu : least_loaded_cpu;
}

#ifdef CONFIG_SCHED_SMT

static inline void set_idle_cores(int cpu, int val)
{
	struct sched_domain_shared *sds;

	sds = rcu_dereference(per_cpu(sd_llc_shared, cpu));
	if (sds)
		WRITE_ONCE(sds->has_idle_cores, val);
}

static inline bool test_idle_cores(int cpu, bool def)
{
	struct sched_domain_shared *sds;

	sds = rcu_dereference(per_cpu(sd_llc_shared, cpu));
	if (sds)
		return READ_ONCE(sds->has_idle_cores);

	return def;
}

/*
 * Scans the local SMT mask to see if the entire core is idle, and records this
 * information in sd_llc_shared->has_idle_cores.
 *
 * Since SMT siblings share all cache levels, inspecting this limited remote
 * state should be fairly cheap.
 */
void update_idle_core(struct rq *rq)
{
	int core = cpu_of(rq);
	int cpu;

	rcu_read_lock();
	if (test_idle_cores(core, true))
		goto unlock;

	for_each_cpu(cpu, cpu_smt_mask(core)) {
		if (cpu == core)
			continue;

		if (!idle_cpu(cpu))
			goto unlock;
	}

	set_idle_cores(core, 1);
unlock:
	rcu_read_unlock();
}

/*
 * Scan the entire LLC domain for idle cores; this dynamically switches off if
 * there are no idle cores left in the system; tracked through
 * sd_llc->shared->has_idle_cores and enabled through update_idle_core() above.
 */
static int select_idle_core(struct task_struct *p, struct sched_domain *sd, int target)
{
	struct cpumask *cpus = this_cpu_cpumask_var_ptr(select_idle_mask);
	int core, cpu;

	if (!test_idle_cores(target, false))
		return -1;

	cpumask_and(cpus, sched_domain_span(sd), tsk_cpus_allowed(p));

	for_each_cpu_wrap(core, cpus, target) {
		bool idle = true;

		for_each_cpu(cpu, cpu_smt_mask(core)) {
			cpumask_clear_cpu(cpu, cpus);
			if (!idle_cpu(cpu))
				idle = false;
		}

		if (!cpu_isolated(cpu) && idle)
			return core;
	}

	/*
	 * Failed to find an idle core; stop looking for one.
	 */
	set_idle_cores(target, 0);

	return -1;
}

/*
 * Scan the local SMT mask for idle CPUs.
 */
static int select_idle_smt(struct task_struct *p, struct sched_domain *sd, int target)
{
	int cpu;

	for_each_cpu(cpu, cpu_smt_mask(target)) {
		if (!cpumask_test_cpu(cpu, tsk_cpus_allowed(p)))
			continue;
		if (cpu_isolated(cpu))
			continue;
		if (idle_cpu(cpu))
			return cpu;
	}

	return -1;
}

#else /* CONFIG_SCHED_SMT */

static inline int select_idle_core(struct task_struct *p, struct sched_domain *sd, int target)
{
	return -1;
}

static inline int select_idle_smt(struct task_struct *p, struct sched_domain *sd, int target)
{
	return -1;
}

#endif /* CONFIG_SCHED_SMT */

/*
 * Scan the LLC domain for idle CPUs; this is dynamically regulated by
 * comparing the average scan cost (tracked in sd->avg_scan_cost) against the
 * average idle time for this rq (as found in rq->avg_idle).
 */
static int select_idle_cpu(struct task_struct *p, struct sched_domain *sd, int target)
{
	struct sched_domain *this_sd;
	u64 avg_cost, avg_idle = this_rq()->avg_idle;
	u64 time, cost;
	s64 delta;
	int cpu;

	this_sd = rcu_dereference(*this_cpu_ptr(&sd_llc));
	if (!this_sd)
		return -1;

	avg_cost = this_sd->avg_scan_cost;

	/*
	 * Due to large variance we need a large fuzz factor; hackbench in
	 * particularly is sensitive here.
	 */
	if ((avg_idle / 512) < avg_cost)
		return -1;

	time = local_clock();

	for_each_cpu_wrap(cpu, sched_domain_span(sd), target) {
		if (!cpumask_test_cpu(cpu, tsk_cpus_allowed(p)))
			continue;
		if (cpu_isolated(cpu))
			continue;
		if (idle_cpu(cpu))
			break;
	}

	time = local_clock() - time;
	cost = this_sd->avg_scan_cost;
	delta = (s64)(time - cost) / 8;
	this_sd->avg_scan_cost += delta;

	return cpu;
}

/*
 * Try and locate an idle core/thread in the LLC cache domain.
 */
static int select_idle_sibling(struct task_struct *p, int prev, int target)
{
	struct sched_domain *sd;
	struct sched_group *sg;
	int i = task_cpu(p);
	int best_idle_cpu = -1;
	int best_idle_cstate = INT_MAX;
	unsigned long best_idle_capacity = ULONG_MAX;

	schedstat_inc(p->se.statistics.nr_wakeups_sis_attempts);
	schedstat_inc(this_rq()->eas_stats.sis_attempts);

	if (!sysctl_sched_cstate_aware) {
		if (idle_cpu(target) && !cpu_isolated(target)) {
			schedstat_inc(p->se.statistics.nr_wakeups_sis_idle);
			schedstat_inc(this_rq()->eas_stats.sis_idle);
			return target;
		}

		/*
		 * If the prevous cpu is cache affine and idle, don't be stupid.
		 */
		if (i != target && cpus_share_cache(i, target) &&
				idle_cpu(i) && !cpu_isolated(i)) {
			schedstat_inc(p->se.statistics.nr_wakeups_sis_cache_affine);
			schedstat_inc(this_rq()->eas_stats.sis_cache_affine);
			return i;
		}

		sd = rcu_dereference(per_cpu(sd_llc, target));
		if (!sd)
			return target;

		i = select_idle_core(p, sd, target);
		if ((unsigned)i < nr_cpumask_bits)
			return i;

		i = select_idle_cpu(p, sd, target);
		if ((unsigned)i < nr_cpumask_bits)
			return i;

		i = select_idle_smt(p, sd, target);
		if ((unsigned)i < nr_cpumask_bits)
			return i;
	}

	/*
	 * Otherwise, iterate the domains and find an elegible idle cpu.
	 */
	sd = rcu_dereference(per_cpu(sd_llc, target));
	for_each_lower_domain(sd) {
		sg = sd->groups;
		do {
			if (!cpumask_intersects(sched_group_cpus(sg),
                                        tsk_cpus_allowed(p)))
				goto next;


			if (sysctl_sched_cstate_aware) {
				for_each_cpu_and(i, tsk_cpus_allowed(p), sched_group_cpus(sg)) {
					int idle_idx = idle_get_state_idx(cpu_rq(i));
					unsigned long new_usage = boosted_task_util(p);
					unsigned long capacity_orig = capacity_orig_of(i);

					if (cpu_isolated(i))
						continue;

					if (new_usage > capacity_orig || !idle_cpu(i))
						goto next;

					if (i == target && new_usage <= capacity_curr_of(target)) {
						schedstat_inc(p->se.statistics.nr_wakeups_sis_suff_cap);
						schedstat_inc(this_rq()->eas_stats.sis_suff_cap);
						schedstat_inc(sd->eas_stats.sis_suff_cap);
						return target;
					}

					if (idle_idx < best_idle_cstate &&
					    capacity_orig <= best_idle_capacity) {
						best_idle_cpu = i;
						best_idle_cstate = idle_idx;
						best_idle_capacity = capacity_orig;
					}
				}
			} else {
				for_each_cpu(i, sched_group_cpus(sg)) {
					if (cpu_isolated(i))
						continue;

					if (i == target || !idle_cpu(i))
						goto next;
				}

				target = cpumask_first_and(sched_group_cpus(sg),
					tsk_cpus_allowed(p));
				schedstat_inc(p->se.statistics.nr_wakeups_sis_idle_cpu);
				schedstat_inc(this_rq()->eas_stats.sis_idle_cpu);
				schedstat_inc(sd->eas_stats.sis_idle_cpu);
				goto done;
			}
next:
			sg = sg->next;
		} while (sg != sd->groups);
	}

	if (best_idle_cpu >= 0)
		target = best_idle_cpu;

done:
	schedstat_inc(p->se.statistics.nr_wakeups_sis_count);
	schedstat_inc(this_rq()->eas_stats.sis_count);

	return target;
}
 
/*
 * Should task be woken to any available idle cpu?
 *
 * Waking tasks to idle cpu has mixed implications on both performance and
 * power. In many cases, scheduler can't estimate correctly impact of using idle
 * cpus on either performance or power. PF_WAKE_UP_IDLE allows external kernel
 * module to pass a strong hint to scheduler that the task in question should be
 * woken to idle cpu, generally to improve performance.
 */
static inline int wake_to_idle(struct task_struct *p)
{
	return (current->flags & PF_WAKE_UP_IDLE) ||
		 (p->flags & PF_WAKE_UP_IDLE);
}

static bool
is_packing_eligible(struct task_struct *p, unsigned long task_util,
		    struct sched_group *sg_target,
		    unsigned long target_cpu_new_util_cum,
		    int targeted_cpus)
{
	int cpu_cap_idx_pack, cpu_cap_idx_spread, cap_idx0, cap_idx1;

	if (targeted_cpus > 1)
		/*
		 * More than one CPUs were evaulated and target_cpu is the
		 * least loaded CPU among the CPUs.  Thus target_cpu won't
		 * raise OPP.
		 */
		return true;

	/*
	 * There is only one CPU out of C-state.
	 *
	 * cpu_cap_idx_pack contains estimated OPP index of target_cpu when we
	 * pack the new task onto the target_cpu.
	 * cap_idx0 and cap_idx1 contain OPP indices of two CPUs, one for
	 * target_cpu without new task's load, one other for new idle CPU with
	 * task's load.
	 *
	 *   Pack :                       Spread :
	 *  cap_idx_pack is new OPP.     max(cap_idx0, cap_idx1) is new OPP.
	 *  ________________             ________________
	 *  |              |             |              | ______________
	 *  | cap_idx_pack |             |   cap_idx0   | |  cap_idx1  |
	 *  | (target_cpu) |             | (target_cpu) | | (idle cpu) |
	 *  ----------------             ---------------- --------------
	 *
	 * The target_cpu's current capacity can be much more than target_cpu's
	 * current utilization due to for example hysteresis while task
	 * migration.  In that the case, packing onto the target_cpu based on
	 * current capacity would deprive chance to lower the OPP and will end
	 * up making target_cpu to keep the higher OOP longer than spreading.
	 *
	 * Try task packing only when packing won't make to keep the current
	 * OPP longer than wihout packing.
	 */

	cpu_cap_idx_pack = __find_new_capacity(target_cpu_new_util_cum,
					       sg_target->sge);

	cap_idx0 = __find_new_capacity(target_cpu_new_util_cum - task_util,
				       sg_target->sge);
	cap_idx1 = __find_new_capacity(task_util, sg_target->sge);

	cpu_cap_idx_spread = max(cap_idx0, cap_idx1);

	trace_sched_energy_diff_packing(p, task_util, targeted_cpus,
					cpu_cap_idx_pack, cpu_cap_idx_spread);

	return cpu_cap_idx_pack == cpu_cap_idx_spread;
}

unsigned int sched_smp_overlap_capacity = SCHED_CAPACITY_SCALE;

static int energy_aware_wake_cpu(struct task_struct *p, int target, int sync)
{
	struct sched_domain *sd;
	struct sched_group *sg, *sg_target, *start_sg;
	int target_max_cap = INT_MAX;
	int target_cpu = -1, targeted_cpus = 0;
	unsigned long task_util_boosted = 0, curr_util = 0;
	long new_util, new_util_cum;
	int i;
	int ediff = -1;
	int cpu = smp_processor_id();
	int min_util_cpu = -1;
	int min_util_cpu_idle_idx = INT_MAX;
	long min_util_cpu_util_cum = LONG_MAX;
	unsigned int min_util = UINT_MAX;
	int cpu_idle_idx;
	int min_idle_idx_cpu;
	int min_idle_idx = INT_MAX;
	bool safe_to_pack = false;
	unsigned int target_cpu_util = UINT_MAX;
	long target_cpu_new_util_cum = LONG_MAX;
	struct cpumask *rtg_target = NULL;
	int isolated_candidate = -1;
	bool need_idle;
	enum sched_boost_policy placement_boost = task_sched_boost(p) ?
				sched_boost_policy() : SCHED_BOOST_NONE;
	struct related_thread_group *grp;
	cpumask_t search_cpus;
	int prev_cpu = task_cpu(p);
<<<<<<< HEAD
=======
	int start_cpu = walt_start_cpu(prev_cpu);
>>>>>>> 4ea03715
	bool do_rotate = false;
	bool avoid_prev_cpu = false;

	sd = rcu_dereference(per_cpu(sd_ea, start_cpu));

	if (!sd)
		return target;

	sg = sd->groups;
	sg_target = sg;

	sync = sync && sysctl_sched_sync_hint_enable;

	curr_util = boosted_task_util(cpu_rq(cpu)->curr);

	need_idle = wake_to_idle(p) || schedtune_prefer_idle(p);
	if (need_idle)
		sync = 0;
	grp = task_related_thread_group(p);
	if (grp && grp->preferred_cluster)
		rtg_target = &grp->preferred_cluster->cpus;

	if (sync && bias_to_waker_cpu(p, cpu, rtg_target)) {
		trace_sched_task_util_bias_to_waker(p, prev_cpu,
					task_util(p), cpu, cpu, 0, need_idle);
		return cpu;
	}

	task_util_boosted = boosted_task_util(p);
	if (sysctl_sched_is_big_little) {
		/*
		 * Find group with sufficient capacity. We only get here if no cpu is
		 * overutilized. We may end up overutilizing a cpu by adding the task,
		 * but that should not be any worse than select_idle_sibling().
		 * load_balance() should sort it out later as we get above the tipping
		 * point.
		 */
		do {
			int max_cap_cpu;
			cpumask_t avail_cpus;

			/* Are all CPUs isolated in this group? */
			if (unlikely(!sg->group_weight))
				continue;

			/* Can this task run on any CPUs of this group? */
			cpumask_and(&avail_cpus, sched_group_cpus(sg),
							tsk_cpus_allowed(p));
			cpumask_andnot(&avail_cpus, &avail_cpus,
							cpu_isolated_mask);
			if (cpumask_empty(&avail_cpus))
				continue;

			/* Assuming all cpus are the same in group */
			max_cap_cpu = group_first_cpu(sg);

			/*
			 * Assume smaller max capacity means more energy-efficient.
			 * Ideally we should query the energy model for the right
			 * answer but it easily ends up in an exhaustive search.
			 */
			if (capacity_orig_of(max_cap_cpu) < target_max_cap &&
			    task_fits_max(p, max_cap_cpu)) {
				sg_target = sg;

				if (rtg_target) {
					/*
					 * For tasks that belong to a related
					 * thread group, select the preferred
					 * cluster if the task can fit there,
					 * otherwise select the cluster which
					 * can fit the task.
					 */
					if (cpumask_test_cpu(max_cap_cpu,
							     rtg_target))
						break;
					continue;
				}

				target_max_cap = capacity_of(max_cap_cpu);
			}
		} while (sg = sg->next, sg != sd->groups);
	}

	start_sg = sg_target;
next_sg:
	cpumask_copy(&search_cpus, tsk_cpus_allowed(p));
	cpumask_and(&search_cpus, &search_cpus,
		    sched_group_cpus(sg_target));

<<<<<<< HEAD
		cpumask_copy(&search_cpus, tsk_cpus_allowed(p));
		cpumask_and(&search_cpus, &search_cpus,
			    sched_group_cpus(sg_target));

		i = find_first_cpu_bit(p, &search_cpus, sg_target,
				       &avoid_prev_cpu, &do_rotate,
				       &first_cpu_bit_env);

retry:
		/* Find cpu with sufficient capacity */
		while ((i = cpumask_next(i, &search_cpus)) < nr_cpu_ids) {
			cpumask_clear_cpu(i, &search_cpus);
=======
	i = find_first_cpu_bit(p, &search_cpus, sg_target,
			       &avoid_prev_cpu, &do_rotate,
			       &first_cpu_bit_env);

retry:
	/* Find cpu with sufficient capacity */
	while ((i = cpumask_next(i, &search_cpus)) < nr_cpu_ids) {
		cpumask_clear_cpu(i, &search_cpus);
>>>>>>> 4ea03715

		if (cpu_isolated(i))
			continue;

		if (isolated_candidate == -1)
			isolated_candidate = i;

		if (avoid_prev_cpu && i == prev_cpu)
			continue;

		if (is_reserved(i))
			continue;

		if (sched_cpu_high_irqload(i))
			continue;

		/*
		 * Since this code is inside sched_is_big_little,
		 * we are going to assume that boost policy is
		 * SCHED_BOOST_ON_BIG.
		 */
		if (placement_boost != SCHED_BOOST_NONE) {
			new_util = cpu_util(i);
			if (new_util < min_util) {
				min_util_cpu = i;
				min_util = new_util;
			}
			continue;
		}

		/*
		 * p's blocked utilization is still accounted for on prev_cpu
		 * so prev_cpu will receive a negative bias due to the double
		 * accounting. However, the blocked utilization may be zero.
		 */
		new_util = cpu_util(i) + task_util_boosted;

		if (task_in_cum_window_demand(cpu_rq(i), p))
			new_util_cum = cpu_util_cum(i, 0) +
				       task_util_boosted - task_util(p);
		else
			new_util_cum = cpu_util_cum(i, 0) +
				       task_util_boosted;

		if (sync && i == cpu)
			new_util -= curr_util;

		trace_sched_cpu_util(p, i, task_util_boosted, curr_util,
				     new_util_cum, sync);

		/*
		 * Ensure minimum capacity to grant the required boost.
		 * The target CPU can be already at a capacity level higher
		 * than the one required to boost the task.
		 */
		if (new_util > capacity_orig_of(i))
			continue;

		cpu_idle_idx = idle_get_state_idx(cpu_rq(i));

		if (!need_idle &&
		    add_capacity_margin(new_util_cum, i) <
		    capacity_curr_of(i)) {
			if (sysctl_sched_cstate_aware) {
				if (cpu_idle_idx < min_idle_idx) {
					min_idle_idx = cpu_idle_idx;
					min_idle_idx_cpu = i;
					target_cpu = i;
<<<<<<< HEAD
					do_rotate = false;
					break;
=======
					target_cpu_util = new_util;
					target_cpu_new_util_cum =
					    new_util_cum;
					targeted_cpus = 1;
				} else if (cpu_idle_idx ==
					   min_idle_idx &&
					   (target_cpu_util >
					    new_util ||
					    (target_cpu_util ==
					     new_util &&
					     (i == prev_cpu ||
					      (target_cpu !=
					       prev_cpu &&
					       target_cpu_new_util_cum >
					       new_util_cum))))) {
					min_idle_idx_cpu = i;
					target_cpu = i;
					target_cpu_util = new_util;
					target_cpu_new_util_cum =
					    new_util_cum;
					targeted_cpus++;
>>>>>>> 4ea03715
				}
			} else if (cpu_rq(i)->nr_running) {
				target_cpu = i;
				do_rotate = false;
				break;
			}
		} else if (!need_idle) {
			/*
			 * At least one CPU other than target_cpu is
			 * going to raise CPU's OPP higher than current
			 * because current CPU util is more than current
			 * capacity + margin.  We can safely do task
			 * packing without worrying about doing such
			 * itself raises OPP.
			 */
			safe_to_pack = true;
		}

		/*
		 * cpu has capacity at higher OPP, keep it as
		 * fallback.
		 */
		if (new_util < min_util) {
			min_util_cpu = i;
			min_util = new_util;
			min_util_cpu_idle_idx = cpu_idle_idx;
			min_util_cpu_util_cum = new_util_cum;
		} else if (sysctl_sched_cstate_aware &&
			   min_util == new_util) {
			if (min_util_cpu == task_cpu(p))
				continue;

			if (i == task_cpu(p) ||
			    (cpu_idle_idx < min_util_cpu_idle_idx ||
			     (cpu_idle_idx == min_util_cpu_idle_idx &&
			      min_util_cpu_util_cum > new_util_cum))) {
				min_util_cpu = i;
				min_util_cpu_idle_idx = cpu_idle_idx;
				min_util_cpu_util_cum = new_util_cum;
			}
		}
	}

<<<<<<< HEAD
		if (do_rotate) {
			/*
			 * We started iteration somewhere in the middle of
			 * cpumask.  Iterate once again from bit 0 to the
			 * previous starting point bit.
			 */
			do_rotate = false;
			i = -1;
			goto retry;
		}

		if (target_cpu == -1 ||
		    (target_cpu != min_util_cpu && !safe_to_pack &&
		     !is_packing_eligible(p, task_util_boosted, sg_target,
					  target_cpu_new_util_cum,
					  targeted_cpus))) {
			if (likely(min_util_cpu != -1))
				target_cpu = min_util_cpu;
			else if (cpu_isolated(task_cpu(p)) &&
					isolated_candidate != -1)
				target_cpu = isolated_candidate;
			else
				target_cpu = task_cpu(p);
		}
	} else {
=======
	if (do_rotate) {
>>>>>>> 4ea03715
		/*
		 * We started iteration somewhere in the middle of
		 * cpumask.  Iterate once again from bit 0 to the
		 * previous starting point bit.
		 */
		do_rotate = false;
		i = -1;
		goto retry;
	}

	/*
	 * If we don't find a CPU that fits this task without
	 * increasing OPP above sched_smp_overlap_capacity or
	 * when placement boost is active, expand the search to
	 * the other groups on a SMP system.
	 */
	if (!sysctl_sched_is_big_little &&
			(placement_boost == SCHED_BOOST_ON_ALL ||
			(target_cpu == -1 && min_util_cpu_util_cum >
					     sched_smp_overlap_capacity))) {
		if (sg_target->next != start_sg) {
			sg_target = sg_target->next;
			goto next_sg;
		}
	}

	if (target_cpu == -1 ||
	    (target_cpu != min_util_cpu && !safe_to_pack &&
	     !is_packing_eligible(p, task_util_boosted, sg_target,
				  target_cpu_new_util_cum,
				  targeted_cpus))) {
		if (likely(min_util_cpu != -1))
			target_cpu = min_util_cpu;
		else if (cpu_isolated(task_cpu(p)) &&
				isolated_candidate != -1)
			target_cpu = isolated_candidate;
		else
			target_cpu = task_cpu(p);
	}

	if (target_cpu != task_cpu(p) && !avoid_prev_cpu &&
	    !cpu_isolated(task_cpu(p))) {
		struct energy_env eenv = {
			.util_delta	= task_util(p),
			.src_cpu	= task_cpu(p),
			.dst_cpu	= target_cpu,
			.task		= p,
			.sync_cpu	= sync ? smp_processor_id() : -1,
			.curr_util	= curr_util,
		};

		/*
		 * We always want to migrate the task to the preferred cluster.
		 */
		if (rtg_target) {
			trace_sched_task_util_colocated(p, task_cpu(p),
						task_util(p),
						cpumask_first(rtg_target),
						target_cpu, 0, need_idle);
			return target_cpu;
		}

		if (need_idle) {
			trace_sched_task_util_need_idle(p, task_cpu(p),
						task_util(p),
						target_cpu, target_cpu,
						0, need_idle);
			return target_cpu;
		}

		/*
		 * We always want to migrate the task to the best CPU when
		 * placement boost is active.
		 */
		if (placement_boost) {
			trace_sched_task_util_boosted(p, task_cpu(p),
						task_util(p),
						target_cpu,
						target_cpu, 0, need_idle);
			return target_cpu;
		}

#ifdef CONFIG_SCHED_WALT
		if (walt_disabled || !sysctl_sched_use_walt_cpu_util)
			task_util_boosted = 0;
#else
		task_util_boosted = 0;
#endif
		/* Not enough spare capacity on previous cpu */
		if (__cpu_overutilized(task_cpu(p),
				       cpu_util(task_cpu(p)) +
						task_util_boosted)) {
			trace_sched_task_util_overutilzed(p, task_cpu(p),
						task_util(p), target_cpu,
						target_cpu, 0, need_idle);
			return target_cpu;
		}

		ediff = energy_diff(&eenv);

		if (!sysctl_sched_cstate_aware) {
			if (ediff >= 0) {
				trace_sched_task_util_energy_diff(p,
						task_cpu(p), task_util(p),
						target_cpu, task_cpu(p), ediff,
						need_idle);
				return task_cpu(p);
			}
		} else {
			if (ediff > 0) {
				trace_sched_task_util_energy_diff(p,
						task_cpu(p), task_util(p),
						target_cpu, task_cpu(p), ediff,
						need_idle);
				return task_cpu(p);
			}
		}
	}

	trace_sched_task_util_energy_aware(p, task_cpu(p), task_util(p),
					   target_cpu, target_cpu, ediff,
					   need_idle);
	return target_cpu;
}

/*
 * select_task_rq_fair: Select target runqueue for the waking task in domains
 * that have the 'sd_flag' flag set. In practice, this is SD_BALANCE_WAKE,
 * SD_BALANCE_FORK, or SD_BALANCE_EXEC.
 *
 * Balances load by selecting the idlest cpu in the idlest group, or under
 * certain conditions an idle sibling cpu if the domain has SD_WAKE_AFFINE set.
 *
 * Returns the target cpu number.
 *
 * preempt must be disabled.
 */
static int
select_task_rq_fair(struct task_struct *p, int prev_cpu, int sd_flag, int wake_flags)
{
	struct sched_domain *tmp, *affine_sd = NULL, *sd = NULL;
	int cpu = smp_processor_id();
	int new_cpu = prev_cpu;
	int want_affine = 0;
	int sync = wake_flags & WF_SYNC;

	if (energy_aware()) {
		rcu_read_lock();
		new_cpu = energy_aware_wake_cpu(p, prev_cpu, sync);
		rcu_read_unlock();
		return new_cpu;
	}

	if (sd_flag & SD_BALANCE_WAKE) {
		record_wakee(p);
		want_affine = (!wake_wide(p) && task_fits_max(p, cpu) &&
			cpumask_test_cpu(cpu, tsk_cpus_allowed(p))) ||
			energy_aware();
	}

	rcu_read_lock();
	for_each_domain(cpu, tmp) {
		if (!(tmp->flags & SD_LOAD_BALANCE))
			break;

		/*
		 * If both cpu and prev_cpu are part of this domain,
		 * cpu is a valid SD_WAKE_AFFINE target.
		 */
		if (want_affine && (tmp->flags & SD_WAKE_AFFINE) &&
		    cpumask_test_cpu(prev_cpu, sched_domain_span(tmp))) {
			affine_sd = tmp;
			break;
		}

		if (tmp->flags & sd_flag)
			sd = tmp;
		else if (!want_affine)
			break;
	}

	if (affine_sd) {
		sd = NULL; /* Prefer wake_affine over balance flags */
		if (cpu != prev_cpu && wake_affine(affine_sd, p, prev_cpu, sync))
			new_cpu = cpu;
	}

	if (!sd) {
		if (energy_aware() && !cpu_rq(cpu)->rd->overutilized)
			new_cpu = energy_aware_wake_cpu(p, prev_cpu, sync);
		else if (sd_flag & SD_BALANCE_WAKE) /* XXX always ? */
			new_cpu = select_idle_sibling(p, prev_cpu, new_cpu);

	} else while (sd) {
		struct sched_group *group;
		int weight;

		if (!(sd->flags & sd_flag)) {
			sd = sd->child;
			continue;
		}

		group = find_idlest_group(sd, p, cpu, sd_flag);
		if (!group) {
			sd = sd->child;
			continue;
		}

		new_cpu = find_idlest_cpu(group, p, cpu);
		if (new_cpu == -1 || new_cpu == cpu) {
			/* Now try balancing at a lower domain level of cpu */
			sd = sd->child;
			continue;
		}

		/* Now try balancing at a lower domain level of new_cpu */
		cpu = new_cpu;
		weight = sd->span_weight;
		sd = NULL;
		for_each_domain(cpu, tmp) {
			if (weight <= tmp->span_weight)
				break;
			if (tmp->flags & sd_flag)
				sd = tmp;
		}
		/* while loop will break here if sd == NULL */
	}
	rcu_read_unlock();

	return new_cpu;
}

/*
 * Called immediately before a task is migrated to a new cpu; task_cpu(p) and
 * cfs_rq_of(p) references at time of call are still valid and identify the
 * previous cpu. The caller guarantees p->pi_lock or task_rq(p)->lock is held.
 */
static void migrate_task_rq_fair(struct task_struct *p)
{
	/*
	 * As blocked tasks retain absolute vruntime the migration needs to
	 * deal with this by subtracting the old and adding the new
	 * min_vruntime -- the latter is done by enqueue_entity() when placing
	 * the task on the new runqueue.
	 */
	if (p->state == TASK_WAKING) {
		struct sched_entity *se = &p->se;
		struct cfs_rq *cfs_rq = cfs_rq_of(se);
		u64 min_vruntime;

#ifndef CONFIG_64BIT
		u64 min_vruntime_copy;

		do {
			min_vruntime_copy = cfs_rq->min_vruntime_copy;
			smp_rmb();
			min_vruntime = cfs_rq->min_vruntime;
		} while (min_vruntime != min_vruntime_copy);
#else
		min_vruntime = cfs_rq->min_vruntime;
#endif

		se->vruntime -= min_vruntime;
	}

	/*
	 * We are supposed to update the task to "current" time, then its up to date
	 * and ready to go to new CPU/cfs_rq. But we have difficulty in getting
	 * what current time is, so simply throw away the out-of-date time. This
	 * will result in the wakee task is less decayed, but giving the wakee more
	 * load sounds not bad.
	 */
	remove_entity_load_avg(&p->se);

	/* Tell new CPU we are migrated */
	p->se.avg.last_update_time = 0;

	/* We have migrated, no longer consider this task hot */
	p->se.exec_start = 0;
}

static void task_dead_fair(struct task_struct *p)
{
	remove_entity_load_avg(&p->se);
}
#else
#define task_fits_max(p, cpu) true
#endif /* CONFIG_SMP */

static unsigned long
wakeup_gran(struct sched_entity *curr, struct sched_entity *se)
{
	unsigned long gran = sysctl_sched_wakeup_granularity;

	/*
	 * Since its curr running now, convert the gran from real-time
	 * to virtual-time in his units.
	 *
	 * By using 'se' instead of 'curr' we penalize light tasks, so
	 * they get preempted easier. That is, if 'se' < 'curr' then
	 * the resulting gran will be larger, therefore penalizing the
	 * lighter, if otoh 'se' > 'curr' then the resulting gran will
	 * be smaller, again penalizing the lighter task.
	 *
	 * This is especially important for buddies when the leftmost
	 * task is higher priority than the buddy.
	 */
	return calc_delta_fair(gran, se);
}

/*
 * Should 'se' preempt 'curr'.
 *
 *             |s1
 *        |s2
 *   |s3
 *         g
 *      |<--->|c
 *
 *  w(c, s1) = -1
 *  w(c, s2) =  0
 *  w(c, s3) =  1
 *
 */
static int
wakeup_preempt_entity(struct sched_entity *curr, struct sched_entity *se)
{
	s64 gran, vdiff = curr->vruntime - se->vruntime;

	if (vdiff <= 0)
		return -1;

	gran = wakeup_gran(curr, se);
	if (vdiff > gran)
		return 1;

	return 0;
}

static void set_last_buddy(struct sched_entity *se)
{
	if (entity_is_task(se) && unlikely(task_of(se)->policy == SCHED_IDLE))
		return;

	for_each_sched_entity(se)
		cfs_rq_of(se)->last = se;
}

static void set_next_buddy(struct sched_entity *se)
{
	if (entity_is_task(se) && unlikely(task_of(se)->policy == SCHED_IDLE))
		return;

	for_each_sched_entity(se)
		cfs_rq_of(se)->next = se;
}

static void set_skip_buddy(struct sched_entity *se)
{
	for_each_sched_entity(se)
		cfs_rq_of(se)->skip = se;
}

/*
 * Preempt the current task with a newly woken task if needed:
 */
static void check_preempt_wakeup(struct rq *rq, struct task_struct *p, int wake_flags)
{
	struct task_struct *curr = rq->curr;
	struct sched_entity *se = &curr->se, *pse = &p->se;
	struct cfs_rq *cfs_rq = task_cfs_rq(curr);
	int scale = cfs_rq->nr_running >= sched_nr_latency;
	int next_buddy_marked = 0;

	if (unlikely(se == pse))
		return;

	/*
	 * This is possible from callers such as attach_tasks(), in which we
	 * unconditionally check_prempt_curr() after an enqueue (which may have
	 * lead to a throttle).  This both saves work and prevents false
	 * next-buddy nomination below.
	 */
	if (unlikely(throttled_hierarchy(cfs_rq_of(pse))))
		return;

	if (sched_feat(NEXT_BUDDY) && scale && !(wake_flags & WF_FORK)) {
		set_next_buddy(pse);
		next_buddy_marked = 1;
	}

	/*
	 * We can come here with TIF_NEED_RESCHED already set from new task
	 * wake up path.
	 *
	 * Note: this also catches the edge-case of curr being in a throttled
	 * group (e.g. via set_curr_task), since update_curr() (in the
	 * enqueue of curr) will have resulted in resched being set.  This
	 * prevents us from potentially nominating it as a false LAST_BUDDY
	 * below.
	 */
	if (test_tsk_need_resched(curr))
		return;

	/* Idle tasks are by definition preempted by non-idle tasks. */
	if (unlikely(curr->policy == SCHED_IDLE) &&
	    likely(p->policy != SCHED_IDLE))
		goto preempt;

	/*
	 * Batch and idle tasks do not preempt non-idle tasks (their preemption
	 * is driven by the tick):
	 */
	if (unlikely(p->policy != SCHED_NORMAL) || !sched_feat(WAKEUP_PREEMPTION))
		return;

	find_matching_se(&se, &pse);
	update_curr(cfs_rq_of(se));
	BUG_ON(!pse);
	if (wakeup_preempt_entity(se, pse) == 1) {
		/*
		 * Bias pick_next to pick the sched entity that is
		 * triggering this preemption.
		 */
		if (!next_buddy_marked)
			set_next_buddy(pse);
		goto preempt;
	}

	return;

preempt:
	resched_curr(rq);
	/*
	 * Only set the backward buddy when the current task is still
	 * on the rq. This can happen when a wakeup gets interleaved
	 * with schedule on the ->pre_schedule() or idle_balance()
	 * point, either of which can * drop the rq lock.
	 *
	 * Also, during early boot the idle thread is in the fair class,
	 * for obvious reasons its a bad idea to schedule back to it.
	 */
	if (unlikely(!se->on_rq || curr == rq->idle))
		return;

	if (sched_feat(LAST_BUDDY) && scale && entity_is_task(se))
		set_last_buddy(se);
}

static struct task_struct *
pick_next_task_fair(struct rq *rq, struct task_struct *prev, struct pin_cookie cookie)
{
	struct cfs_rq *cfs_rq = &rq->cfs;
	struct sched_entity *se;
	struct task_struct *p;
	int new_tasks;

again:
#ifdef CONFIG_FAIR_GROUP_SCHED
	if (!cfs_rq->nr_running)
		goto idle;

	if (prev->sched_class != &fair_sched_class)
		goto simple;

	/*
	 * Because of the set_next_buddy() in dequeue_task_fair() it is rather
	 * likely that a next task is from the same cgroup as the current.
	 *
	 * Therefore attempt to avoid putting and setting the entire cgroup
	 * hierarchy, only change the part that actually changes.
	 */

	do {
		struct sched_entity *curr = cfs_rq->curr;

		/*
		 * Since we got here without doing put_prev_entity() we also
		 * have to consider cfs_rq->curr. If it is still a runnable
		 * entity, update_curr() will update its vruntime, otherwise
		 * forget we've ever seen it.
		 */
		if (curr) {
			if (curr->on_rq)
				update_curr(cfs_rq);
			else
				curr = NULL;

			/*
			 * This call to check_cfs_rq_runtime() will do the
			 * throttle and dequeue its entity in the parent(s).
			 * Therefore the 'simple' nr_running test will indeed
			 * be correct.
			 */
			if (unlikely(check_cfs_rq_runtime(cfs_rq)))
				goto simple;
		}

		se = pick_next_entity(cfs_rq, curr);
		cfs_rq = group_cfs_rq(se);
	} while (cfs_rq);

	p = task_of(se);

	/*
	 * Since we haven't yet done put_prev_entity and if the selected task
	 * is a different task than we started out with, try and touch the
	 * least amount of cfs_rqs.
	 */
	if (prev != p) {
		struct sched_entity *pse = &prev->se;

		while (!(cfs_rq = is_same_group(se, pse))) {
			int se_depth = se->depth;
			int pse_depth = pse->depth;

			if (se_depth <= pse_depth) {
				put_prev_entity(cfs_rq_of(pse), pse);
				pse = parent_entity(pse);
			}
			if (se_depth >= pse_depth) {
				set_next_entity(cfs_rq_of(se), se);
				se = parent_entity(se);
			}
		}

		put_prev_entity(cfs_rq, pse);
		set_next_entity(cfs_rq, se);
	}

	if (hrtick_enabled(rq))
		hrtick_start_fair(rq, p);

	rq->misfit_task = !task_fits_max(p, rq->cpu);

	return p;
simple:
	cfs_rq = &rq->cfs;
#endif

	if (!cfs_rq->nr_running)
		goto idle;

	put_prev_task(rq, prev);

	do {
		se = pick_next_entity(cfs_rq, NULL);
		set_next_entity(cfs_rq, se);
		cfs_rq = group_cfs_rq(se);
	} while (cfs_rq);

	p = task_of(se);

	if (hrtick_enabled(rq))
		hrtick_start_fair(rq, p);

	rq->misfit_task = !task_fits_max(p, rq->cpu);

	return p;

idle:
	rq->misfit_task = 0;
	/*
	 * This is OK, because current is on_cpu, which avoids it being picked
	 * for load-balance and preemption/IRQs are still disabled avoiding
	 * further scheduler activity on it and we're being very careful to
	 * re-start the picking loop.
	 */
	lockdep_unpin_lock(&rq->lock, cookie);
	new_tasks = idle_balance(rq);
	lockdep_repin_lock(&rq->lock, cookie);
	/*
	 * Because idle_balance() releases (and re-acquires) rq->lock, it is
	 * possible for any higher priority task to appear. In that case we
	 * must re-start the pick_next_entity() loop.
	 */
	if (new_tasks < 0)
		return RETRY_TASK;

	if (new_tasks > 0)
		goto again;

	return NULL;
}

/*
 * Account for a descheduled task:
 */
static void put_prev_task_fair(struct rq *rq, struct task_struct *prev)
{
	struct sched_entity *se = &prev->se;
	struct cfs_rq *cfs_rq;

	for_each_sched_entity(se) {
		cfs_rq = cfs_rq_of(se);
		put_prev_entity(cfs_rq, se);
	}
}

/*
 * sched_yield() is very simple
 *
 * The magic of dealing with the ->skip buddy is in pick_next_entity.
 */
static void yield_task_fair(struct rq *rq)
{
	struct task_struct *curr = rq->curr;
	struct cfs_rq *cfs_rq = task_cfs_rq(curr);
	struct sched_entity *se = &curr->se;

	/*
	 * Are we the only task in the tree?
	 */
	if (unlikely(rq->nr_running == 1))
		return;

	clear_buddies(cfs_rq, se);

	if (curr->policy != SCHED_BATCH) {
		update_rq_clock(rq);
		/*
		 * Update run-time statistics of the 'current'.
		 */
		update_curr(cfs_rq);
		/*
		 * Tell update_rq_clock() that we've just updated,
		 * so we don't do microscopic update in schedule()
		 * and double the fastpath cost.
		 */
		rq_clock_skip_update(rq, true);
	}

	set_skip_buddy(se);
}

static bool yield_to_task_fair(struct rq *rq, struct task_struct *p, bool preempt)
{
	struct sched_entity *se = &p->se;

	/* throttled hierarchies are not runnable */
	if (!se->on_rq || throttled_hierarchy(cfs_rq_of(se)))
		return false;

	/* Tell the scheduler that we'd really like pse to run next. */
	set_next_buddy(se);

	yield_task_fair(rq);

	return true;
}

#ifdef CONFIG_SMP
/**************************************************
 * Fair scheduling class load-balancing methods.
 *
 * BASICS
 *
 * The purpose of load-balancing is to achieve the same basic fairness the
 * per-cpu scheduler provides, namely provide a proportional amount of compute
 * time to each task. This is expressed in the following equation:
 *
 *   W_i,n/P_i == W_j,n/P_j for all i,j                               (1)
 *
 * Where W_i,n is the n-th weight average for cpu i. The instantaneous weight
 * W_i,0 is defined as:
 *
 *   W_i,0 = \Sum_j w_i,j                                             (2)
 *
 * Where w_i,j is the weight of the j-th runnable task on cpu i. This weight
 * is derived from the nice value as per sched_prio_to_weight[].
 *
 * The weight average is an exponential decay average of the instantaneous
 * weight:
 *
 *   W'_i,n = (2^n - 1) / 2^n * W_i,n + 1 / 2^n * W_i,0               (3)
 *
 * C_i is the compute capacity of cpu i, typically it is the
 * fraction of 'recent' time available for SCHED_OTHER task execution. But it
 * can also include other factors [XXX].
 *
 * To achieve this balance we define a measure of imbalance which follows
 * directly from (1):
 *
 *   imb_i,j = max{ avg(W/C), W_i/C_i } - min{ avg(W/C), W_j/C_j }    (4)
 *
 * We them move tasks around to minimize the imbalance. In the continuous
 * function space it is obvious this converges, in the discrete case we get
 * a few fun cases generally called infeasible weight scenarios.
 *
 * [XXX expand on:
 *     - infeasible weights;
 *     - local vs global optima in the discrete case. ]
 *
 *
 * SCHED DOMAINS
 *
 * In order to solve the imbalance equation (4), and avoid the obvious O(n^2)
 * for all i,j solution, we create a tree of cpus that follows the hardware
 * topology where each level pairs two lower groups (or better). This results
 * in O(log n) layers. Furthermore we reduce the number of cpus going up the
 * tree to only the first of the previous level and we decrease the frequency
 * of load-balance at each level inv. proportional to the number of cpus in
 * the groups.
 *
 * This yields:
 *
 *     log_2 n     1     n
 *   \Sum       { --- * --- * 2^i } = O(n)                            (5)
 *     i = 0      2^i   2^i
 *                               `- size of each group
 *         |         |     `- number of cpus doing load-balance
 *         |         `- freq
 *         `- sum over all levels
 *
 * Coupled with a limit on how many tasks we can migrate every balance pass,
 * this makes (5) the runtime complexity of the balancer.
 *
 * An important property here is that each CPU is still (indirectly) connected
 * to every other cpu in at most O(log n) steps:
 *
 * The adjacency matrix of the resulting graph is given by:
 *
 *             log_2 n
 *   A_i,j = \Union     (i % 2^k == 0) && i / 2^(k+1) == j / 2^(k+1)  (6)
 *             k = 0
 *
 * And you'll find that:
 *
 *   A^(log_2 n)_i,j != 0  for all i,j                                (7)
 *
 * Showing there's indeed a path between every cpu in at most O(log n) steps.
 * The task movement gives a factor of O(m), giving a convergence complexity
 * of:
 *
 *   O(nm log n),  n := nr_cpus, m := nr_tasks                        (8)
 *
 *
 * WORK CONSERVING
 *
 * In order to avoid CPUs going idle while there's still work to do, new idle
 * balancing is more aggressive and has the newly idle cpu iterate up the domain
 * tree itself instead of relying on other CPUs to bring it work.
 *
 * This adds some complexity to both (5) and (8) but it reduces the total idle
 * time.
 *
 * [XXX more?]
 *
 *
 * CGROUPS
 *
 * Cgroups make a horror show out of (2), instead of a simple sum we get:
 *
 *                                s_k,i
 *   W_i,0 = \Sum_j \Prod_k w_k * -----                               (9)
 *                                 S_k
 *
 * Where
 *
 *   s_k,i = \Sum_j w_i,j,k  and  S_k = \Sum_i s_k,i                 (10)
 *
 * w_i,j,k is the weight of the j-th runnable task in the k-th cgroup on cpu i.
 *
 * The big problem is S_k, its a global sum needed to compute a local (W_i)
 * property.
 *
 * [XXX write more on how we solve this.. _after_ merging pjt's patches that
 *      rewrite all of this once again.]
 */

static unsigned long __read_mostly max_load_balance_interval = HZ/10;

enum fbq_type { regular, remote, all };

enum group_type {
	group_other = 0,
	group_misfit_task,
	group_imbalanced,
	group_overloaded,
};

#define LBF_ALL_PINNED	0x01
#define LBF_NEED_BREAK	0x02
#define LBF_DST_PINNED  0x04
#define LBF_SOME_PINNED	0x08
#define LBF_BIG_TASK_ACTIVE_BALANCE 0x80
#define LBF_IGNORE_BIG_TASKS 0x100
#define LBF_IGNORE_PREFERRED_CLUSTER_TASKS 0x200
#define LBF_MOVED_RELATED_THREAD_GROUP_TASK 0x400

struct lb_env {
	struct sched_domain	*sd;

	struct rq		*src_rq;
	int			src_cpu;

	int			dst_cpu;
	struct rq		*dst_rq;

	struct cpumask		*dst_grpmask;
	int			new_dst_cpu;
	enum cpu_idle_type	idle;
	long			imbalance;
	unsigned int		src_grp_nr_running;
	/* The set of CPUs under consideration for load-balancing */
	struct cpumask		*cpus;
	unsigned int		busiest_grp_capacity;
	unsigned int		busiest_nr_running;

	unsigned int		flags;

	unsigned int		loop;
	unsigned int		loop_break;
	unsigned int		loop_max;

	enum fbq_type		fbq_type;
	enum group_type		busiest_group_type;
	struct list_head	tasks;
};

/*
 * Is this task likely cache-hot:
 */
static int task_hot(struct task_struct *p, struct lb_env *env)
{
	s64 delta;

	lockdep_assert_held(&env->src_rq->lock);

	if (p->sched_class != &fair_sched_class)
		return 0;

	if (unlikely(p->policy == SCHED_IDLE))
		return 0;

	/*
	 * Buddy candidates are cache hot:
	 */
	if (sched_feat(CACHE_HOT_BUDDY) && env->dst_rq->nr_running &&
			(&p->se == cfs_rq_of(&p->se)->next ||
			 &p->se == cfs_rq_of(&p->se)->last))
		return 1;

	if (sysctl_sched_migration_cost == -1)
		return 1;
	if (sysctl_sched_migration_cost == 0)
		return 0;

	delta = rq_clock_task(env->src_rq) - p->se.exec_start;

	return delta < (s64)sysctl_sched_migration_cost;
}

#ifdef CONFIG_NUMA_BALANCING
/*
 * Returns 1, if task migration degrades locality
 * Returns 0, if task migration improves locality i.e migration preferred.
 * Returns -1, if task migration is not affected by locality.
 */
static int migrate_degrades_locality(struct task_struct *p, struct lb_env *env)
{
	struct numa_group *numa_group = rcu_dereference(p->numa_group);
	unsigned long src_faults, dst_faults;
	int src_nid, dst_nid;

	if (!static_branch_likely(&sched_numa_balancing))
		return -1;

	if (!p->numa_faults || !(env->sd->flags & SD_NUMA))
		return -1;

	src_nid = cpu_to_node(env->src_cpu);
	dst_nid = cpu_to_node(env->dst_cpu);

	if (src_nid == dst_nid)
		return -1;

	/* Migrating away from the preferred node is always bad. */
	if (src_nid == p->numa_preferred_nid) {
		if (env->src_rq->nr_running > env->src_rq->nr_preferred_running)
			return 1;
		else
			return -1;
	}

	/* Encourage migration to the preferred node. */
	if (dst_nid == p->numa_preferred_nid)
		return 0;

	if (numa_group) {
		src_faults = group_faults(p, src_nid);
		dst_faults = group_faults(p, dst_nid);
	} else {
		src_faults = task_faults(p, src_nid);
		dst_faults = task_faults(p, dst_nid);
	}

	return dst_faults < src_faults;
}

#else
static inline int migrate_degrades_locality(struct task_struct *p,
					     struct lb_env *env)
{
	return -1;
}
#endif

/*
 * can_migrate_task - may task p from runqueue rq be migrated to this_cpu?
 */
static
int can_migrate_task(struct task_struct *p, struct lb_env *env)
{
	int tsk_cache_hot;

	lockdep_assert_held(&env->src_rq->lock);

	/*
	 * We do not migrate tasks that are:
	 * 1) throttled_lb_pair, or
	 * 2) cannot be migrated to this CPU due to cpus_allowed, or
	 * 3) running (obviously), or
	 * 4) are cache-hot on their current CPU.
	 */
	if (throttled_lb_pair(task_group(p), env->src_cpu, env->dst_cpu))
		return 0;

	if (!cpumask_test_cpu(env->dst_cpu, tsk_cpus_allowed(p))) {
		int cpu;

		schedstat_inc(p->se.statistics.nr_failed_migrations_affine);

		env->flags |= LBF_SOME_PINNED;

		/*
		 * Remember if this task can be migrated to any other cpu in
		 * our sched_group. We may want to revisit it if we couldn't
		 * meet load balance goals by pulling other tasks on src_cpu.
		 *
		 * Also avoid computing new_dst_cpu if we have already computed
		 * one in current iteration.
		 */
		if (!env->dst_grpmask || (env->flags & LBF_DST_PINNED))
			return 0;

		/* Prevent to re-select dst_cpu via env's cpus */
		for_each_cpu_and(cpu, env->dst_grpmask, env->cpus) {
			if (cpumask_test_cpu(cpu, tsk_cpus_allowed(p))) {
				env->flags |= LBF_DST_PINNED;
				env->new_dst_cpu = cpu;
				break;
			}
		}

		return 0;
	}

	if (energy_aware() && !env->dst_rq->rd->overutilized &&
	    env->idle == CPU_NEWLY_IDLE) {
		long util_cum_dst, util_cum_src;
		unsigned long demand;

		demand = task_util(p);
		util_cum_dst = cpu_util_cum(env->dst_cpu, 0) + demand;
		util_cum_src = cpu_util_cum(env->src_cpu, 0) - demand;

		if (util_cum_dst > util_cum_src)
			return 0;
	}

	/* Record that we found atleast one task that could run on dst_cpu */
	env->flags &= ~LBF_ALL_PINNED;

#ifdef CONFIG_SCHED_WALT
	if (env->flags & LBF_IGNORE_PREFERRED_CLUSTER_TASKS &&
			 !preferred_cluster(cpu_rq(env->dst_cpu)->cluster, p))
		return 0;

	/* Don't detach task if it doesn't fit on the destination */
	if (env->flags & LBF_IGNORE_BIG_TASKS &&
		!task_fits_max(p, env->dst_cpu))
		return 0;
#endif

	if (task_running(env->src_rq, p)) {
		schedstat_inc(p->se.statistics.nr_failed_migrations_running);
		return 0;
	}

	/*
	 * Aggressive migration if:
	 * 1) IDLE or NEWLY_IDLE balance.
	 * 2) destination numa is preferred
	 * 3) task is cache cold, or
	 * 4) too many balance attempts have failed.
	 */
	tsk_cache_hot = migrate_degrades_locality(p, env);
	if (tsk_cache_hot == -1)
		tsk_cache_hot = task_hot(p, env);

	if (env->idle != CPU_NOT_IDLE || tsk_cache_hot <= 0 ||
	    env->sd->nr_balance_failed > env->sd->cache_nice_tries) {
		if (tsk_cache_hot == 1) {
			schedstat_inc(env->sd->lb_hot_gained[env->idle]);
			schedstat_inc(p->se.statistics.nr_forced_migrations);
		}
		return 1;
	}

	schedstat_inc(p->se.statistics.nr_failed_migrations_hot);
	return 0;
}

/*
 * detach_task() -- detach the task for the migration specified in env
 */
static void detach_task(struct task_struct *p, struct lb_env *env)
{
	lockdep_assert_held(&env->src_rq->lock);

	p->on_rq = TASK_ON_RQ_MIGRATING;
	deactivate_task(env->src_rq, p, 0);
	double_lock_balance(env->src_rq, env->dst_rq);
	set_task_cpu(p, env->dst_cpu);
	if (task_in_related_thread_group(p))
		env->flags |= LBF_MOVED_RELATED_THREAD_GROUP_TASK;
	double_unlock_balance(env->src_rq, env->dst_rq);
}

/*
 * detach_one_task() -- tries to dequeue exactly one task from env->src_rq, as
 * part of active balancing operations within "domain".
 *
 * Returns a task if successful and NULL otherwise.
 */
static struct task_struct *detach_one_task(struct lb_env *env)
{
	struct task_struct *p, *n;

	lockdep_assert_held(&env->src_rq->lock);

	list_for_each_entry_safe(p, n, &env->src_rq->cfs_tasks, se.group_node) {
		if (!can_migrate_task(p, env))
			continue;

		detach_task(p, env);

		/*
		 * Right now, this is only the second place where
		 * lb_gained[env->idle] is updated (other is detach_tasks)
		 * so we can safely collect stats here rather than
		 * inside detach_tasks().
		 */
		schedstat_inc(env->sd->lb_gained[env->idle]);
		return p;
	}
	return NULL;
}

static const unsigned int sched_nr_migrate_break = 32;

/*
 * detach_tasks() -- tries to detach up to imbalance weighted load from
 * busiest_rq, as part of a balancing operation within domain "sd".
 *
 * Returns number of detached tasks if successful and 0 otherwise.
 */
static int detach_tasks(struct lb_env *env)
{
	struct list_head *tasks = &env->src_rq->cfs_tasks;
	struct task_struct *p;
	unsigned long load;
	int detached = 0;
	int orig_loop = env->loop;

	lockdep_assert_held(&env->src_rq->lock);

	if (env->imbalance <= 0)
		return 0;

	if (!same_cluster(env->dst_cpu, env->src_cpu))
		env->flags |= LBF_IGNORE_PREFERRED_CLUSTER_TASKS;

	if (cpu_capacity(env->dst_cpu) < cpu_capacity(env->src_cpu))
		env->flags |= LBF_IGNORE_BIG_TASKS;

redo:
	while (!list_empty(tasks)) {
		/*
		 * We don't want to steal all, otherwise we may be treated likewise,
		 * which could at worst lead to a livelock crash.
		 */
		if (env->idle != CPU_NOT_IDLE && env->src_rq->nr_running <= 1)
			break;

		p = list_first_entry(tasks, struct task_struct, se.group_node);

		env->loop++;
		/* We've more or less seen every task there is, call it quits */
		if (env->loop > env->loop_max)
			break;

		/* take a breather every nr_migrate tasks */
		if (env->loop > env->loop_break) {
			env->loop_break += sched_nr_migrate_break;
			env->flags |= LBF_NEED_BREAK;
			break;
		}

		if (!can_migrate_task(p, env))
			goto next;

		load = task_h_load(p);

		if (sched_feat(LB_MIN) && load < 16 && !env->sd->nr_balance_failed)
			goto next;

		if ((load / 2) > env->imbalance)
			goto next;

		detach_task(p, env);
		list_add(&p->se.group_node, &env->tasks);

		detached++;
		env->imbalance -= load;

#ifdef CONFIG_PREEMPT
		/*
		 * NEWIDLE balancing is a source of latency, so preemptible
		 * kernels will stop after the first task is detached to minimize
		 * the critical section.
		 */
		if (env->idle == CPU_NEWLY_IDLE)
			break;
#endif

		/*
		 * We only want to steal up to the prescribed amount of
		 * weighted load.
		 */
		if (env->imbalance <= 0)
			break;

		continue;
next:
		list_move_tail(&p->se.group_node, tasks);
	}

	if (env->flags & (LBF_IGNORE_BIG_TASKS |
			LBF_IGNORE_PREFERRED_CLUSTER_TASKS) && !detached) {
		tasks = &env->src_rq->cfs_tasks;
		env->flags &= ~(LBF_IGNORE_BIG_TASKS |
				LBF_IGNORE_PREFERRED_CLUSTER_TASKS);
		env->loop = orig_loop;
		goto redo;
	}

	/*
	 * Right now, this is one of only two places we collect this stat
	 * so we can safely collect detach_one_task() stats here rather
	 * than inside detach_one_task().
	 */
	schedstat_add(env->sd->lb_gained[env->idle], detached);

	return detached;
}

/*
 * attach_task() -- attach the task detached by detach_task() to its new rq.
 */
static void attach_task(struct rq *rq, struct task_struct *p)
{
	lockdep_assert_held(&rq->lock);

	BUG_ON(task_rq(p) != rq);
	activate_task(rq, p, 0);
	p->on_rq = TASK_ON_RQ_QUEUED;
	check_preempt_curr(rq, p, 0);
}

/*
 * attach_one_task() -- attaches the task returned from detach_one_task() to
 * its new rq.
 */
static void attach_one_task(struct rq *rq, struct task_struct *p)
{
	raw_spin_lock(&rq->lock);
	attach_task(rq, p);
	/*
	 * We want to potentially raise target_cpu's OPP.
	 */
	update_capacity_of(cpu_of(rq));
	raw_spin_unlock(&rq->lock);
}

/*
 * attach_tasks() -- attaches all tasks detached by detach_tasks() to their
 * new rq.
 */
static void attach_tasks(struct lb_env *env)
{
	struct list_head *tasks = &env->tasks;
	struct task_struct *p;

	raw_spin_lock(&env->dst_rq->lock);

	while (!list_empty(tasks)) {
		p = list_first_entry(tasks, struct task_struct, se.group_node);
		list_del_init(&p->se.group_node);

		attach_task(env->dst_rq, p);
	}

	/*
	 * We want to potentially raise env.dst_cpu's OPP.
	 */
	update_capacity_of(env->dst_cpu);

	raw_spin_unlock(&env->dst_rq->lock);
}

#ifdef CONFIG_FAIR_GROUP_SCHED
static void update_blocked_averages(int cpu)
{
	struct rq *rq = cpu_rq(cpu);
	struct cfs_rq *cfs_rq;
	unsigned long flags;

	raw_spin_lock_irqsave(&rq->lock, flags);
	update_rq_clock(rq);

	/*
	 * Iterates the task_group tree in a bottom up fashion, see
	 * list_add_leaf_cfs_rq() for details.
	 */
	for_each_leaf_cfs_rq(rq, cfs_rq) {
		struct sched_entity *se;

		/* throttled entities do not contribute to load */
		if (throttled_hierarchy(cfs_rq))
			continue;

		if (update_cfs_rq_load_avg(cfs_rq_clock_task(cfs_rq), cfs_rq, true))
			update_tg_load_avg(cfs_rq, 0);

		/* Propagate pending load changes to the parent, if any: */
		se = cfs_rq->tg->se[cpu];
		if (se && !skip_blocked_update(se))
			update_load_avg(se, 0);
	}
	raw_spin_unlock_irqrestore(&rq->lock, flags);
}

/*
 * Compute the hierarchical load factor for cfs_rq and all its ascendants.
 * This needs to be done in a top-down fashion because the load of a child
 * group is a fraction of its parents load.
 */
static void update_cfs_rq_h_load(struct cfs_rq *cfs_rq)
{
	struct rq *rq = rq_of(cfs_rq);
	struct sched_entity *se = cfs_rq->tg->se[cpu_of(rq)];
	unsigned long now = jiffies;
	unsigned long load;

	if (cfs_rq->last_h_load_update == now)
		return;

	cfs_rq->h_load_next = NULL;
	for_each_sched_entity(se) {
		cfs_rq = cfs_rq_of(se);
		cfs_rq->h_load_next = se;
		if (cfs_rq->last_h_load_update == now)
			break;
	}

	if (!se) {
		cfs_rq->h_load = cfs_rq_load_avg(cfs_rq);
		cfs_rq->last_h_load_update = now;
	}

	while ((se = cfs_rq->h_load_next) != NULL) {
		load = cfs_rq->h_load;
		load = div64_ul(load * se->avg.load_avg,
			cfs_rq_load_avg(cfs_rq) + 1);
		cfs_rq = group_cfs_rq(se);
		cfs_rq->h_load = load;
		cfs_rq->last_h_load_update = now;
	}
}

static unsigned long task_h_load(struct task_struct *p)
{
	struct cfs_rq *cfs_rq = task_cfs_rq(p);

	update_cfs_rq_h_load(cfs_rq);
	return div64_ul(p->se.avg.load_avg * cfs_rq->h_load,
			cfs_rq_load_avg(cfs_rq) + 1);
}
#else
static inline void update_blocked_averages(int cpu)
{
	struct rq *rq = cpu_rq(cpu);
	struct cfs_rq *cfs_rq = &rq->cfs;
	unsigned long flags;

	raw_spin_lock_irqsave(&rq->lock, flags);
	update_rq_clock(rq);
	update_cfs_rq_load_avg(cfs_rq_clock_task(cfs_rq), cfs_rq, true);
	raw_spin_unlock_irqrestore(&rq->lock, flags);
}

static unsigned long task_h_load(struct task_struct *p)
{
	return p->se.avg.load_avg;
}
#endif

/********** Helpers for find_busiest_group ************************/

/*
 * sg_lb_stats - stats of a sched_group required for load_balancing
 */
struct sg_lb_stats {
	unsigned long avg_load; /*Avg load across the CPUs of the group */
	unsigned long group_load; /* Total load over the CPUs of the group */
	unsigned long sum_weighted_load; /* Weighted load of group's tasks */
	unsigned long load_per_task;
	unsigned long group_capacity;
	unsigned long group_util; /* Total utilization of the group */
	unsigned int sum_nr_running; /* Nr tasks running in the group */
	unsigned int idle_cpus;
	unsigned int group_weight;
	enum group_type group_type;
	int group_no_capacity;
	int group_misfit_task; /* A cpu has a task too big for its capacity */
#ifdef CONFIG_NUMA_BALANCING
	unsigned int nr_numa_running;
	unsigned int nr_preferred_running;
#endif
};

/*
 * sd_lb_stats - Structure to store the statistics of a sched_domain
 *		 during load balancing.
 */
struct sd_lb_stats {
	struct sched_group *busiest;	/* Busiest group in this sd */
	struct sched_group *local;	/* Local group in this sd */
	unsigned long total_load;	/* Total load of all groups in sd */
	unsigned long total_capacity;	/* Total capacity of all groups in sd */
	unsigned long avg_load;	/* Average load across all groups in sd */

	struct sg_lb_stats busiest_stat;/* Statistics of the busiest group */
	struct sg_lb_stats local_stat;	/* Statistics of the local group */
};

static inline void init_sd_lb_stats(struct sd_lb_stats *sds)
{
	/*
	 * Skimp on the clearing to avoid duplicate work. We can avoid clearing
	 * local_stat because update_sg_lb_stats() does a full clear/assignment.
	 * We must however clear busiest_stat::avg_load because
	 * update_sd_pick_busiest() reads this before assignment.
	 */
	*sds = (struct sd_lb_stats){
		.busiest = NULL,
		.local = NULL,
		.total_load = 0UL,
		.total_capacity = 0UL,
		.busiest_stat = {
			.avg_load = 0UL,
			.sum_nr_running = 0,
			.group_type = group_other,
		},
	};
}

/**
 * get_sd_load_idx - Obtain the load index for a given sched domain.
 * @sd: The sched_domain whose load_idx is to be obtained.
 * @idle: The idle status of the CPU for whose sd load_idx is obtained.
 *
 * Return: The load index.
 */
static inline int get_sd_load_idx(struct sched_domain *sd,
					enum cpu_idle_type idle)
{
	int load_idx;

	switch (idle) {
	case CPU_NOT_IDLE:
		load_idx = sd->busy_idx;
		break;

	case CPU_NEWLY_IDLE:
		load_idx = sd->newidle_idx;
		break;
	default:
		load_idx = sd->idle_idx;
		break;
	}

	return load_idx;
}

static unsigned long scale_rt_capacity(int cpu)
{
	struct rq *rq = cpu_rq(cpu);
	u64 total, used, age_stamp, avg;
	s64 delta;

	/*
	 * Since we're reading these variables without serialization make sure
	 * we read them once before doing sanity checks on them.
	 */
	age_stamp = READ_ONCE(rq->age_stamp);
	avg = READ_ONCE(rq->rt_avg);
	delta = __rq_clock_broken(rq) - age_stamp;

	if (unlikely(delta < 0))
		delta = 0;

	total = sched_avg_period() + delta;

	used = div_u64(avg, total);

	if (likely(used < SCHED_CAPACITY_SCALE))
		return SCHED_CAPACITY_SCALE - used;

	return 1;
}

void init_max_cpu_capacity(struct max_cpu_capacity *mcc)
{
	raw_spin_lock_init(&mcc->lock);
	mcc->val = 0;
	mcc->cpu = -1;
}

static void update_cpu_capacity(struct sched_domain *sd, int cpu)
{
	unsigned long capacity = arch_scale_cpu_capacity(sd, cpu);
	struct sched_group *sdg = sd->groups;
	struct max_cpu_capacity *mcc;
	unsigned long max_capacity;
	int max_cap_cpu;
	unsigned long flags;

	capacity = min(capacity, thermal_cap(cpu));

	cpu_rq(cpu)->cpu_capacity_orig = capacity;

	mcc = &cpu_rq(cpu)->rd->max_cpu_capacity;

	raw_spin_lock_irqsave(&mcc->lock, flags);
	max_capacity = mcc->val;
	max_cap_cpu = mcc->cpu;

	if ((max_capacity > capacity && max_cap_cpu == cpu) ||
	    (max_capacity < capacity)) {
		mcc->val = capacity;
		mcc->cpu = cpu;
#ifdef CONFIG_SCHED_DEBUG
		raw_spin_unlock_irqrestore(&mcc->lock, flags);
		printk_deferred(KERN_INFO "CPU%d: update max cpu_capacity %lu\n",
				cpu, capacity);
		goto skip_unlock;
#endif
	}
	raw_spin_unlock_irqrestore(&mcc->lock, flags);

skip_unlock: __attribute__ ((unused));

	capacity *= scale_rt_capacity(cpu);
	capacity >>= SCHED_CAPACITY_SHIFT;

	if (!capacity)
		capacity = 1;

	cpu_rq(cpu)->cpu_capacity = capacity;
	sdg->sgc->capacity = capacity;
	sdg->sgc->max_capacity = capacity;
	sdg->sgc->min_capacity = capacity;
}

void update_group_capacity(struct sched_domain *sd, int cpu)
{
	struct sched_domain *child = sd->child;
	struct sched_group *group, *sdg = sd->groups;
	unsigned long capacity, max_capacity, min_capacity;
	unsigned long interval;

	interval = msecs_to_jiffies(sd->balance_interval);
	interval = clamp(interval, 1UL, max_load_balance_interval);
	sdg->sgc->next_update = jiffies + interval;

	if (!child) {
		update_cpu_capacity(sd, cpu);
		return;
	}

	capacity = 0;
	max_capacity = 0;
	min_capacity = ULONG_MAX;

	if (child->flags & SD_OVERLAP) {
		/*
		 * SD_OVERLAP domains cannot assume that child groups
		 * span the current group.
		 */

		for_each_cpu(cpu, sched_group_cpus(sdg)) {
			struct sched_group_capacity *sgc;
			struct rq *rq = cpu_rq(cpu);

			if (cpumask_test_cpu(cpu, cpu_isolated_mask))
				continue;
			/*
			 * build_sched_domains() -> init_sched_groups_capacity()
			 * gets here before we've attached the domains to the
			 * runqueues.
			 *
			 * Use capacity_of(), which is set irrespective of domains
			 * in update_cpu_capacity().
			 *
			 * This avoids capacity from being 0 and
			 * causing divide-by-zero issues on boot.
			 */
			if (unlikely(!rq->sd)) {
				capacity += capacity_of(cpu);
			} else {
				sgc = rq->sd->groups->sgc;
				capacity += sgc->capacity;
			}

			max_capacity = max(capacity, max_capacity);
			min_capacity = min(capacity, min_capacity);
		}
	} else  {
		/*
		 * !SD_OVERLAP domains can assume that child groups
		 * span the current group.
		 */

		group = child->groups;
		do {
			struct sched_group_capacity *sgc = group->sgc;
			cpumask_t *cpus = sched_group_cpus(group);

			/* Revisit this later. This won't work for MT domain */
			if (!cpu_isolated(cpumask_first(cpus))) {
				capacity += sgc->capacity;
				max_capacity = max(sgc->max_capacity, max_capacity);
				min_capacity = min(sgc->min_capacity, min_capacity);
			}
			group = group->next;
		} while (group != child->groups);
	}

	sdg->sgc->capacity = capacity;
	sdg->sgc->max_capacity = max_capacity;
	sdg->sgc->min_capacity = min_capacity;
}

/*
 * Check whether the capacity of the rq has been noticeably reduced by side
 * activity. The imbalance_pct is used for the threshold.
 * Return true is the capacity is reduced
 */
static inline int
check_cpu_capacity(struct rq *rq, struct sched_domain *sd)
{
	return ((rq->cpu_capacity * sd->imbalance_pct) <
				(rq->cpu_capacity_orig * 100));
}

/*
 * Group imbalance indicates (and tries to solve) the problem where balancing
 * groups is inadequate due to tsk_cpus_allowed() constraints.
 *
 * Imagine a situation of two groups of 4 cpus each and 4 tasks each with a
 * cpumask covering 1 cpu of the first group and 3 cpus of the second group.
 * Something like:
 *
 * 	{ 0 1 2 3 } { 4 5 6 7 }
 * 	        *     * * *
 *
 * If we were to balance group-wise we'd place two tasks in the first group and
 * two tasks in the second group. Clearly this is undesired as it will overload
 * cpu 3 and leave one of the cpus in the second group unused.
 *
 * The current solution to this issue is detecting the skew in the first group
 * by noticing the lower domain failed to reach balance and had difficulty
 * moving tasks due to affinity constraints.
 *
 * When this is so detected; this group becomes a candidate for busiest; see
 * update_sd_pick_busiest(). And calculate_imbalance() and
 * find_busiest_group() avoid some of the usual balance conditions to allow it
 * to create an effective group imbalance.
 *
 * This is a somewhat tricky proposition since the next run might not find the
 * group imbalance and decide the groups need to be balanced again. A most
 * subtle and fragile situation.
 */

static inline int sg_imbalanced(struct sched_group *group)
{
	return group->sgc->imbalance;
}

/*
 * group_has_capacity returns true if the group has spare capacity that could
 * be used by some tasks.
 * We consider that a group has spare capacity if the  * number of task is
 * smaller than the number of CPUs or if the utilization is lower than the
 * available capacity for CFS tasks.
 * For the latter, we use a threshold to stabilize the state, to take into
 * account the variance of the tasks' load and to return true if the available
 * capacity in meaningful for the load balancer.
 * As an example, an available capacity of 1% can appear but it doesn't make
 * any benefit for the load balance.
 */
static inline bool
group_has_capacity(struct lb_env *env, struct sg_lb_stats *sgs)
{
	if (sgs->sum_nr_running < sgs->group_weight)
		return true;

	if ((sgs->group_capacity * 100) >
			(sgs->group_util * env->sd->imbalance_pct))
		return true;

	return false;
}

/*
 *  group_is_overloaded returns true if the group has more tasks than it can
 *  handle.
 *  group_is_overloaded is not equals to !group_has_capacity because a group
 *  with the exact right number of tasks, has no more spare capacity but is not
 *  overloaded so both group_has_capacity and group_is_overloaded return
 *  false.
 */
static inline bool
group_is_overloaded(struct lb_env *env, struct sg_lb_stats *sgs)
{
	if (sgs->sum_nr_running <= sgs->group_weight)
		return false;

	if ((sgs->group_capacity * 100) <
			(sgs->group_util * env->sd->imbalance_pct))
		return true;

	return false;
}


/*
 * group_smaller_cpu_capacity: Returns true if sched_group sg has smaller
 * per-cpu capacity than sched_group ref.
 */
static inline bool
group_smaller_cpu_capacity(struct sched_group *sg, struct sched_group *ref)
{
	return sg->sgc->max_capacity < ref->sgc->max_capacity;
}

static inline enum
group_type group_classify(struct sched_group *group,
			  struct sg_lb_stats *sgs)
{
	if (sgs->group_no_capacity)
		return group_overloaded;

	if (sg_imbalanced(group))
		return group_imbalanced;

	if (sgs->group_misfit_task)
		return group_misfit_task;

	return group_other;
}

/**
 * update_sg_lb_stats - Update sched_group's statistics for load balancing.
 * @env: The load balancing environment.
 * @group: sched_group whose statistics are to be updated.
 * @load_idx: Load index of sched_domain of this_cpu for load calc.
 * @local_group: Does group contain this_cpu.
 * @sgs: variable to hold the statistics for this group.
 * @overload: Indicate more than one runnable task for any CPU.
 * @overutilized: Indicate overutilization for any CPU.
 */
static inline void update_sg_lb_stats(struct lb_env *env,
			struct sched_group *group, int load_idx,
			int local_group, struct sg_lb_stats *sgs,
			bool *overload, bool *overutilized)
{
	unsigned long load;
	int i, nr_running;

	memset(sgs, 0, sizeof(*sgs));

	for_each_cpu_and(i, sched_group_cpus(group), env->cpus) {
		struct rq *rq = cpu_rq(i);

		trace_sched_cpu_load_lb(cpu_rq(i), idle_cpu(i),
				     sched_irqload(i),
				     power_cost(i, 0));

		if (cpu_isolated(i))
			continue;

		/* Bias balancing toward cpus of our domain */
		if (local_group)
			load = target_load(i, load_idx);
		else
			load = source_load(i, load_idx);

		sgs->group_load += load;
		sgs->group_util += cpu_util(i);
		sgs->sum_nr_running += rq->cfs.h_nr_running;

		nr_running = rq->nr_running;
		if (nr_running > 1)
			*overload = true;

#ifdef CONFIG_NUMA_BALANCING
		sgs->nr_numa_running += rq->nr_numa_running;
		sgs->nr_preferred_running += rq->nr_preferred_running;
#endif
		sgs->sum_weighted_load += weighted_cpuload(i);
		/*
		 * No need to call idle_cpu() if nr_running is not 0
		 */
		if (!nr_running && idle_cpu(i))
			sgs->idle_cpus++;

		if (cpu_overutilized(i))
			*overutilized = true;

		if (!sgs->group_misfit_task && rq->misfit_task)
			sgs->group_misfit_task = capacity_of(i);
	}

	/* Isolated CPU has no weight */
	if (!group->group_weight) {
		sgs->group_capacity = 0;
		sgs->avg_load = 0;
		sgs->group_no_capacity = 1;
		sgs->group_type = group_other;
		sgs->group_weight = group->group_weight;
	} else {
		/* Adjust by relative CPU capacity of the group */
		sgs->group_capacity = group->sgc->capacity;
		sgs->avg_load = (sgs->group_load*SCHED_CAPACITY_SCALE) /
							sgs->group_capacity;

		sgs->group_weight = group->group_weight;

		sgs->group_no_capacity = group_is_overloaded(env, sgs);
		sgs->group_type = group_classify(group, sgs);
	}

	if (sgs->sum_nr_running)
		sgs->load_per_task = sgs->sum_weighted_load / sgs->sum_nr_running;
}

/**
 * update_sd_pick_busiest - return 1 on busiest group
 * @env: The load balancing environment.
 * @sds: sched_domain statistics
 * @sg: sched_group candidate to be checked for being the busiest
 * @sgs: sched_group statistics
 *
 * Determine if @sg is a busier group than the previously selected
 * busiest group.
 *
 * Return: %true if @sg is a busier group than the previously selected
 * busiest group. %false otherwise.
 */
static bool update_sd_pick_busiest(struct lb_env *env,
				   struct sd_lb_stats *sds,
				   struct sched_group *sg,
				   struct sg_lb_stats *sgs)
{
	struct sg_lb_stats *busiest = &sds->busiest_stat;

	if (sgs->group_type > busiest->group_type)
		return true;

	if (sgs->group_type < busiest->group_type)
		return false;

	/*
	 * Candidate sg doesn't face any serious load-balance problems
	 * so don't pick it if the local sg is already filled up.
	 */
	if (sgs->group_type == group_other &&
	    !group_has_capacity(env, &sds->local_stat))
		return false;

	if (sgs->avg_load <= busiest->avg_load)
		return false;

	if (!(env->sd->flags & SD_ASYM_CPUCAPACITY))
		goto asym_packing;

	/*
	 * Candidate sg has no more than one task per CPU and
	 * has higher per-CPU capacity. Migrating tasks to less
	 * capable CPUs may harm throughput. Maximize throughput,
	 * power/energy consequences are not considered.
	 */

	/*
	 * Candiate sg has no more than one task per cpu and has higher
	 * per-cpu capacity. No reason to pull tasks to less capable cpus.
	 */
	if (sgs->sum_nr_running <= sgs->group_weight &&
	    group_smaller_cpu_capacity(sds->local, sg))
		return false;

asym_packing:
	/* This is the busiest node in its class. */
	if (!(env->sd->flags & SD_ASYM_PACKING))
		return true;

	/* No ASYM_PACKING if target cpu is already busy */
	if (env->idle == CPU_NOT_IDLE)
		return true;
	/*
	 * ASYM_PACKING needs to move all the work to the lowest
	 * numbered CPUs in the group, therefore mark all groups
	 * higher than ourself as busy.
	 */
	if (sgs->sum_nr_running && env->dst_cpu < group_first_cpu(sg)) {
		if (!sds->busiest)
			return true;

		/* Prefer to move from highest possible cpu's work */
		if (group_first_cpu(sds->busiest) < group_first_cpu(sg))
			return true;
	}

	return false;
}

#ifdef CONFIG_NUMA_BALANCING
static inline enum fbq_type fbq_classify_group(struct sg_lb_stats *sgs)
{
	if (sgs->sum_nr_running > sgs->nr_numa_running)
		return regular;
	if (sgs->sum_nr_running > sgs->nr_preferred_running)
		return remote;
	return all;
}

static inline enum fbq_type fbq_classify_rq(struct rq *rq)
{
	if (rq->nr_running > rq->nr_numa_running)
		return regular;
	if (rq->nr_running > rq->nr_preferred_running)
		return remote;
	return all;
}
#else
static inline enum fbq_type fbq_classify_group(struct sg_lb_stats *sgs)
{
	return all;
}

static inline enum fbq_type fbq_classify_rq(struct rq *rq)
{
	return regular;
}
#endif /* CONFIG_NUMA_BALANCING */

#define lb_sd_parent(sd) \
	(sd->parent && sd->parent->groups != sd->parent->groups->next)

/**
 * update_sd_lb_stats - Update sched_domain's statistics for load balancing.
 * @env: The load balancing environment.
 * @sds: variable to hold the statistics for this sched_domain.
 */
static inline void update_sd_lb_stats(struct lb_env *env, struct sd_lb_stats *sds)
{
	struct sched_domain *child = env->sd->child;
	struct sched_group *sg = env->sd->groups;
	struct sg_lb_stats tmp_sgs;
	int load_idx, prefer_sibling = 0;
	bool overload = false, overutilized = false;

	if (child && child->flags & SD_PREFER_SIBLING)
		prefer_sibling = 1;

	load_idx = get_sd_load_idx(env->sd, env->idle);

	do {
		struct sg_lb_stats *sgs = &tmp_sgs;
		int local_group;

		local_group = cpumask_test_cpu(env->dst_cpu, sched_group_cpus(sg));
		if (local_group) {
			sds->local = sg;
			sgs = &sds->local_stat;

			if (env->idle != CPU_NEWLY_IDLE ||
			    time_after_eq(jiffies, sg->sgc->next_update))
				update_group_capacity(env->sd, env->dst_cpu);
		}

		update_sg_lb_stats(env, sg, load_idx, local_group, sgs,
						&overload, &overutilized);

		if (local_group)
			goto next_group;

		/*
		 * In case the child domain prefers tasks go to siblings
		 * first, lower the sg capacity so that we'll try
		 * and move all the excess tasks away. We lower the capacity
		 * of a group only if the local group has the capacity to fit
		 * these excess tasks. The extra check prevents the case where
		 * you always pull from the heaviest group when it is already
		 * under-utilized (possible with a large weight task outweighs
		 * the tasks on the system).
		 */
		if (prefer_sibling && sds->local &&
		    group_has_capacity(env, &sds->local_stat) &&
		    (sgs->sum_nr_running > 1)) {
			sgs->group_no_capacity = 1;
			sgs->group_type = group_classify(sg, sgs);
		}

		/*
		 * Ignore task groups with misfit tasks if local group has no
		 * capacity or if per-cpu capacity isn't higher.
		 */
		if (sgs->group_type == group_misfit_task && sds->local &&
		    (!group_has_capacity(env, &sds->local_stat) ||
		     !group_smaller_cpu_capacity(sg, sds->local)))
			sgs->group_type = group_other;

		if (update_sd_pick_busiest(env, sds, sg, sgs)) {
			sds->busiest = sg;
			sds->busiest_stat = *sgs;
			env->busiest_nr_running = sgs->sum_nr_running;
			env->busiest_grp_capacity = sgs->group_capacity;
		}

next_group:
		/* Now, start updating sd_lb_stats */
		sds->total_load += sgs->group_load;
		sds->total_capacity += sgs->group_capacity;

		sg = sg->next;
	} while (sg != env->sd->groups);

	if (env->sd->flags & SD_NUMA)
		env->fbq_type = fbq_classify_group(&sds->busiest_stat);

	env->src_grp_nr_running = sds->busiest_stat.sum_nr_running;

	if (!lb_sd_parent(env->sd)) {
		/* update overload indicator if we are at root domain */
		if (env->dst_rq->rd->overload != overload)
			env->dst_rq->rd->overload = overload;

		/* Update over-utilization (tipping point, U >= 0) indicator */
		if (env->dst_rq->rd->overutilized != overutilized) {
			env->dst_rq->rd->overutilized = overutilized;
			trace_sched_overutilized(overutilized);
		}
	} else {
		if (!env->dst_rq->rd->overutilized && overutilized) {
			env->dst_rq->rd->overutilized = true;
			trace_sched_overutilized(true);
		}
	}

}

/**
 * check_asym_packing - Check to see if the group is packed into the
 *			sched doman.
 *
 * This is primarily intended to used at the sibling level.  Some
 * cores like POWER7 prefer to use lower numbered SMT threads.  In the
 * case of POWER7, it can move to lower SMT modes only when higher
 * threads are idle.  When in lower SMT modes, the threads will
 * perform better since they share less core resources.  Hence when we
 * have idle threads, we want them to be the higher ones.
 *
 * This packing function is run on idle threads.  It checks to see if
 * the busiest CPU in this domain (core in the P7 case) has a higher
 * CPU number than the packing function is being run on.  Here we are
 * assuming lower CPU number will be equivalent to lower a SMT thread
 * number.
 *
 * Return: 1 when packing is required and a task should be moved to
 * this CPU.  The amount of the imbalance is returned in *imbalance.
 *
 * @env: The load balancing environment.
 * @sds: Statistics of the sched_domain which is to be packed
 */
static int check_asym_packing(struct lb_env *env, struct sd_lb_stats *sds)
{
	int busiest_cpu;

	if (!(env->sd->flags & SD_ASYM_PACKING))
		return 0;

	if (env->idle == CPU_NOT_IDLE)
		return 0;

	if (!sds->busiest)
		return 0;

	busiest_cpu = group_first_cpu(sds->busiest);
	if (env->dst_cpu > busiest_cpu)
		return 0;

	env->imbalance = DIV_ROUND_CLOSEST(
		sds->busiest_stat.avg_load * sds->busiest_stat.group_capacity,
		SCHED_CAPACITY_SCALE);

	return 1;
}

/**
 * fix_small_imbalance - Calculate the minor imbalance that exists
 *			amongst the groups of a sched_domain, during
 *			load balancing.
 * @env: The load balancing environment.
 * @sds: Statistics of the sched_domain whose imbalance is to be calculated.
 */
static inline
void fix_small_imbalance(struct lb_env *env, struct sd_lb_stats *sds)
{
	unsigned long tmp, capa_now = 0, capa_move = 0;
	unsigned int imbn = 2;
	unsigned long scaled_busy_load_per_task;
	struct sg_lb_stats *local, *busiest;

	local = &sds->local_stat;
	busiest = &sds->busiest_stat;

	if (!local->sum_nr_running)
		local->load_per_task = cpu_avg_load_per_task(env->dst_cpu);
	else if (busiest->load_per_task > local->load_per_task)
		imbn = 1;

	scaled_busy_load_per_task =
		(busiest->load_per_task * SCHED_CAPACITY_SCALE) /
		busiest->group_capacity;

	if (busiest->avg_load + scaled_busy_load_per_task >=
	    local->avg_load + (scaled_busy_load_per_task * imbn)) {
		env->imbalance = busiest->load_per_task;
		return;
	}

	/*
	 * OK, we don't have enough imbalance to justify moving tasks,
	 * however we may be able to increase total CPU capacity used by
	 * moving them.
	 */

	capa_now += busiest->group_capacity *
			min(busiest->load_per_task, busiest->avg_load);
	capa_now += local->group_capacity *
			min(local->load_per_task, local->avg_load);
	capa_now /= SCHED_CAPACITY_SCALE;

	/* Amount of load we'd subtract */
	if (busiest->avg_load > scaled_busy_load_per_task) {
		capa_move += busiest->group_capacity *
			    min(busiest->load_per_task,
				busiest->avg_load - scaled_busy_load_per_task);
	}

	/* Amount of load we'd add */
	if (busiest->avg_load * busiest->group_capacity <
	    busiest->load_per_task * SCHED_CAPACITY_SCALE) {
		tmp = (busiest->avg_load * busiest->group_capacity) /
		      local->group_capacity;
	} else {
		tmp = (busiest->load_per_task * SCHED_CAPACITY_SCALE) /
		      local->group_capacity;
	}
	capa_move += local->group_capacity *
		    min(local->load_per_task, local->avg_load + tmp);
	capa_move /= SCHED_CAPACITY_SCALE;

	/* Move if we gain throughput */
	if (capa_move > capa_now)
		env->imbalance = busiest->load_per_task;
}

/**
 * calculate_imbalance - Calculate the amount of imbalance present within the
 *			 groups of a given sched_domain during load balance.
 * @env: load balance environment
 * @sds: statistics of the sched_domain whose imbalance is to be calculated.
 */
static inline void calculate_imbalance(struct lb_env *env, struct sd_lb_stats *sds)
{
	unsigned long max_pull, load_above_capacity = ~0UL;
	struct sg_lb_stats *local, *busiest;

	local = &sds->local_stat;
	busiest = &sds->busiest_stat;

	if (busiest->group_type == group_imbalanced) {
		/*
		 * In the group_imb case we cannot rely on group-wide averages
		 * to ensure cpu-load equilibrium, look at wider averages. XXX
		 */
		busiest->load_per_task =
			min(busiest->load_per_task, sds->avg_load);
	}

	/*
	 * Avg load of busiest sg can be less and avg load of local sg can
	 * be greater than avg load across all sgs of sd because avg load
	 * factors in sg capacity and sgs with smaller group_type are
	 * skipped when updating the busiest sg:
	 */
	if (busiest->avg_load <= sds->avg_load ||
	    local->avg_load >= sds->avg_load) {
		/* Misfitting tasks should be migrated in any case */
		if (busiest->group_type == group_misfit_task) {
			env->imbalance = busiest->group_misfit_task;
			return;
		}

		/*
		 * Busiest group is overloaded, local is not, use the spare
		 * cycles to maximize throughput
		 */
		if (busiest->group_type == group_overloaded &&
		    local->group_type <= group_misfit_task) {
			env->imbalance = busiest->load_per_task;
			return;
		}

		env->imbalance = 0;
		return fix_small_imbalance(env, sds);
	}

	/*
	 * If there aren't any idle cpus, avoid creating some.
	 */
	if (busiest->group_type == group_overloaded &&
	    local->group_type   == group_overloaded) {
		load_above_capacity = busiest->sum_nr_running * SCHED_CAPACITY_SCALE;
		if (load_above_capacity > busiest->group_capacity) {
			load_above_capacity -= busiest->group_capacity;
			load_above_capacity *= scale_load_down(NICE_0_LOAD);
			load_above_capacity /= busiest->group_capacity;
		} else
			load_above_capacity = ~0UL;
	}

	/*
	 * We're trying to get all the cpus to the average_load, so we don't
	 * want to push ourselves above the average load, nor do we wish to
	 * reduce the max loaded cpu below the average load. At the same time,
	 * we also don't want to reduce the group load below the group
	 * capacity. Thus we look for the minimum possible imbalance.
	 */
	max_pull = min(busiest->avg_load - sds->avg_load, load_above_capacity);

	/* How much load to actually move to equalise the imbalance */
	env->imbalance = min(
		max_pull * busiest->group_capacity,
		(sds->avg_load - local->avg_load) * local->group_capacity
	) / SCHED_CAPACITY_SCALE;

	/* Boost imbalance to allow misfit task to be balanced. */
	if (busiest->group_type == group_misfit_task)
		env->imbalance = max_t(long, env->imbalance,
				     busiest->group_misfit_task);

	/*
	 * if *imbalance is less than the average load per runnable task
	 * there is no guarantee that any tasks will be moved so we'll have
	 * a think about bumping its value to force at least one task to be
	 * moved
	 */
	if (env->imbalance < busiest->load_per_task)
		return fix_small_imbalance(env, sds);
}

/******* find_busiest_group() helpers end here *********************/

/**
 * find_busiest_group - Returns the busiest group within the sched_domain
 * if there is an imbalance.
 *
 * Also calculates the amount of weighted load which should be moved
 * to restore balance.
 *
 * @env: The load balancing environment.
 *
 * Return:	- The busiest group if imbalance exists.
 */
static struct sched_group *find_busiest_group(struct lb_env *env)
{
	struct sg_lb_stats *local, *busiest;
	struct sd_lb_stats sds;

	init_sd_lb_stats(&sds);

	/*
	 * Compute the various statistics relavent for load balancing at
	 * this level.
	 */
	update_sd_lb_stats(env, &sds);

	if (energy_aware() && !env->dst_rq->rd->overutilized) {
		int cpu_local, cpu_busiest;
		long util_cum;
		unsigned long energy_local, energy_busiest;

		if (env->idle != CPU_NEWLY_IDLE)
			goto out_balanced;

		if (!sds.local || !sds.busiest)
			goto out_balanced;

		cpu_local = group_first_cpu(sds.local);
		cpu_busiest = group_first_cpu(sds.busiest);

		 /* TODO: don't assume same energy cpus are in same domain */
		energy_local = cpu_max_power_cost(cpu_local);
		energy_busiest = cpu_max_power_cost(cpu_busiest);
		if (energy_local > energy_busiest) {
			goto out_balanced;
		} else if (energy_local == energy_busiest) {
			if (cpu_rq(cpu_busiest)->nr_running < 2)
				goto out_balanced;

			util_cum = cpu_util_cum(cpu_busiest, 0);
			if (util_cum < cpu_util_cum(cpu_local, 0))
				goto out_balanced;
		}
	}

	local = &sds.local_stat;
	busiest = &sds.busiest_stat;

	/* ASYM feature bypasses nice load balance check */
	if (check_asym_packing(env, &sds))
		return sds.busiest;

	/* There is no busy sibling group to pull tasks from */
	if (!sds.busiest || busiest->sum_nr_running == 0)
		goto out_balanced;

	if (env->flags & LBF_BIG_TASK_ACTIVE_BALANCE)
		goto force_balance;

	sds.avg_load = (SCHED_CAPACITY_SCALE * sds.total_load)
						/ sds.total_capacity;

	/*
	 * If the busiest group is imbalanced the below checks don't
	 * work because they assume all things are equal, which typically
	 * isn't true due to cpus_allowed constraints and the like.
	 */
	if (busiest->group_type == group_imbalanced)
		goto force_balance;

	/* SD_BALANCE_NEWIDLE trumps SMP nice when underutilized */
	if (env->idle == CPU_NEWLY_IDLE && group_has_capacity(env, local) &&
	    busiest->group_no_capacity)
		goto force_balance;

	/* Misfitting tasks should be dealt with regardless of the avg load */
	if (busiest->group_type == group_misfit_task) {
		goto force_balance;
	}

	/*
	 * If the local group is busier than the selected busiest group
	 * don't try and pull any tasks.
	 */
	if (local->avg_load >= busiest->avg_load)
		goto out_balanced;

	/*
	 * Don't pull any tasks if this group is already above the domain
	 * average load.
	 */
	if (local->avg_load >= sds.avg_load)
		goto out_balanced;

	if (env->idle == CPU_IDLE) {
		/*
		 * This cpu is idle. If the busiest group is not overloaded
		 * and there is no imbalance between this and busiest group
		 * wrt idle cpus, it is balanced. The imbalance becomes
		 * significant if the diff is greater than 1 otherwise we
		 * might end up to just move the imbalance on another group
		 */
		if ((busiest->group_type != group_overloaded) &&
		    (local->idle_cpus <= (busiest->idle_cpus + 1)) &&
		    !group_smaller_cpu_capacity(sds.busiest, sds.local))
			goto out_balanced;
	} else {
		/*
		 * In the CPU_NEWLY_IDLE, CPU_NOT_IDLE cases, use
		 * imbalance_pct to be conservative.
		 */
		if (100 * busiest->avg_load <=
				env->sd->imbalance_pct * local->avg_load)
			goto out_balanced;
	}

force_balance:
	env->busiest_group_type = busiest->group_type;
	/* Looks like there is an imbalance. Compute it */
	calculate_imbalance(env, &sds);
	return sds.busiest;

out_balanced:
	env->imbalance = 0;
	return NULL;
}

/*
 * find_busiest_queue - find the busiest runqueue among the cpus in group.
 */
static struct rq *find_busiest_queue(struct lb_env *env,
				     struct sched_group *group)
{
	struct rq *busiest = NULL, *rq;
	unsigned long busiest_load = 0, busiest_capacity = 1;
	int i;

	for_each_cpu_and(i, sched_group_cpus(group), env->cpus) {
		unsigned long capacity, wl;
		enum fbq_type rt;

		rq = cpu_rq(i);
		rt = fbq_classify_rq(rq);

		/*
		 * We classify groups/runqueues into three groups:
		 *  - regular: there are !numa tasks
		 *  - remote:  there are numa tasks that run on the 'wrong' node
		 *  - all:     there is no distinction
		 *
		 * In order to avoid migrating ideally placed numa tasks,
		 * ignore those when there's better options.
		 *
		 * If we ignore the actual busiest queue to migrate another
		 * task, the next balance pass can still reduce the busiest
		 * queue by moving tasks around inside the node.
		 *
		 * If we cannot move enough load due to this classification
		 * the next pass will adjust the group classification and
		 * allow migration of more tasks.
		 *
		 * Both cases only affect the total convergence complexity.
		 */
		if (rt > env->fbq_type)
			continue;

		capacity = capacity_of(i);

		wl = weighted_cpuload(i);

		/*
		 * When comparing with imbalance, use weighted_cpuload()
		 * which is not scaled with the cpu capacity.
		 */

		if (rq->nr_running == 1 && wl > env->imbalance &&
		    !check_cpu_capacity(rq, env->sd) &&
		    env->busiest_group_type != group_misfit_task)
			continue;

		/*
		 * After enable energy awared scheduling, it has higher
		 * priority to migrate misfit task rather than from most
		 * loaded CPU; E.g. one CPU with single misfit task and
		 * other CPUs with multiple lower load tasks, we should
		 * firstly make sure the misfit task can be migrated onto
		 * higher capacity CPU.
		 */
		if (energy_aware() &&
		    capacity_orig_of(i) < capacity_orig_of(env->dst_cpu) &&
		    rq->misfit_task &&
		    env->busiest_group_type == group_misfit_task) {
			busiest_load = wl;
			busiest_capacity = capacity;
			busiest = rq;
			break;
		}

		/*
		 * For the load comparisons with the other cpu's, consider
		 * the weighted_cpuload() scaled with the cpu capacity, so
		 * that the load can be moved away from the cpu that is
		 * potentially running at a lower capacity.
		 *
		 * Thus we're looking for max(wl_i / capacity_i), crosswise
		 * multiplication to rid ourselves of the division works out
		 * to: wl_i * capacity_j > wl_j * capacity_i;  where j is
		 * our previous maximum.
		 */
		if (wl * busiest_capacity > busiest_load * capacity) {
			busiest_load = wl;
			busiest_capacity = capacity;
			busiest = rq;
		}
	}

	return busiest;
}

/*
 * Max backoff if we encounter pinned tasks. Pretty arbitrary value, but
 * so long as it is large enough.
 */
#define MAX_PINNED_INTERVAL	16
#define NEED_ACTIVE_BALANCE_THRESHOLD 10

static int need_active_balance(struct lb_env *env)
{
	struct sched_domain *sd = env->sd;

	if (env->flags & LBF_BIG_TASK_ACTIVE_BALANCE)
		return 1;

	if (env->idle == CPU_NEWLY_IDLE) {

		/*
		 * ASYM_PACKING needs to force migrate tasks from busy but
		 * higher numbered CPUs in order to pack all tasks in the
		 * lowest numbered CPUs.
		 */
		if ((sd->flags & SD_ASYM_PACKING) && env->src_cpu > env->dst_cpu)
			return 1;
	}

	/*
	 * The dst_cpu is idle and the src_cpu CPU has only 1 CFS task.
	 * It's worth migrating the task if the src_cpu's capacity is reduced
	 * because of other sched_class or IRQs if more capacity stays
	 * available on dst_cpu.
	 */
	if ((env->idle != CPU_NOT_IDLE) &&
	    (env->src_rq->cfs.h_nr_running == 1)) {
		if ((check_cpu_capacity(env->src_rq, sd)) &&
		    (capacity_of(env->src_cpu)*sd->imbalance_pct < capacity_of(env->dst_cpu)*100))
			return 1;
	}

	if ((env->idle != CPU_NOT_IDLE) &&
	    (capacity_orig_of(env->src_cpu) < capacity_orig_of(env->dst_cpu)) &&
	    env->src_rq->misfit_task)
		return 1;

	return unlikely(sd->nr_balance_failed >
			sd->cache_nice_tries + NEED_ACTIVE_BALANCE_THRESHOLD);
}

static int group_balance_cpu_not_isolated(struct sched_group *sg)
{
	cpumask_t cpus;

	cpumask_and(&cpus, sched_group_cpus(sg), sched_group_mask(sg));
	cpumask_andnot(&cpus, &cpus, cpu_isolated_mask);
	return cpumask_first(&cpus);
}

static int active_load_balance_cpu_stop(void *data);

static int should_we_balance(struct lb_env *env)
{
	struct sched_group *sg = env->sd->groups;
	struct cpumask *sg_cpus, *sg_mask;
	int cpu, balance_cpu = -1;

	/*
	 * In the newly idle case, we will allow all the cpu's
	 * to do the newly idle load balance.
	 */
	if (env->idle == CPU_NEWLY_IDLE)
		return 1;

	sg_cpus = sched_group_cpus(sg);
	sg_mask = sched_group_mask(sg);
	/* Try to find first idle cpu */
	for_each_cpu_and(cpu, sg_cpus, env->cpus) {
		if (!cpumask_test_cpu(cpu, sg_mask) || !idle_cpu(cpu) ||
		    cpu_isolated(cpu))
			continue;

		balance_cpu = cpu;
		break;
	}

	if (balance_cpu == -1)
		balance_cpu = group_balance_cpu_not_isolated(sg);

	/*
	 * First idle cpu or the first cpu(busiest) in this sched group
	 * is eligible for doing load balancing at this and above domains.
	 */
	return balance_cpu == env->dst_cpu;
}

/*
 * Check this_cpu to ensure it is balanced within domain. Attempt to move
 * tasks if there is an imbalance.
 */
static int load_balance(int this_cpu, struct rq *this_rq,
			struct sched_domain *sd, enum cpu_idle_type idle,
			int *continue_balancing)
{
	int ld_moved = 0, cur_ld_moved, active_balance = 0;
	struct sched_domain *sd_parent = sd->parent;
	struct sched_group *group = NULL;
	struct rq *busiest = NULL;
	unsigned long flags;
	struct cpumask *cpus = this_cpu_cpumask_var_ptr(load_balance_mask);

	struct lb_env env = {
		.sd			= sd,
		.dst_cpu		= this_cpu,
		.dst_rq			= this_rq,
		.dst_grpmask		= sched_group_cpus(sd->groups),
		.idle			= idle,
		.loop_break		= sched_nr_migrate_break,
		.cpus			= cpus,
		.fbq_type		= all,
		.tasks			= LIST_HEAD_INIT(env.tasks),
		.imbalance		= 0,
		.flags			= 0,
		.loop			= 0,
		.busiest_nr_running     = 0,
		.busiest_grp_capacity   = 0,
	};

	/*
	 * For NEWLY_IDLE load_balancing, we don't need to consider
	 * other cpus in our group
	 */
	if (idle == CPU_NEWLY_IDLE)
		env.dst_grpmask = NULL;

	cpumask_copy(cpus, cpu_active_mask);

	schedstat_inc(sd->lb_count[idle]);

redo:
	if (!should_we_balance(&env)) {
		*continue_balancing = 0;
		goto out_balanced;
	}

	group = find_busiest_group(&env);
	if (!group) {
		schedstat_inc(sd->lb_nobusyg[idle]);
		goto out_balanced;
	}

	busiest = find_busiest_queue(&env, group);
	if (!busiest) {
		schedstat_inc(sd->lb_nobusyq[idle]);
		goto out_balanced;
	}

	BUG_ON(busiest == env.dst_rq);

	schedstat_add(sd->lb_imbalance[idle], env.imbalance);

	env.src_cpu = busiest->cpu;
	env.src_rq = busiest;

	ld_moved = 0;
	if (busiest->nr_running > 1) {
		/*
		 * Attempt to move tasks. If find_busiest_group has found
		 * an imbalance but busiest->nr_running <= 1, the group is
		 * still unbalanced. ld_moved simply stays zero, so it is
		 * correctly treated as an imbalance.
		 */
		env.flags |= LBF_ALL_PINNED;
		env.loop_max  = min(sysctl_sched_nr_migrate, busiest->nr_running);

more_balance:
		raw_spin_lock_irqsave(&busiest->lock, flags);

		/* The world might have changed. Validate assumptions */
		if (busiest->nr_running <= 1) {
			raw_spin_unlock_irqrestore(&busiest->lock, flags);
			env.flags &= ~LBF_ALL_PINNED;
			goto no_move;
		}

		/*
		 * cur_ld_moved - load moved in current iteration
		 * ld_moved     - cumulative load moved across iterations
		 */
		cur_ld_moved = detach_tasks(&env);
		/*
		 * We want to potentially lower env.src_cpu's OPP.
		 */
		if (cur_ld_moved)
			update_capacity_of(env.src_cpu);

		/*
		 * We've detached some tasks from busiest_rq. Every
		 * task is masked "TASK_ON_RQ_MIGRATING", so we can safely
		 * unlock busiest->lock, and we are able to be sure
		 * that nobody can manipulate the tasks in parallel.
		 * See task_rq_lock() family for the details.
		 */

		raw_spin_unlock(&busiest->lock);

		if (cur_ld_moved) {
			attach_tasks(&env);
			ld_moved += cur_ld_moved;
		}

		local_irq_restore(flags);

		if (env.flags & LBF_NEED_BREAK) {
			env.flags &= ~LBF_NEED_BREAK;
			goto more_balance;
		}

		/*
		 * Revisit (affine) tasks on src_cpu that couldn't be moved to
		 * us and move them to an alternate dst_cpu in our sched_group
		 * where they can run. The upper limit on how many times we
		 * iterate on same src_cpu is dependent on number of cpus in our
		 * sched_group.
		 *
		 * This changes load balance semantics a bit on who can move
		 * load to a given_cpu. In addition to the given_cpu itself
		 * (or a ilb_cpu acting on its behalf where given_cpu is
		 * nohz-idle), we now have balance_cpu in a position to move
		 * load to given_cpu. In rare situations, this may cause
		 * conflicts (balance_cpu and given_cpu/ilb_cpu deciding
		 * _independently_ and at _same_ time to move some load to
		 * given_cpu) causing exceess load to be moved to given_cpu.
		 * This however should not happen so much in practice and
		 * moreover subsequent load balance cycles should correct the
		 * excess load moved.
		 */
		if ((env.flags & LBF_DST_PINNED) && env.imbalance > 0) {

			/* Prevent to re-select dst_cpu via env's cpus */
			cpumask_clear_cpu(env.dst_cpu, env.cpus);

			env.dst_rq	 = cpu_rq(env.new_dst_cpu);
			env.dst_cpu	 = env.new_dst_cpu;
			env.flags	&= ~LBF_DST_PINNED;
			env.loop	 = 0;
			env.loop_break	 = sched_nr_migrate_break;

			/*
			 * Go back to "more_balance" rather than "redo" since we
			 * need to continue with same src_cpu.
			 */
			goto more_balance;
		}

		/*
		 * We failed to reach balance because of affinity.
		 */
		if (sd_parent) {
			int *group_imbalance = &sd_parent->groups->sgc->imbalance;

			if ((env.flags & LBF_SOME_PINNED) && env.imbalance > 0)
				*group_imbalance = 1;
		}

		/* All tasks on this runqueue were pinned by CPU affinity */
		if (unlikely(env.flags & LBF_ALL_PINNED)) {
			cpumask_clear_cpu(cpu_of(busiest), cpus);
			if (!cpumask_empty(cpus)) {
				env.loop = 0;
				env.loop_break = sched_nr_migrate_break;
				goto redo;
			}
			goto out_all_pinned;
		}
	}

no_move:
	if (!ld_moved) {
		if (!(env.flags & LBF_BIG_TASK_ACTIVE_BALANCE))
			schedstat_inc(sd->lb_failed[idle]);
		/*
		 * Increment the failure counter only on periodic balance.
		 * We do not want newidle balance, which can be very
		 * frequent, pollute the failure counter causing
		 * excessive cache_hot migrations and active balances.
		 */
		if (idle != CPU_NEWLY_IDLE &&
		    !(env.flags & LBF_BIG_TASK_ACTIVE_BALANCE)) {
			if (env.src_grp_nr_running > 1)
				sd->nr_balance_failed++;
		}

		if (need_active_balance(&env)) {
			raw_spin_lock_irqsave(&busiest->lock, flags);

			/* don't kick the active_load_balance_cpu_stop,
			 * if the curr task on busiest cpu can't be
			 * moved to this_cpu
			 */
			if (!cpumask_test_cpu(this_cpu,
					tsk_cpus_allowed(busiest->curr))) {
				raw_spin_unlock_irqrestore(&busiest->lock,
							    flags);
				env.flags |= LBF_ALL_PINNED;
				goto out_one_pinned;
			}

			/*
			 * ->active_balance synchronizes accesses to
			 * ->active_balance_work.  Once set, it's cleared
			 * only after active load balance is finished.
			 */
			if (!busiest->active_balance &&
			    !cpu_isolated(cpu_of(busiest))) {
				busiest->active_balance = 1;
				busiest->push_cpu = this_cpu;
				active_balance = 1;
			}
			raw_spin_unlock_irqrestore(&busiest->lock, flags);

			if (active_balance) {
				stop_one_cpu_nowait(cpu_of(busiest),
					active_load_balance_cpu_stop, busiest,
					&busiest->active_balance_work);
				*continue_balancing = 0;
			}

			/* We've kicked active balancing, force task migration. */
			sd->nr_balance_failed = sd->cache_nice_tries +
					NEED_ACTIVE_BALANCE_THRESHOLD - 1;
		}
	} else
		sd->nr_balance_failed = 0;

	if (likely(!active_balance)) {
		/* We were unbalanced, so reset the balancing interval */
		sd->balance_interval = sd->min_interval;
	} else {
		/*
		 * If we've begun active balancing, start to back off. This
		 * case may not be covered by the all_pinned logic if there
		 * is only 1 task on the busy runqueue (because we don't call
		 * detach_tasks).
		 */
		if (sd->balance_interval < sd->max_interval)
			sd->balance_interval *= 2;
	}

	goto out;

out_balanced:
	/*
	 * We reach balance although we may have faced some affinity
	 * constraints. Clear the imbalance flag if it was set.
	 */
	if (sd_parent) {
		int *group_imbalance = &sd_parent->groups->sgc->imbalance;

		if (*group_imbalance)
			*group_imbalance = 0;
	}

out_all_pinned:
	/*
	 * We reach balance because all tasks are pinned at this level so
	 * we can't migrate them. Let the imbalance flag set so parent level
	 * can try to migrate them.
	 */
	schedstat_inc(sd->lb_balanced[idle]);

	sd->nr_balance_failed = 0;

out_one_pinned:
	/* tune up the balancing interval */
	if (((env.flags & LBF_ALL_PINNED) &&
			sd->balance_interval < MAX_PINNED_INTERVAL) ||
			(sd->balance_interval < sd->max_interval))
		sd->balance_interval *= 2;

	ld_moved = 0;
out:
	trace_sched_load_balance(this_cpu, idle, *continue_balancing,
				 group ? group->cpumask[0] : 0,
				 busiest ? busiest->nr_running : 0,
				 env.imbalance, env.flags, ld_moved,
				 sd->balance_interval);
	return ld_moved;
}

static inline unsigned long
get_sd_balance_interval(struct sched_domain *sd, int cpu_busy)
{
	unsigned long interval = sd->balance_interval;

	if (cpu_busy)
		interval *= sd->busy_factor;

	/* scale ms to jiffies */
	interval = msecs_to_jiffies(interval);
	interval = clamp(interval, 1UL, max_load_balance_interval);

	return interval;
}

static inline void
update_next_balance(struct sched_domain *sd, unsigned long *next_balance)
{
	unsigned long interval, next;

	/* used by idle balance, so cpu_busy = 0 */
	interval = get_sd_balance_interval(sd, 0);
	next = sd->last_balance + interval;

	if (time_after(*next_balance, next))
		*next_balance = next;
}

/*
 * idle_balance is called by schedule() if this_cpu is about to become
 * idle. Attempts to pull tasks from other CPUs.
 */
static int idle_balance(struct rq *this_rq)
{
	unsigned long next_balance = jiffies + HZ;
	int this_cpu = this_rq->cpu;
	struct sched_domain *sd;
	int pulled_task = 0;
	u64 curr_cost = 0;
	long removed_util=0;

	if (cpu_isolated(this_cpu))
		return 0;

	/*
	 * We must set idle_stamp _before_ calling idle_balance(), such that we
	 * measure the duration of idle_balance() as idle time.
	 */
	this_rq->idle_stamp = rq_clock(this_rq);

	if (!energy_aware() &&
	    (this_rq->avg_idle < sysctl_sched_migration_cost ||
	     !this_rq->rd->overload)) {
		rcu_read_lock();
		sd = rcu_dereference_check_sched_domain(this_rq->sd);
		if (sd)
			update_next_balance(sd, &next_balance);
		rcu_read_unlock();

		goto out;
	}

	raw_spin_unlock(&this_rq->lock);

	/*
	 * If removed_util_avg is !0 we most probably migrated some task away
	 * from this_cpu. In this case we might be willing to trigger an OPP
	 * update, but we want to do so if we don't find anybody else to pull
	 * here (we will trigger an OPP update with the pulled task's enqueue
	 * anyway).
	 *
	 * Record removed_util before calling update_blocked_averages, and use
	 * it below (before returning) to see if an OPP update is required.
	 */
	removed_util = atomic_long_read(&(this_rq->cfs).removed_util_avg);
	update_blocked_averages(this_cpu);
	rcu_read_lock();
	for_each_domain(this_cpu, sd) {
		int continue_balancing = 1;
		u64 t0, domain_cost;

		if (!(sd->flags & SD_LOAD_BALANCE))
			continue;

		if (this_rq->avg_idle < curr_cost + sd->max_newidle_lb_cost) {
			update_next_balance(sd, &next_balance);
			break;
		}

		if (sd->flags & SD_BALANCE_NEWIDLE) {
			t0 = sched_clock_cpu(this_cpu);

			pulled_task = load_balance(this_cpu, this_rq,
						   sd, CPU_NEWLY_IDLE,
						   &continue_balancing);

			domain_cost = sched_clock_cpu(this_cpu) - t0;
			if (domain_cost > sd->max_newidle_lb_cost)
				sd->max_newidle_lb_cost = domain_cost;

			curr_cost += domain_cost;
		}

		update_next_balance(sd, &next_balance);

		/*
		 * Stop searching for tasks to pull if there are
		 * now runnable tasks on the balance rq or if
		 * continue_balancing has been unset (only possible
		 * due to active migration).
		 */
		if (pulled_task || this_rq->nr_running > 0 ||
						!continue_balancing)
			break;
	}
	rcu_read_unlock();

	raw_spin_lock(&this_rq->lock);

	if (curr_cost > this_rq->max_idle_balance_cost)
		this_rq->max_idle_balance_cost = curr_cost;

	/*
	 * While browsing the domains, we released the rq lock, a task could
	 * have been enqueued in the meantime. Since we're not going idle,
	 * pretend we pulled a task.
	 */
	if (this_rq->cfs.h_nr_running && !pulled_task)
		pulled_task = 1;

out:
	/* Move the next balance forward */
	if (time_after(this_rq->next_balance, next_balance))
		this_rq->next_balance = next_balance;

	/* Is there a task of a high priority class? */
	if (this_rq->nr_running != this_rq->cfs.h_nr_running)
		pulled_task = -1;

	if (pulled_task)
		this_rq->idle_stamp = 0;
	else if (removed_util) {
		/*
		 * No task pulled and someone has been migrated away.
		 * Good case to trigger an OPP update.
		 */
		update_capacity_of(this_cpu);
	}

	return pulled_task;
}

/*
 * active_load_balance_cpu_stop is run by cpu stopper. It pushes
 * running tasks off the busiest CPU onto idle CPUs. It requires at
 * least 1 task to be running on each physical CPU where possible, and
 * avoids physical / logical imbalances.
 */
static int active_load_balance_cpu_stop(void *data)
{
	struct rq *busiest_rq = data;
	int busiest_cpu = cpu_of(busiest_rq);
	int target_cpu = busiest_rq->push_cpu;
	struct rq *target_rq = cpu_rq(target_cpu);
	struct sched_domain *sd = NULL;
	struct task_struct *p = NULL;
	struct task_struct *push_task;
	int push_task_detached = 0;
	struct lb_env env = {
		.sd			= sd,
		.dst_cpu		= target_cpu,
		.dst_rq			= target_rq,
		.src_cpu		= busiest_rq->cpu,
		.src_rq			= busiest_rq,
		.idle			= CPU_IDLE,
		.busiest_nr_running	= 0,
		.busiest_grp_capacity	= 0,
		.flags			= 0,
		.loop			= 0,
	};
	bool moved = false;

	raw_spin_lock_irq(&busiest_rq->lock);

	/* make sure the requested cpu hasn't gone down in the meantime */
	if (unlikely(busiest_cpu != smp_processor_id() ||
		     !busiest_rq->active_balance))
		goto out_unlock;

	/* Is there any task to move? */
	if (busiest_rq->nr_running <= 1)
		goto out_unlock;

	/*
	 * This condition is "impossible", if it occurs
	 * we need to fix it. Originally reported by
	 * Bjorn Helgaas on a 128-cpu setup.
	 */
	BUG_ON(busiest_rq == target_rq);

	push_task = busiest_rq->push_task;
	target_cpu = busiest_rq->push_cpu;
	if (push_task) {
		if (task_on_rq_queued(push_task) &&
			push_task->state == TASK_RUNNING &&
			task_cpu(push_task) == busiest_cpu &&
					cpu_online(target_cpu)) {
			detach_task(push_task, &env);
			push_task_detached = 1;
			moved = true;
		}
		goto out_unlock;
	}

	/* Search for an sd spanning us and the target CPU. */
	rcu_read_lock();
	for_each_domain(target_cpu, sd) {
		if ((sd->flags & SD_LOAD_BALANCE) &&
		    cpumask_test_cpu(busiest_cpu, sched_domain_span(sd)))
				break;
	}

	if (likely(sd)) {
		env.sd = sd;
		schedstat_inc(sd->alb_count);

		p = detach_one_task(&env);
		if (p) {
			schedstat_inc(sd->alb_pushed);
			/*
			 * We want to potentially lower env.src_cpu's OPP.
			 */
			update_capacity_of(env.src_cpu);
			/* Active balancing done, reset the failure counter. */
			sd->nr_balance_failed = 0;
			moved = true;
		} else {
			schedstat_inc(sd->alb_failed);
		}
	}
	rcu_read_unlock();
out_unlock:
	busiest_rq->active_balance = 0;
	push_task = busiest_rq->push_task;
	target_cpu = busiest_rq->push_cpu;

	if (push_task)
		busiest_rq->push_task = NULL;

	raw_spin_unlock(&busiest_rq->lock);

	if (push_task) {
		if (push_task_detached)
			attach_one_task(target_rq, push_task);
		put_task_struct(push_task);
		clear_reserved(target_cpu);
	}

	if (p)
		attach_one_task(target_rq, p);

	local_irq_enable();

	return 0;
}

static inline int on_null_domain(struct rq *rq)
{
	return unlikely(!rcu_dereference_sched(rq->sd));
}

#ifdef CONFIG_NO_HZ_COMMON
/*
 * idle load balancing details
 * - When one of the busy CPUs notice that there may be an idle rebalancing
 *   needed, they will kick the idle load balancer, which then does idle
 *   load balancing for all the idle CPUs.
 */
static struct {
	cpumask_var_t idle_cpus_mask;
	atomic_t nr_cpus;
	unsigned long next_balance;     /* in jiffy units */
} nohz ____cacheline_aligned;

static inline int find_new_ilb(int type)
{
	int ilb = nr_cpu_ids;
	struct sched_domain *sd;
	int cpu = raw_smp_processor_id();
	struct rq *rq = cpu_rq(cpu);
	cpumask_t cpumask;

	rcu_read_lock();
	sd = rcu_dereference_check_sched_domain(rq->sd);
	if (sd) {
		cpumask_and(&cpumask, nohz.idle_cpus_mask,
			    sched_domain_span(sd));
		cpumask_andnot(&cpumask, &cpumask,
			    cpu_isolated_mask);
		ilb = cpumask_first(&cpumask);
	}
	rcu_read_unlock();

	if (sd && (ilb >= nr_cpu_ids || !idle_cpu(ilb))) {
		if (!energy_aware() ||
		    (capacity_orig_of(cpu) ==
		     cpu_rq(cpu)->rd->max_cpu_capacity.val ||
		     cpu_overutilized(cpu))) {
			cpumask_andnot(&cpumask, nohz.idle_cpus_mask,
			    cpu_isolated_mask);
			ilb = cpumask_first(&cpumask);
		}
	}

	if (ilb < nr_cpu_ids && idle_cpu(ilb))
		return ilb;

	return nr_cpu_ids;
}

/*
 * Kick a CPU to do the nohz balancing, if it is time for it. We pick the
 * nohz_load_balancer CPU (if there is one) otherwise fallback to any idle
 * CPU (if there is one).
 */
static void nohz_balancer_kick(int type)
{
	int ilb_cpu;

	nohz.next_balance++;

	ilb_cpu = find_new_ilb(type);

	if (ilb_cpu >= nr_cpu_ids)
		return;

	if (test_and_set_bit(NOHZ_BALANCE_KICK, nohz_flags(ilb_cpu)))
		return;
	/*
	 * Use smp_send_reschedule() instead of resched_cpu().
	 * This way we generate a sched IPI on the target cpu which
	 * is idle. And the softirq performing nohz idle load balance
	 * will be run before returning from the IPI.
	 */
	smp_send_reschedule(ilb_cpu);
	return;
}

void nohz_balance_exit_idle(unsigned int cpu)
{
	if (unlikely(test_bit(NOHZ_TICK_STOPPED, nohz_flags(cpu)))) {
		/*
		 * Completely isolated CPUs don't ever set, so we must test.
		 */
		if (likely(cpumask_test_cpu(cpu, nohz.idle_cpus_mask))) {
			cpumask_clear_cpu(cpu, nohz.idle_cpus_mask);
			atomic_dec(&nohz.nr_cpus);
		}
		clear_bit(NOHZ_TICK_STOPPED, nohz_flags(cpu));
	}
}

static inline void set_cpu_sd_state_busy(void)
{
	struct sched_domain *sd;
	int cpu = smp_processor_id();

	rcu_read_lock();
	sd = rcu_dereference(per_cpu(sd_llc, cpu));

	if (!sd || !sd->nohz_idle)
		goto unlock;
	sd->nohz_idle = 0;

	atomic_inc(&sd->shared->nr_busy_cpus);
unlock:
	rcu_read_unlock();
}

void set_cpu_sd_state_idle(void)
{
	struct sched_domain *sd;
	int cpu = smp_processor_id();

	rcu_read_lock();
	sd = rcu_dereference(per_cpu(sd_llc, cpu));

	if (!sd || sd->nohz_idle)
		goto unlock;
	sd->nohz_idle = 1;

	atomic_dec(&sd->shared->nr_busy_cpus);
unlock:
	rcu_read_unlock();
}

/*
 * This routine will record that the cpu is going idle with tick stopped.
 * This info will be used in performing idle load balancing in the future.
 */
void nohz_balance_enter_idle(int cpu)
{
	/*
	 * If this cpu is going down, then nothing needs to be done.
	 */
	if (!cpu_active(cpu))
		return;

	if (test_bit(NOHZ_TICK_STOPPED, nohz_flags(cpu)))
		return;

	/*
	 * If we're a completely isolated CPU, we don't play.
	 */
	if (on_null_domain(cpu_rq(cpu)) || cpu_isolated(cpu))
		return;

	cpumask_set_cpu(cpu, nohz.idle_cpus_mask);
	atomic_inc(&nohz.nr_cpus);
	set_bit(NOHZ_TICK_STOPPED, nohz_flags(cpu));
}
#endif

static DEFINE_SPINLOCK(balancing);

/*
 * Scale the max load_balance interval with the number of CPUs in the system.
 * This trades load-balance latency on larger machines for less cross talk.
 */
void update_max_interval(void)
{
	cpumask_t avail_mask;
	unsigned int available_cpus;

	cpumask_andnot(&avail_mask, cpu_online_mask, cpu_isolated_mask);
	available_cpus = cpumask_weight(&avail_mask);

	max_load_balance_interval = HZ*available_cpus/10;
}

/*
 * It checks each scheduling domain to see if it is due to be balanced,
 * and initiates a balancing operation if so.
 *
 * Balancing parameters are set up in init_sched_domains.
 */
static void rebalance_domains(struct rq *rq, enum cpu_idle_type idle)
{
	int continue_balancing = 1;
	int cpu = rq->cpu;
	unsigned long interval;
	struct sched_domain *sd;
	/* Earliest time when we have to do rebalance again */
	unsigned long next_balance = jiffies + 60*HZ;
	int update_next_balance = 0;
	int need_serialize, need_decay = 0;
	u64 max_cost = 0;

	update_blocked_averages(cpu);

	rcu_read_lock();
	for_each_domain(cpu, sd) {
		/*
		 * Decay the newidle max times here because this is a regular
		 * visit to all the domains. Decay ~1% per second.
		 */
		if (time_after(jiffies, sd->next_decay_max_lb_cost)) {
			sd->max_newidle_lb_cost =
				(sd->max_newidle_lb_cost * 253) / 256;
			sd->next_decay_max_lb_cost = jiffies + HZ;
			need_decay = 1;
		}
		max_cost += sd->max_newidle_lb_cost;

		if (!(sd->flags & SD_LOAD_BALANCE))
			continue;

		/*
		 * Stop the load balance at this level. There is another
		 * CPU in our sched group which is doing load balancing more
		 * actively.
		 */
		if (!continue_balancing) {
			if (need_decay)
				continue;
			break;
		}

		interval = get_sd_balance_interval(sd, idle != CPU_IDLE);

		need_serialize = sd->flags & SD_SERIALIZE;
		if (need_serialize) {
			if (!spin_trylock(&balancing))
				goto out;
		}

		if (time_after_eq(jiffies, sd->last_balance + interval)) {
			if (load_balance(cpu, rq, sd, idle, &continue_balancing)) {
				/*
				 * The LBF_DST_PINNED logic could have changed
				 * env->dst_cpu, so we can't know our idle
				 * state even if we migrated tasks. Update it.
				 */
				idle = idle_cpu(cpu) ? CPU_IDLE : CPU_NOT_IDLE;
			}
			sd->last_balance = jiffies;
			interval = get_sd_balance_interval(sd, idle != CPU_IDLE);
		}
		if (need_serialize)
			spin_unlock(&balancing);
out:
		if (time_after(next_balance, sd->last_balance + interval)) {
			next_balance = sd->last_balance + interval;
			update_next_balance = 1;
		}
	}
	if (need_decay) {
		/*
		 * Ensure the rq-wide value also decays but keep it at a
		 * reasonable floor to avoid funnies with rq->avg_idle.
		 */
		rq->max_idle_balance_cost =
			max((u64)sysctl_sched_migration_cost, max_cost);
	}
	rcu_read_unlock();

	/*
	 * next_balance will be updated only when there is a need.
	 * When the cpu is attached to null domain for ex, it will not be
	 * updated.
	 */
	if (likely(update_next_balance)) {
		rq->next_balance = next_balance;

#ifdef CONFIG_NO_HZ_COMMON
		/*
		 * If this CPU has been elected to perform the nohz idle
		 * balance. Other idle CPUs have already rebalanced with
		 * nohz_idle_balance() and nohz.next_balance has been
		 * updated accordingly. This CPU is now running the idle load
		 * balance for itself and we need to update the
		 * nohz.next_balance accordingly.
		 */
		if ((idle == CPU_IDLE) && time_after(nohz.next_balance, rq->next_balance))
			nohz.next_balance = rq->next_balance;
#endif
	}
}

#ifdef CONFIG_NO_HZ_COMMON
/*
 * In CONFIG_NO_HZ_COMMON case, the idle balance kickee will do the
 * rebalancing for all the cpus for whom scheduler ticks are stopped.
 */
static void nohz_idle_balance(struct rq *this_rq, enum cpu_idle_type idle)
{
	int this_cpu = this_rq->cpu;
	struct rq *rq;
	int balance_cpu;
	/* Earliest time when we have to do rebalance again */
	unsigned long next_balance = jiffies + 60*HZ;
	int update_next_balance = 0;
	cpumask_t cpus;

	if (idle != CPU_IDLE ||
	    !test_bit(NOHZ_BALANCE_KICK, nohz_flags(this_cpu)))
		goto end;

	cpumask_andnot(&cpus, nohz.idle_cpus_mask, cpu_isolated_mask);

	for_each_cpu(balance_cpu, &cpus) {
		if (balance_cpu == this_cpu || !idle_cpu(balance_cpu))
			continue;

		/*
		 * If this cpu gets work to do, stop the load balancing
		 * work being done for other cpus. Next load
		 * balancing owner will pick it up.
		 */
		if (need_resched())
			break;

		rq = cpu_rq(balance_cpu);

		/*
		 * If time for next balance is due,
		 * do the balance.
		 */
		if (time_after_eq(jiffies, rq->next_balance)) {
			raw_spin_lock_irq(&rq->lock);
			update_rq_clock(rq);
			cpu_load_update_idle(rq);
			raw_spin_unlock_irq(&rq->lock);
			rebalance_domains(rq, CPU_IDLE);
		}

		if (time_after(next_balance, rq->next_balance)) {
			next_balance = rq->next_balance;
			update_next_balance = 1;
		}
	}

	/*
	 * next_balance will be updated only when there is a need.
	 * When the CPU is attached to null domain for ex, it will not be
	 * updated.
	 */
	if (likely(update_next_balance))
		nohz.next_balance = next_balance;
end:
	clear_bit(NOHZ_BALANCE_KICK, nohz_flags(this_cpu));
}

/*
 * Current heuristic for kicking the idle load balancer in the presence
 * of an idle cpu in the system.
 *   - This rq has more than one task.
 *   - This rq has at least one CFS task and the capacity of the CPU is
 *     significantly reduced because of RT tasks or IRQs.
 *   - At parent of LLC scheduler domain level, this cpu's scheduler group has
 *     multiple busy cpu.
 *   - For SD_ASYM_PACKING, if the lower numbered cpu's in the scheduler
 *     domain span are idle.
 */
static inline bool nohz_kick_needed(struct rq *rq, int *type)
{
	unsigned long now = jiffies;
	struct sched_domain_shared *sds;
	struct sched_domain *sd;
	int nr_busy;
	int cpu = rq->cpu;
	bool kick = false;
	cpumask_t cpumask;

	if (unlikely(rq->idle_balance))
		return false;

       /*
	* We may be recently in ticked or tickless idle mode. At the first
	* busy tick after returning from idle, we will update the busy stats.
	*/
	set_cpu_sd_state_busy();
	nohz_balance_exit_idle(cpu);

	/*
	 * None are in tickless mode and hence no need for NOHZ idle load
	 * balancing.
	 */
	cpumask_andnot(&cpumask, nohz.idle_cpus_mask, cpu_isolated_mask);
	if (cpumask_empty(&cpumask))
		return false;

	if (time_before(now, nohz.next_balance))
		return false;

	if (rq->nr_running >= 2 &&
	    (!energy_aware() || cpu_overutilized(cpu)))
		return true;

	/* Do idle load balance if there have misfit task */
	if (energy_aware())
		return rq->misfit_task;

	rcu_read_lock();
	sds = rcu_dereference(per_cpu(sd_llc_shared, cpu));
	if (sds && !energy_aware()) {
		/*
		 * XXX: write a coherent comment on why we do this.
		 * See also: http://lkml.kernel.org/r/20111202010832.602203411@sbsiddha-desk.sc.intel.com
		 */
		nr_busy = atomic_read(&sds->nr_busy_cpus);
		if (nr_busy > 1) {
			kick = true;
			goto unlock;
		}

	}

	sd = rcu_dereference(rq->sd);
	if (sd) {
		if ((rq->cfs.h_nr_running >= 1) &&
				check_cpu_capacity(rq, sd)) {
			kick = true;
			goto unlock;
		}
	}

	sd = rcu_dereference(per_cpu(sd_asym, cpu));
	if (sd && (cpumask_first_and(&cpumask, sched_domain_span(sd)) < cpu)) {
		kick = true;
		goto unlock;
	}

unlock:
	rcu_read_unlock();
	return kick;
}
#else
static void nohz_idle_balance(struct rq *this_rq, enum cpu_idle_type idle) { }
#endif

/*
 * run_rebalance_domains is triggered when needed from the scheduler tick.
 * Also triggered for nohz idle balancing (with nohz_balancing_kick set).
 */
static __latent_entropy void run_rebalance_domains(struct softirq_action *h)
{
	struct rq *this_rq = this_rq();
	enum cpu_idle_type idle = this_rq->idle_balance ?
						CPU_IDLE : CPU_NOT_IDLE;

	/*
	 * Since core isolation doesn't update nohz.idle_cpus_mask, there
	 * is a possibility this nohz kicked cpu could be isolated. Hence
	 * return if the cpu is isolated.
	 */
	if (cpu_isolated(this_rq->cpu))
		return;
	/*
	 * If this cpu has a pending nohz_balance_kick, then do the
	 * balancing on behalf of the other idle cpus whose ticks are
	 * stopped. Do nohz_idle_balance *before* rebalance_domains to
	 * give the idle cpus a chance to load balance. Else we may
	 * load balance only within the local sched_domain hierarchy
	 * and abort nohz_idle_balance altogether if we pull some load.
	 */
	nohz_idle_balance(this_rq, idle);
	rebalance_domains(this_rq, idle);
}

/*
 * Trigger the SCHED_SOFTIRQ if it is time to do periodic load balancing.
 */
void trigger_load_balance(struct rq *rq)
{
	int type = NOHZ_KICK_ANY;

	/* Don't need to rebalance while attached to NULL domain or
	 * cpu is isolated.
	 */
	if (unlikely(on_null_domain(rq)) || cpu_isolated(cpu_of(rq)))
		return;

	if (time_after_eq(jiffies, rq->next_balance))
		raise_softirq(SCHED_SOFTIRQ);
#ifdef CONFIG_NO_HZ_COMMON
	if (nohz_kick_needed(rq, &type))
		nohz_balancer_kick(type);
#endif
}

static void rq_online_fair(struct rq *rq)
{
	update_sysctl();

	update_runtime_enabled(rq);
}

static void rq_offline_fair(struct rq *rq)
{
	update_sysctl();

	/* Ensure any throttled groups are reachable by pick_next_task */
	unthrottle_offline_cfs_rqs(rq);
}

#endif /* CONFIG_SMP */

/*
 * scheduler tick hitting a task of our scheduling class:
 */
static void task_tick_fair(struct rq *rq, struct task_struct *curr, int queued)
{
	struct cfs_rq *cfs_rq;
	struct sched_entity *se = &curr->se;
#ifdef CONFIG_SMP
	bool old_misfit = curr->misfit;
	bool misfit;
#endif

	for_each_sched_entity(se) {
		cfs_rq = cfs_rq_of(se);
		entity_tick(cfs_rq, se, queued);
	}

	if (static_branch_unlikely(&sched_numa_balancing))
		task_tick_numa(rq, curr);

#ifdef CONFIG_SMP
	if (!rq->rd->overutilized && cpu_overutilized(task_cpu(curr))) {
		rq->rd->overutilized = true;
		trace_sched_overutilized(true);
	}

	misfit = !task_fits_max(curr, rq->cpu);
	rq->misfit_task = misfit;

	if (old_misfit != misfit) {
		walt_fixup_nr_big_tasks(rq, curr, 1, misfit);
		curr->misfit = misfit;
	}
#endif

}

/*
 * called on fork with the child task as argument from the parent's context
 *  - child not yet on the tasklist
 *  - preemption disabled
 */
static void task_fork_fair(struct task_struct *p)
{
	struct cfs_rq *cfs_rq;
	struct sched_entity *se = &p->se, *curr;
	struct rq *rq = this_rq();

	raw_spin_lock(&rq->lock);
	update_rq_clock(rq);

	cfs_rq = task_cfs_rq(current);
	curr = cfs_rq->curr;
	if (curr) {
		update_curr(cfs_rq);
		se->vruntime = curr->vruntime;
	}
	place_entity(cfs_rq, se, 1);

	if (sysctl_sched_child_runs_first && curr && entity_before(curr, se)) {
		/*
		 * Upon rescheduling, sched_class::put_prev_task() will place
		 * 'current' within the tree based on its new key value.
		 */
		swap(curr->vruntime, se->vruntime);
		resched_curr(rq);
	}

	se->vruntime -= cfs_rq->min_vruntime;
	raw_spin_unlock(&rq->lock);
}

/*
 * Priority of the task has changed. Check to see if we preempt
 * the current task.
 */
static void
prio_changed_fair(struct rq *rq, struct task_struct *p, int oldprio)
{
	if (!task_on_rq_queued(p))
		return;

	/*
	 * Reschedule if we are currently running on this runqueue and
	 * our priority decreased, or if we are not currently running on
	 * this runqueue and our priority is higher than the current's
	 */
	if (rq->curr == p) {
		if (p->prio > oldprio)
			resched_curr(rq);
	} else
		check_preempt_curr(rq, p, 0);
}

static inline bool vruntime_normalized(struct task_struct *p)
{
	struct sched_entity *se = &p->se;

	/*
	 * In both the TASK_ON_RQ_QUEUED and TASK_ON_RQ_MIGRATING cases,
	 * the dequeue_entity(.flags=0) will already have normalized the
	 * vruntime.
	 */
	if (p->on_rq)
		return true;

	/*
	 * When !on_rq, vruntime of the task has usually NOT been normalized.
	 * But there are some cases where it has already been normalized:
	 *
	 * - A forked child which is waiting for being woken up by
	 *   wake_up_new_task().
	 * - A task which has been woken up by try_to_wake_up() and
	 *   waiting for actually being woken up by sched_ttwu_pending().
	 */
	if (!se->sum_exec_runtime || p->state == TASK_WAKING)
		return true;

	return false;
}

#ifdef CONFIG_FAIR_GROUP_SCHED
/*
 * Propagate the changes of the sched_entity across the tg tree to make it
 * visible to the root
 */
static void propagate_entity_cfs_rq(struct sched_entity *se)
{
	struct cfs_rq *cfs_rq;

	/* Start to propagate at parent */
	se = se->parent;

	for_each_sched_entity(se) {
		cfs_rq = cfs_rq_of(se);

		if (cfs_rq_throttled(cfs_rq))
			break;

		update_load_avg(se, UPDATE_TG);
	}
}
#else
static void propagate_entity_cfs_rq(struct sched_entity *se) { }
#endif

static void detach_entity_cfs_rq(struct sched_entity *se)
{
	struct cfs_rq *cfs_rq = cfs_rq_of(se);

	/* Catch up with the cfs_rq and remove our load when we leave */
	update_load_avg(se, 0);
	detach_entity_load_avg(cfs_rq, se);
	update_tg_load_avg(cfs_rq, false);
	propagate_entity_cfs_rq(se);
}

static void attach_entity_cfs_rq(struct sched_entity *se)
{
	struct cfs_rq *cfs_rq = cfs_rq_of(se);

#ifdef CONFIG_FAIR_GROUP_SCHED
	/*
	 * Since the real-depth could have been changed (only FAIR
	 * class maintain depth value), reset depth properly.
	 */
	se->depth = se->parent ? se->parent->depth + 1 : 0;
#endif

	/* Synchronize entity with its cfs_rq */
	update_load_avg(se, sched_feat(ATTACH_AGE_LOAD) ? 0 : SKIP_AGE_LOAD);
	attach_entity_load_avg(cfs_rq, se);
	update_tg_load_avg(cfs_rq, false);
	propagate_entity_cfs_rq(se);
}

static void detach_task_cfs_rq(struct task_struct *p)
{
	struct sched_entity *se = &p->se;
	struct cfs_rq *cfs_rq = cfs_rq_of(se);

	if (!vruntime_normalized(p)) {
		/*
		 * Fix up our vruntime so that the current sleep doesn't
		 * cause 'unlimited' sleep bonus.
		 */
		place_entity(cfs_rq, se, 0);
		se->vruntime -= cfs_rq->min_vruntime;
	}

	detach_entity_cfs_rq(se);
}

static void attach_task_cfs_rq(struct task_struct *p)
{
	struct sched_entity *se = &p->se;
	struct cfs_rq *cfs_rq = cfs_rq_of(se);

	attach_entity_cfs_rq(se);

	if (!vruntime_normalized(p))
		se->vruntime += cfs_rq->min_vruntime;
}

static void switched_from_fair(struct rq *rq, struct task_struct *p)
{
	detach_task_cfs_rq(p);
}

static void switched_to_fair(struct rq *rq, struct task_struct *p)
{
	attach_task_cfs_rq(p);

	if (task_on_rq_queued(p)) {
		/*
		 * We were most likely switched from sched_rt, so
		 * kick off the schedule if running, otherwise just see
		 * if we can still preempt the current task.
		 */
		if (rq->curr == p)
			resched_curr(rq);
		else
			check_preempt_curr(rq, p, 0);
	}
}

/* Account for a task changing its policy or group.
 *
 * This routine is mostly called to set cfs_rq->curr field when a task
 * migrates between groups/classes.
 */
static void set_curr_task_fair(struct rq *rq)
{
	struct sched_entity *se = &rq->curr->se;

	for_each_sched_entity(se) {
		struct cfs_rq *cfs_rq = cfs_rq_of(se);

		set_next_entity(cfs_rq, se);
		/* ensure bandwidth has been allocated on our new cfs_rq */
		account_cfs_rq_runtime(cfs_rq, 0);
	}
}

void init_cfs_rq(struct cfs_rq *cfs_rq)
{
	cfs_rq->tasks_timeline = RB_ROOT;
	cfs_rq->min_vruntime = (u64)(-(1LL << 20));
#ifndef CONFIG_64BIT
	cfs_rq->min_vruntime_copy = cfs_rq->min_vruntime;
#endif
#ifdef CONFIG_SMP
#ifdef CONFIG_FAIR_GROUP_SCHED
	cfs_rq->propagate_avg = 0;
#endif
	atomic_long_set(&cfs_rq->removed_load_avg, 0);
	atomic_long_set(&cfs_rq->removed_util_avg, 0);
#endif
}

#ifdef CONFIG_FAIR_GROUP_SCHED
static void task_set_group_fair(struct task_struct *p)
{
	struct sched_entity *se = &p->se;

	set_task_rq(p, task_cpu(p));
	se->depth = se->parent ? se->parent->depth + 1 : 0;
}

static void task_move_group_fair(struct task_struct *p)
{
	detach_task_cfs_rq(p);
	set_task_rq(p, task_cpu(p));

#ifdef CONFIG_SMP
	/* Tell se's cfs_rq has been changed -- migrated */
	p->se.avg.last_update_time = 0;
#endif
	attach_task_cfs_rq(p);
}

static void task_change_group_fair(struct task_struct *p, int type)
{
	switch (type) {
	case TASK_SET_GROUP:
		task_set_group_fair(p);
		break;

	case TASK_MOVE_GROUP:
		task_move_group_fair(p);
		break;
	}
}

void free_fair_sched_group(struct task_group *tg)
{
	int i;

	destroy_cfs_bandwidth(tg_cfs_bandwidth(tg));

	for_each_possible_cpu(i) {
		if (tg->cfs_rq)
			kfree(tg->cfs_rq[i]);
		if (tg->se)
			kfree(tg->se[i]);
	}

	kfree(tg->cfs_rq);
	kfree(tg->se);
}

int alloc_fair_sched_group(struct task_group *tg, struct task_group *parent)
{
	struct sched_entity *se;
	struct cfs_rq *cfs_rq;
	int i;

	tg->cfs_rq = kzalloc(sizeof(cfs_rq) * nr_cpu_ids, GFP_KERNEL);
	if (!tg->cfs_rq)
		goto err;
	tg->se = kzalloc(sizeof(se) * nr_cpu_ids, GFP_KERNEL);
	if (!tg->se)
		goto err;

	tg->shares = NICE_0_LOAD;

	init_cfs_bandwidth(tg_cfs_bandwidth(tg));

	for_each_possible_cpu(i) {
		cfs_rq = kzalloc_node(sizeof(struct cfs_rq),
				      GFP_KERNEL, cpu_to_node(i));
		if (!cfs_rq)
			goto err;

		se = kzalloc_node(sizeof(struct sched_entity),
				  GFP_KERNEL, cpu_to_node(i));
		if (!se)
			goto err_free_rq;

		init_cfs_rq(cfs_rq);
		init_tg_cfs_entry(tg, cfs_rq, se, i, parent->se[i]);
		init_entity_runnable_average(se);
	}

	return 1;

err_free_rq:
	kfree(cfs_rq);
err:
	return 0;
}

void online_fair_sched_group(struct task_group *tg)
{
	struct sched_entity *se;
	struct rq *rq;
	int i;

	for_each_possible_cpu(i) {
		rq = cpu_rq(i);
		se = tg->se[i];

		raw_spin_lock_irq(&rq->lock);
		post_init_entity_util_avg(se);
		sync_throttle(tg, i);
		raw_spin_unlock_irq(&rq->lock);
	}
}

void unregister_fair_sched_group(struct task_group *tg)
{
	unsigned long flags;
	struct rq *rq;
	int cpu;

	for_each_possible_cpu(cpu) {
		if (tg->se[cpu])
			remove_entity_load_avg(tg->se[cpu]);

		/*
		 * Only empty task groups can be destroyed; so we can speculatively
		 * check on_list without danger of it being re-added.
		 */
		if (!tg->cfs_rq[cpu]->on_list)
			continue;

		rq = cpu_rq(cpu);

		raw_spin_lock_irqsave(&rq->lock, flags);
		list_del_leaf_cfs_rq(tg->cfs_rq[cpu]);
		raw_spin_unlock_irqrestore(&rq->lock, flags);
	}
}

void init_tg_cfs_entry(struct task_group *tg, struct cfs_rq *cfs_rq,
			struct sched_entity *se, int cpu,
			struct sched_entity *parent)
{
	struct rq *rq = cpu_rq(cpu);

	cfs_rq->tg = tg;
	cfs_rq->rq = rq;
	init_cfs_rq_runtime(cfs_rq);

	tg->cfs_rq[cpu] = cfs_rq;
	tg->se[cpu] = se;

	/* se could be NULL for root_task_group */
	if (!se)
		return;

	if (!parent) {
		se->cfs_rq = &rq->cfs;
		se->depth = 0;
	} else {
		se->cfs_rq = parent->my_q;
		se->depth = parent->depth + 1;
	}

	se->my_q = cfs_rq;
	/* guarantee group entities always have weight */
	update_load_set(&se->load, NICE_0_LOAD);
	se->parent = parent;
}

static DEFINE_MUTEX(shares_mutex);

int sched_group_set_shares(struct task_group *tg, unsigned long shares)
{
	int i;
	unsigned long flags;

	/*
	 * We can't change the weight of the root cgroup.
	 */
	if (!tg->se[0])
		return -EINVAL;

	shares = clamp(shares, scale_load(MIN_SHARES), scale_load(MAX_SHARES));

	mutex_lock(&shares_mutex);
	if (tg->shares == shares)
		goto done;

	tg->shares = shares;
	for_each_possible_cpu(i) {
		struct rq *rq = cpu_rq(i);
		struct sched_entity *se;

		se = tg->se[i];
		/* Propagate contribution to hierarchy */
		raw_spin_lock_irqsave(&rq->lock, flags);

		/* Possible calls to update_curr() need rq clock */
		update_rq_clock(rq);
		for_each_sched_entity(se) {
			update_load_avg(se, UPDATE_TG);
			update_cfs_shares(se);
		}
		raw_spin_unlock_irqrestore(&rq->lock, flags);
	}

done:
	mutex_unlock(&shares_mutex);
	return 0;
}
#else /* CONFIG_FAIR_GROUP_SCHED */

void free_fair_sched_group(struct task_group *tg) { }

int alloc_fair_sched_group(struct task_group *tg, struct task_group *parent)
{
	return 1;
}

void online_fair_sched_group(struct task_group *tg) { }

void unregister_fair_sched_group(struct task_group *tg) { }

#endif /* CONFIG_FAIR_GROUP_SCHED */


static unsigned int get_rr_interval_fair(struct rq *rq, struct task_struct *task)
{
	struct sched_entity *se = &task->se;
	unsigned int rr_interval = 0;

	/*
	 * Time slice is 0 for SCHED_OTHER tasks that are on an otherwise
	 * idle runqueue:
	 */
	if (rq->cfs.load.weight)
		rr_interval = NS_TO_JIFFIES(sched_slice(cfs_rq_of(se), se));

	return rr_interval;
}

/*
 * All the scheduling class methods:
 */
const struct sched_class fair_sched_class = {
	.next			= &idle_sched_class,
	.enqueue_task		= enqueue_task_fair,
	.dequeue_task		= dequeue_task_fair,
	.yield_task		= yield_task_fair,
	.yield_to_task		= yield_to_task_fair,

	.check_preempt_curr	= check_preempt_wakeup,

	.pick_next_task		= pick_next_task_fair,
	.put_prev_task		= put_prev_task_fair,

#ifdef CONFIG_SMP
	.select_task_rq		= select_task_rq_fair,
	.migrate_task_rq	= migrate_task_rq_fair,

	.rq_online		= rq_online_fair,
	.rq_offline		= rq_offline_fair,

	.task_dead		= task_dead_fair,
	.set_cpus_allowed	= set_cpus_allowed_common,
#endif

	.set_curr_task          = set_curr_task_fair,
	.task_tick		= task_tick_fair,
	.task_fork		= task_fork_fair,

	.prio_changed		= prio_changed_fair,
	.switched_from		= switched_from_fair,
	.switched_to		= switched_to_fair,

	.get_rr_interval	= get_rr_interval_fair,

	.update_curr		= update_curr_fair,

#ifdef CONFIG_FAIR_GROUP_SCHED
	.task_change_group	= task_change_group_fair,
#endif
#ifdef CONFIG_SCHED_WALT
	.fixup_walt_sched_stats	= walt_fixup_sched_stats_fair,
#endif
};

#ifdef CONFIG_SCHED_DEBUG
void print_cfs_stats(struct seq_file *m, int cpu)
{
	struct cfs_rq *cfs_rq;

	rcu_read_lock();
	for_each_leaf_cfs_rq(cpu_rq(cpu), cfs_rq)
		print_cfs_rq(m, cpu, cfs_rq);
	rcu_read_unlock();
}

#ifdef CONFIG_NUMA_BALANCING
void show_numa_stats(struct task_struct *p, struct seq_file *m)
{
	int node;
	unsigned long tsf = 0, tpf = 0, gsf = 0, gpf = 0;

	for_each_online_node(node) {
		if (p->numa_faults) {
			tsf = p->numa_faults[task_faults_idx(NUMA_MEM, node, 0)];
			tpf = p->numa_faults[task_faults_idx(NUMA_MEM, node, 1)];
		}
		if (p->numa_group) {
			gsf = p->numa_group->faults[task_faults_idx(NUMA_MEM, node, 0)],
			gpf = p->numa_group->faults[task_faults_idx(NUMA_MEM, node, 1)];
		}
		print_numa_stats(m, node, tsf, tpf, gsf, gpf);
	}
}
#endif /* CONFIG_NUMA_BALANCING */
#endif /* CONFIG_SCHED_DEBUG */

__init void init_sched_fair_class(void)
{
#ifdef CONFIG_SMP
	open_softirq(SCHED_SOFTIRQ, run_rebalance_domains);

#ifdef CONFIG_NO_HZ_COMMON
	nohz.next_balance = jiffies;
	zalloc_cpumask_var(&nohz.idle_cpus_mask, GFP_NOWAIT);
#endif
#endif /* SMP */

}

/* WALT sched implementation begins here */
#ifdef CONFIG_SCHED_WALT

#ifdef CONFIG_CFS_BANDWIDTH

static void walt_init_cfs_rq_stats(struct cfs_rq *cfs_rq)
{
	cfs_rq->walt_stats.nr_big_tasks = 0;
	cfs_rq->walt_stats.cumulative_runnable_avg = 0;
	cfs_rq->walt_stats.pred_demands_sum = 0;
}

static void walt_inc_cfs_rq_stats(struct cfs_rq *cfs_rq, struct task_struct *p)
{
	inc_nr_big_task(&cfs_rq->walt_stats, p);
	fixup_cumulative_runnable_avg(&cfs_rq->walt_stats, p->ravg.demand,
				      p->ravg.pred_demand);
}

static void walt_dec_cfs_rq_stats(struct cfs_rq *cfs_rq, struct task_struct *p)
{
	dec_nr_big_task(&cfs_rq->walt_stats, p);
	fixup_cumulative_runnable_avg(&cfs_rq->walt_stats, -(s64)p->ravg.demand,
				      -(s64)p->ravg.pred_demand);
}

static void walt_inc_throttled_cfs_rq_stats(struct walt_sched_stats *stats,
					    struct cfs_rq *tcfs_rq)
{
	struct rq *rq = rq_of(tcfs_rq);

	stats->nr_big_tasks += tcfs_rq->walt_stats.nr_big_tasks;
	fixup_cumulative_runnable_avg(stats,
				tcfs_rq->walt_stats.cumulative_runnable_avg,
				tcfs_rq->walt_stats.pred_demands_sum);

	if (stats == &rq->walt_stats)
		walt_fixup_cum_window_demand(rq,
			tcfs_rq->walt_stats.cumulative_runnable_avg);

}

static void walt_dec_throttled_cfs_rq_stats(struct walt_sched_stats *stats,
					    struct cfs_rq *tcfs_rq)
{
	struct rq *rq = rq_of(tcfs_rq);

	stats->nr_big_tasks -= tcfs_rq->walt_stats.nr_big_tasks;
	fixup_cumulative_runnable_avg(stats,
				-tcfs_rq->walt_stats.cumulative_runnable_avg,
				-tcfs_rq->walt_stats.pred_demands_sum);

	/*
	 * We remove the throttled cfs_rq's tasks's contribution from the
	 * cumulative window demand so that the same can be added
	 * unconditionally when the cfs_rq is unthrottled.
	 */
	if (stats == &rq->walt_stats)
		walt_fixup_cum_window_demand(rq,
			-tcfs_rq->walt_stats.cumulative_runnable_avg);
}

static void walt_fixup_sched_stats_fair(struct rq *rq, struct task_struct *p,
				       u32 new_task_load, u32 new_pred_demand)
{
	struct cfs_rq *cfs_rq;
	struct sched_entity *se = &p->se;
	s64 task_load_delta = (s64)new_task_load - task_load(p);
	s64 pred_demand_delta = PRED_DEMAND_DELTA;

	for_each_sched_entity(se) {
		cfs_rq = cfs_rq_of(se);

		fixup_cumulative_runnable_avg(&cfs_rq->walt_stats,
					      task_load_delta,
					      pred_demand_delta);
		if (cfs_rq_throttled(cfs_rq))
			break;
	}

	/* Fix up rq->walt_stats only if we didn't find any throttled cfs_rq */
	if (!se) {
		fixup_cumulative_runnable_avg(&rq->walt_stats,
					      task_load_delta,
					      pred_demand_delta);
		walt_fixup_cum_window_demand(rq, task_load_delta);
	}
}

static void walt_fixup_nr_big_tasks(struct rq *rq, struct task_struct *p,
				    int delta, bool inc)
{
	struct cfs_rq *cfs_rq;
	struct sched_entity *se = &p->se;

	for_each_sched_entity(se) {
		cfs_rq = cfs_rq_of(se);

		cfs_rq->walt_stats.nr_big_tasks += inc ? delta : -delta;
		BUG_ON(cfs_rq->walt_stats.nr_big_tasks < 0);

		if (cfs_rq_throttled(cfs_rq))
			break;
	}

	/* Fix up rq->walt_stats only if we didn't find any throttled cfs_rq */
	if (!se)
		walt_adjust_nr_big_tasks(rq, delta, inc);
}

/*
 * Check if task is part of a hierarchy where some cfs_rq does not have any
 * runtime left.
 *
 * We can't rely on throttled_hierarchy() to do this test, as
 * cfs_rq->throttle_count will not be updated yet when this function is called
 * from scheduler_tick()
 */
static int task_will_be_throttled(struct task_struct *p)
{
	struct sched_entity *se = &p->se;
	struct cfs_rq *cfs_rq;

	if (!cfs_bandwidth_used())
		return 0;

	for_each_sched_entity(se) {
		cfs_rq = cfs_rq_of(se);
		if (!cfs_rq->runtime_enabled)
			continue;
		if (cfs_rq->runtime_remaining <= 0)
			return 1;
	}

	return 0;
}

#else /* CONFIG_CFS_BANDWIDTH */

static void walt_fixup_sched_stats_fair(struct rq *rq, struct task_struct *p,
				       u32 new_task_load, u32 new_pred_demand)
{
	fixup_walt_sched_stats_common(rq, p, new_task_load, new_pred_demand);
}

static void walt_fixup_nr_big_tasks(struct rq *rq, struct task_struct *p,
				    int delta, bool inc)
{
	walt_adjust_nr_big_tasks(rq, delta, inc);
}

static int task_will_be_throttled(struct task_struct *p)
{
	return false;
}

#endif /* CONFIG_CFS_BANDWIDTH */

static inline int
kick_active_balance(struct rq *rq, struct task_struct *p, int new_cpu)
{
	unsigned long flags;
	int rc = 0;

	/* Invoke active balance to force migrate currently running task */
	raw_spin_lock_irqsave(&rq->lock, flags);
	if (!rq->active_balance) {
		rq->active_balance = 1;
		rq->push_cpu = new_cpu;
		get_task_struct(p);
		rq->push_task = p;
		rc = 1;
	}
	raw_spin_unlock_irqrestore(&rq->lock, flags);

	return rc;
}

static DEFINE_RAW_SPINLOCK(migration_lock);
void check_for_migration(struct rq *rq, struct task_struct *p)
{
	int new_cpu;
	int active_balance;
	int cpu = task_cpu(p);

	if (rq->misfit_task) {
		if (rq->curr->state != TASK_RUNNING ||
		    rq->curr->nr_cpus_allowed == 1)
			return;

		if (task_will_be_throttled(p))
			return;

		raw_spin_lock(&migration_lock);
		rcu_read_lock();
		new_cpu = energy_aware_wake_cpu(p, cpu, 0);
		rcu_read_unlock();
		if (capacity_orig_of(new_cpu) > capacity_orig_of(cpu)) {
			active_balance = kick_active_balance(rq, p, new_cpu);
			if (active_balance) {
				mark_reserved(new_cpu);
				raw_spin_unlock(&migration_lock);
				stop_one_cpu_nowait(cpu,
					active_load_balance_cpu_stop, rq,
					&rq->active_balance_work);
				return;
			}
		}
		raw_spin_unlock(&migration_lock);
	}
}

#endif /* CONFIG_SCHED_WALT */<|MERGE_RESOLUTION|>--- conflicted
+++ resolved
@@ -6850,10 +6850,7 @@
 	struct related_thread_group *grp;
 	cpumask_t search_cpus;
 	int prev_cpu = task_cpu(p);
-<<<<<<< HEAD
-=======
 	int start_cpu = walt_start_cpu(prev_cpu);
->>>>>>> 4ea03715
 	bool do_rotate = false;
 	bool avoid_prev_cpu = false;
 
@@ -6944,20 +6941,6 @@
 	cpumask_and(&search_cpus, &search_cpus,
 		    sched_group_cpus(sg_target));
 
-<<<<<<< HEAD
-		cpumask_copy(&search_cpus, tsk_cpus_allowed(p));
-		cpumask_and(&search_cpus, &search_cpus,
-			    sched_group_cpus(sg_target));
-
-		i = find_first_cpu_bit(p, &search_cpus, sg_target,
-				       &avoid_prev_cpu, &do_rotate,
-				       &first_cpu_bit_env);
-
-retry:
-		/* Find cpu with sufficient capacity */
-		while ((i = cpumask_next(i, &search_cpus)) < nr_cpu_ids) {
-			cpumask_clear_cpu(i, &search_cpus);
-=======
 	i = find_first_cpu_bit(p, &search_cpus, sg_target,
 			       &avoid_prev_cpu, &do_rotate,
 			       &first_cpu_bit_env);
@@ -6966,7 +6949,6 @@
 	/* Find cpu with sufficient capacity */
 	while ((i = cpumask_next(i, &search_cpus)) < nr_cpu_ids) {
 		cpumask_clear_cpu(i, &search_cpus);
->>>>>>> 4ea03715
 
 		if (cpu_isolated(i))
 			continue;
@@ -7035,10 +7017,6 @@
 					min_idle_idx = cpu_idle_idx;
 					min_idle_idx_cpu = i;
 					target_cpu = i;
-<<<<<<< HEAD
-					do_rotate = false;
-					break;
-=======
 					target_cpu_util = new_util;
 					target_cpu_new_util_cum =
 					    new_util_cum;
@@ -7060,7 +7038,6 @@
 					target_cpu_new_util_cum =
 					    new_util_cum;
 					targeted_cpus++;
->>>>>>> 4ea03715
 				}
 			} else if (cpu_rq(i)->nr_running) {
 				target_cpu = i;
@@ -7104,35 +7081,7 @@
 		}
 	}
 
-<<<<<<< HEAD
-		if (do_rotate) {
-			/*
-			 * We started iteration somewhere in the middle of
-			 * cpumask.  Iterate once again from bit 0 to the
-			 * previous starting point bit.
-			 */
-			do_rotate = false;
-			i = -1;
-			goto retry;
-		}
-
-		if (target_cpu == -1 ||
-		    (target_cpu != min_util_cpu && !safe_to_pack &&
-		     !is_packing_eligible(p, task_util_boosted, sg_target,
-					  target_cpu_new_util_cum,
-					  targeted_cpus))) {
-			if (likely(min_util_cpu != -1))
-				target_cpu = min_util_cpu;
-			else if (cpu_isolated(task_cpu(p)) &&
-					isolated_candidate != -1)
-				target_cpu = isolated_candidate;
-			else
-				target_cpu = task_cpu(p);
-		}
-	} else {
-=======
 	if (do_rotate) {
->>>>>>> 4ea03715
 		/*
 		 * We started iteration somewhere in the middle of
 		 * cpumask.  Iterate once again from bit 0 to the
