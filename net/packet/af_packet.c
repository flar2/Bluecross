--- conflicted
+++ resolved
@@ -804,10 +804,7 @@
 		} else {
 			h.h2->tp_vlan_tci = 0;
 		}
-<<<<<<< HEAD
-=======
 		h.h2->tp_padding = 0;
->>>>>>> e479c604
 		hdrlen = sizeof(*h.h2);
 		break;
 	default:
@@ -1740,10 +1737,7 @@
 		} else {
 			aux.tp_vlan_tci = 0;
 		}
-<<<<<<< HEAD
-=======
 		aux.tp_padding = 0;
->>>>>>> e479c604
 		put_cmsg(msg, SOL_PACKET, PACKET_AUXDATA, sizeof(aux), &aux);
 	}
 
