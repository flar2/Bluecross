--- conflicted
+++ resolved
@@ -761,18 +761,10 @@
 		/* Wake up sockets using this dead device */
 		read_lock(&hci_sk_list.lock);
 		sk_for_each(sk, &hci_sk_list.head) {
-<<<<<<< HEAD
-			lock_sock(sk);
-=======
->>>>>>> 5f518a30
 			if (hci_pi(sk)->hdev == hdev) {
 				sk->sk_err = EPIPE;
 				sk->sk_state_change(sk);
 			}
-<<<<<<< HEAD
-			release_sock(sk);
-=======
->>>>>>> 5f518a30
 		}
 		read_unlock(&hci_sk_list.lock);
 	}
