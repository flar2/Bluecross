/*
 * Copyright (c) 2006 Oracle.  All rights reserved.
 *
 * This software is available to you under a choice of one of two
 * licenses.  You may choose to be licensed under the terms of the GNU
 * General Public License (GPL) Version 2, available from the file
 * COPYING in the main directory of this source tree, or the
 * OpenIB.org BSD license below:
 *
 *     Redistribution and use in source and binary forms, with or
 *     without modification, are permitted provided that the following
 *     conditions are met:
 *
 *      - Redistributions of source code must retain the above
 *        copyright notice, this list of conditions and the following
 *        disclaimer.
 *
 *      - Redistributions in binary form must reproduce the above
 *        copyright notice, this list of conditions and the following
 *        disclaimer in the documentation and/or other materials
 *        provided with the distribution.
 *
 * THE SOFTWARE IS PROVIDED "AS IS", WITHOUT WARRANTY OF ANY KIND,
 * EXPRESS OR IMPLIED, INCLUDING BUT NOT LIMITED TO THE WARRANTIES OF
 * MERCHANTABILITY, FITNESS FOR A PARTICULAR PURPOSE AND
 * NONINFRINGEMENT. IN NO EVENT SHALL THE AUTHORS OR COPYRIGHT HOLDERS
 * BE LIABLE FOR ANY CLAIM, DAMAGES OR OTHER LIABILITY, WHETHER IN AN
 * ACTION OF CONTRACT, TORT OR OTHERWISE, ARISING FROM, OUT OF OR IN
 * CONNECTION WITH THE SOFTWARE OR THE USE OR OTHER DEALINGS IN THE
 * SOFTWARE.
 *
 */
#include <linux/kernel.h>
#include <net/sock.h>
#include <linux/in.h>
#include <linux/if_arp.h>
#include <linux/jhash.h>
#include <linux/ratelimit.h>
#include "rds.h"

static struct rhashtable bind_hash_table;

static struct rhashtable_params ht_parms = {
	.nelem_hint = 768,
	.key_len = sizeof(u64),
	.key_offset = offsetof(struct rds_sock, rs_bound_key),
	.head_offset = offsetof(struct rds_sock, rs_bound_node),
	.max_size = 16384,
	.min_size = 1024,
};

/*
 * Return the rds_sock bound at the given local address.
 *
 * The rx path can race with rds_release.  We notice if rds_release() has
 * marked this socket and don't return a rs ref to the rx path.
 */
struct rds_sock *rds_find_bound(__be32 addr, __be16 port)
{
	u64 key = ((u64)addr << 32) | port;
	struct rds_sock *rs;

	rcu_read_lock();
	rs = rhashtable_lookup(&bind_hash_table, &key, ht_parms);
<<<<<<< HEAD
	if (rs && !sock_flag(rds_rs_to_sk(rs), SOCK_DEAD))
		rds_sock_addref(rs);
	else
=======
	if (rs && (sock_flag(rds_rs_to_sk(rs), SOCK_DEAD) ||
		   !atomic_inc_not_zero(&rds_rs_to_sk(rs)->sk_refcnt)))
>>>>>>> 07d220e1
		rs = NULL;
	rcu_read_unlock();

	rcu_read_unlock();

	rdsdebug("returning rs %p for %pI4:%u\n", rs, &addr,
		ntohs(port));

	return rs;
}

/* returns -ve errno or +ve port */
static int rds_add_bound(struct rds_sock *rs, __be32 addr, __be16 *port)
{
	int ret = -EADDRINUSE;
	u16 rover, last;
	u64 key;

	if (*port != 0) {
		rover = be16_to_cpu(*port);
		if (rover == RDS_FLAG_PROBE_PORT)
			return -EINVAL;
		last = rover;
	} else {
		rover = max_t(u16, prandom_u32(), 2);
		last = rover - 1;
	}

	do {
		if (rover == 0)
			rover++;

		if (rover == RDS_FLAG_PROBE_PORT)
			continue;
		key = ((u64)addr << 32) | cpu_to_be16(rover);
		if (rhashtable_lookup_fast(&bind_hash_table, &key, ht_parms))
			continue;

		rs->rs_bound_key = key;
		rs->rs_bound_addr = addr;
		net_get_random_once(&rs->rs_hash_initval,
				    sizeof(rs->rs_hash_initval));
		rs->rs_bound_port = cpu_to_be16(rover);
		rs->rs_bound_node.next = NULL;
		rds_sock_addref(rs);
		if (!rhashtable_insert_fast(&bind_hash_table,
					    &rs->rs_bound_node, ht_parms)) {
			*port = rs->rs_bound_port;
			ret = 0;
			rdsdebug("rs %p binding to %pI4:%d\n",
			  rs, &addr, (int)ntohs(*port));
			break;
		} else {
			rs->rs_bound_addr = 0;
			rds_sock_put(rs);
			ret = -ENOMEM;
			break;
		}
	} while (rover++ != last);

	return ret;
}

void rds_remove_bound(struct rds_sock *rs)
{

	if (!rs->rs_bound_addr)
		return;

	rdsdebug("rs %p unbinding from %pI4:%d\n",
		 rs, &rs->rs_bound_addr,
		 ntohs(rs->rs_bound_port));

	rhashtable_remove_fast(&bind_hash_table, &rs->rs_bound_node, ht_parms);
	rds_sock_put(rs);
	rs->rs_bound_addr = 0;
}

int rds_bind(struct socket *sock, struct sockaddr *uaddr, int addr_len)
{
	struct sock *sk = sock->sk;
	struct sockaddr_in *sin = (struct sockaddr_in *)uaddr;
	struct rds_sock *rs = rds_sk_to_rs(sk);
	struct rds_transport *trans;
	int ret = 0;

	lock_sock(sk);

	if (addr_len != sizeof(struct sockaddr_in) ||
	    sin->sin_family != AF_INET ||
	    rs->rs_bound_addr ||
	    sin->sin_addr.s_addr == htonl(INADDR_ANY)) {
		ret = -EINVAL;
		goto out;
	}

	sock_set_flag(sk, SOCK_RCU_FREE);
	ret = rds_add_bound(rs, sin->sin_addr.s_addr, &sin->sin_port);
	if (ret)
		goto out;

	if (rs->rs_transport) { /* previously bound */
		trans = rs->rs_transport;
		if (trans->laddr_check(sock_net(sock->sk),
				       sin->sin_addr.s_addr) != 0) {
			ret = -ENOPROTOOPT;
			rds_remove_bound(rs);
		} else {
			ret = 0;
		}
		goto out;
	}
	trans = rds_trans_get_preferred(sock_net(sock->sk),
					sin->sin_addr.s_addr);
	if (!trans) {
		ret = -EADDRNOTAVAIL;
		rds_remove_bound(rs);
		printk_ratelimited(KERN_INFO "RDS: rds_bind() could not find a transport, "
				"load rds_tcp or rds_rdma?\n");
		goto out;
	}

	rs->rs_transport = trans;
	ret = 0;

out:
	release_sock(sk);
	return ret;
}

void rds_bind_lock_destroy(void)
{
	rhashtable_destroy(&bind_hash_table);
}

int rds_bind_lock_init(void)
{
	return rhashtable_init(&bind_hash_table, &ht_parms);
}<|MERGE_RESOLUTION|>--- conflicted
+++ resolved
@@ -62,16 +62,9 @@
 
 	rcu_read_lock();
 	rs = rhashtable_lookup(&bind_hash_table, &key, ht_parms);
-<<<<<<< HEAD
-	if (rs && !sock_flag(rds_rs_to_sk(rs), SOCK_DEAD))
-		rds_sock_addref(rs);
-	else
-=======
 	if (rs && (sock_flag(rds_rs_to_sk(rs), SOCK_DEAD) ||
 		   !atomic_inc_not_zero(&rds_rs_to_sk(rs)->sk_refcnt)))
->>>>>>> 07d220e1
 		rs = NULL;
-	rcu_read_unlock();
 
 	rcu_read_unlock();
 
