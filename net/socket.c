/*
 * NET		An implementation of the SOCKET network access protocol.
 *
 * Version:	@(#)socket.c	1.1.93	18/02/95
 *
 * Authors:	Orest Zborowski, <obz@Kodak.COM>
 *		Ross Biro
 *		Fred N. van Kempen, <waltje@uWalt.NL.Mugnet.ORG>
 *
 * Fixes:
 *		Anonymous	:	NOTSOCK/BADF cleanup. Error fix in
 *					shutdown()
 *		Alan Cox	:	verify_area() fixes
 *		Alan Cox	:	Removed DDI
 *		Jonathan Kamens	:	SOCK_DGRAM reconnect bug
 *		Alan Cox	:	Moved a load of checks to the very
 *					top level.
 *		Alan Cox	:	Move address structures to/from user
 *					mode above the protocol layers.
 *		Rob Janssen	:	Allow 0 length sends.
 *		Alan Cox	:	Asynchronous I/O support (cribbed from the
 *					tty drivers).
 *		Niibe Yutaka	:	Asynchronous I/O for writes (4.4BSD style)
 *		Jeff Uphoff	:	Made max number of sockets command-line
 *					configurable.
 *		Matti Aarnio	:	Made the number of sockets dynamic,
 *					to be allocated when needed, and mr.
 *					Uphoff's max is used as max to be
 *					allowed to allocate.
 *		Linus		:	Argh. removed all the socket allocation
 *					altogether: it's in the inode now.
 *		Alan Cox	:	Made sock_alloc()/sock_release() public
 *					for NetROM and future kernel nfsd type
 *					stuff.
 *		Alan Cox	:	sendmsg/recvmsg basics.
 *		Tom Dyas	:	Export net symbols.
 *		Marcin Dalecki	:	Fixed problems with CONFIG_NET="n".
 *		Alan Cox	:	Added thread locking to sys_* calls
 *					for sockets. May have errors at the
 *					moment.
 *		Kevin Buhr	:	Fixed the dumb errors in the above.
 *		Andi Kleen	:	Some small cleanups, optimizations,
 *					and fixed a copy_from_user() bug.
 *		Tigran Aivazian	:	sys_send(args) calls sys_sendto(args, NULL, 0)
 *		Tigran Aivazian	:	Made listen(2) backlog sanity checks
 *					protocol-independent
 *
 *
 *		This program is free software; you can redistribute it and/or
 *		modify it under the terms of the GNU General Public License
 *		as published by the Free Software Foundation; either version
 *		2 of the License, or (at your option) any later version.
 *
 *
 *	This module is effectively the top level interface to the BSD socket
 *	paradigm.
 *
 *	Based upon Swansea University Computer Society NET3.039
 */

#include <linux/mm.h>
#include <linux/socket.h>
#include <linux/file.h>
#include <linux/net.h>
#include <linux/interrupt.h>
#include <linux/thread_info.h>
#include <linux/rcupdate.h>
#include <linux/netdevice.h>
#include <linux/proc_fs.h>
#include <linux/seq_file.h>
#include <linux/mutex.h>
#include <linux/if_bridge.h>
#include <linux/if_frad.h>
#include <linux/if_vlan.h>
#include <linux/ptp_classify.h>
#include <linux/init.h>
#include <linux/poll.h>
#include <linux/cache.h>
#include <linux/module.h>
#include <linux/highmem.h>
#include <linux/mount.h>
#include <linux/security.h>
#include <linux/syscalls.h>
#include <linux/compat.h>
#include <linux/kmod.h>
#include <linux/audit.h>
#include <linux/wireless.h>
#include <linux/nsproxy.h>
#include <linux/magic.h>
#include <linux/slab.h>
#include <linux/xattr.h>
#include <linux/nospec.h>
#include <linux/seemp_api.h>
#include <linux/seemp_instrumentation.h>

#include <asm/uaccess.h>
#include <asm/unistd.h>

#include <net/compat.h>
#include <net/wext.h>
#include <net/cls_cgroup.h>

#include <net/sock.h>
#include <linux/netfilter.h>

#include <linux/if_tun.h>
#include <linux/ipv6_route.h>
#include <linux/route.h>
#include <linux/sockios.h>
#include <linux/atalk.h>
#include <net/busy_poll.h>
#include <linux/errqueue.h>

#ifdef CONFIG_NET_RX_BUSY_POLL
unsigned int sysctl_net_busy_read __read_mostly;
unsigned int sysctl_net_busy_poll __read_mostly;
#endif

static ssize_t sock_read_iter(struct kiocb *iocb, struct iov_iter *to);
static ssize_t sock_write_iter(struct kiocb *iocb, struct iov_iter *from);
static BLOCKING_NOTIFIER_HEAD(sockev_notifier_list);

static int sock_mmap(struct file *file, struct vm_area_struct *vma);

static int sock_close(struct inode *inode, struct file *file);
static unsigned int sock_poll(struct file *file,
			      struct poll_table_struct *wait);
static long sock_ioctl(struct file *file, unsigned int cmd, unsigned long arg);
#ifdef CONFIG_COMPAT
static long compat_sock_ioctl(struct file *file,
			      unsigned int cmd, unsigned long arg);
#endif
static int sock_fasync(int fd, struct file *filp, int on);
static ssize_t sock_sendpage(struct file *file, struct page *page,
			     int offset, size_t size, loff_t *ppos, int more);
static ssize_t sock_splice_read(struct file *file, loff_t *ppos,
				struct pipe_inode_info *pipe, size_t len,
				unsigned int flags);

/*
 *	Socket files have a set of 'special' operations as well as the generic file ones. These don't appear
 *	in the operation structures but are done directly via the socketcall() multiplexor.
 */

static const struct file_operations socket_file_ops = {
	.owner =	THIS_MODULE,
	.llseek =	no_llseek,
	.read_iter =	sock_read_iter,
	.write_iter =	sock_write_iter,
	.poll =		sock_poll,
	.unlocked_ioctl = sock_ioctl,
#ifdef CONFIG_COMPAT
	.compat_ioctl = compat_sock_ioctl,
#endif
	.mmap =		sock_mmap,
	.release =	sock_close,
	.fasync =	sock_fasync,
	.sendpage =	sock_sendpage,
	.splice_write = generic_splice_sendpage,
	.splice_read =	sock_splice_read,
};

/*
 *	The protocol list. Each protocol is registered in here.
 */

static DEFINE_SPINLOCK(net_family_lock);
static const struct net_proto_family __rcu *net_families[NPROTO] __read_mostly;

/*
 *	Statistics counters of the socket lists
 */

static DEFINE_PER_CPU(int, sockets_in_use);

/*
 * Socket Event framework helpers
 */
static void sockev_notify(unsigned long event, struct socket *sk)
{
	blocking_notifier_call_chain(&sockev_notifier_list, event, sk);
}

/**
 * Support routines.
 * Move socket addresses back and forth across the kernel/user
 * divide and look after the messy bits.
 */

/**
 *	move_addr_to_kernel	-	copy a socket address into kernel space
 *	@uaddr: Address in user space
 *	@kaddr: Address in kernel space
 *	@ulen: Length in user space
 *
 *	The address is copied into kernel space. If the provided address is
 *	too long an error code of -EINVAL is returned. If the copy gives
 *	invalid addresses -EFAULT is returned. On a success 0 is returned.
 */

int move_addr_to_kernel(void __user *uaddr, int ulen, struct sockaddr_storage *kaddr)
{
	if (ulen < 0 || ulen > sizeof(struct sockaddr_storage))
		return -EINVAL;
	if (ulen == 0)
		return 0;
	if (copy_from_user(kaddr, uaddr, ulen))
		return -EFAULT;
	return audit_sockaddr(ulen, kaddr);
}

/**
 *	move_addr_to_user	-	copy an address to user space
 *	@kaddr: kernel space address
 *	@klen: length of address in kernel
 *	@uaddr: user space address
 *	@ulen: pointer to user length field
 *
 *	The value pointed to by ulen on entry is the buffer length available.
 *	This is overwritten with the buffer space used. -EINVAL is returned
 *	if an overlong buffer is specified or a negative buffer size. -EFAULT
 *	is returned if either the buffer or the length field are not
 *	accessible.
 *	After copying the data up to the limit the user specifies, the true
 *	length of the data is written over the length limit the user
 *	specified. Zero is returned for a success.
 */

static int move_addr_to_user(struct sockaddr_storage *kaddr, int klen,
			     void __user *uaddr, int __user *ulen)
{
	int err;
	int len;

	BUG_ON(klen > sizeof(struct sockaddr_storage));
	err = get_user(len, ulen);
	if (err)
		return err;
	if (len > klen)
		len = klen;
	if (len < 0)
		return -EINVAL;
	if (len) {
		if (audit_sockaddr(klen, kaddr))
			return -ENOMEM;
		if (copy_to_user(uaddr, kaddr, len))
			return -EFAULT;
	}
	/*
	 *      "fromlen shall refer to the value before truncation.."
	 *                      1003.1g
	 */
	return __put_user(klen, ulen);
}

static struct kmem_cache *sock_inode_cachep __read_mostly;

static struct inode *sock_alloc_inode(struct super_block *sb)
{
	struct socket_alloc *ei;
	struct socket_wq *wq;

	ei = kmem_cache_alloc(sock_inode_cachep, GFP_KERNEL);
	if (!ei)
		return NULL;
	wq = kmalloc(sizeof(*wq), GFP_KERNEL);
	if (!wq) {
		kmem_cache_free(sock_inode_cachep, ei);
		return NULL;
	}
	init_waitqueue_head(&wq->wait);
	wq->fasync_list = NULL;
	wq->flags = 0;
	RCU_INIT_POINTER(ei->socket.wq, wq);

	ei->socket.state = SS_UNCONNECTED;
	ei->socket.flags = 0;
	ei->socket.ops = NULL;
	ei->socket.sk = NULL;
	ei->socket.file = NULL;

	return &ei->vfs_inode;
}

static void sock_destroy_inode(struct inode *inode)
{
	struct socket_alloc *ei;
	struct socket_wq *wq;

	ei = container_of(inode, struct socket_alloc, vfs_inode);
	wq = rcu_dereference_protected(ei->socket.wq, 1);
	kfree_rcu(wq, rcu);
	kmem_cache_free(sock_inode_cachep, ei);
}

static void init_once(void *foo)
{
	struct socket_alloc *ei = (struct socket_alloc *)foo;

	inode_init_once(&ei->vfs_inode);
}

static int init_inodecache(void)
{
	sock_inode_cachep = kmem_cache_create("sock_inode_cache",
					      sizeof(struct socket_alloc),
					      0,
					      (SLAB_HWCACHE_ALIGN |
					       SLAB_RECLAIM_ACCOUNT |
					       SLAB_MEM_SPREAD | SLAB_ACCOUNT),
					      init_once);
	if (sock_inode_cachep == NULL)
		return -ENOMEM;
	return 0;
}

static const struct super_operations sockfs_ops = {
	.alloc_inode	= sock_alloc_inode,
	.destroy_inode	= sock_destroy_inode,
	.statfs		= simple_statfs,
};

/*
 * sockfs_dname() is called from d_path().
 */
static char *sockfs_dname(struct dentry *dentry, char *buffer, int buflen)
{
	return dynamic_dname(dentry, buffer, buflen, "socket:[%lu]",
				d_inode(dentry)->i_ino);
}

static const struct dentry_operations sockfs_dentry_operations = {
	.d_dname  = sockfs_dname,
};

static int sockfs_xattr_get(const struct xattr_handler *handler,
			    struct dentry *dentry, struct inode *inode,
			    const char *suffix, void *value, size_t size)
{
	if (value) {
		if (dentry->d_name.len + 1 > size)
			return -ERANGE;
		memcpy(value, dentry->d_name.name, dentry->d_name.len + 1);
	}
	return dentry->d_name.len + 1;
}

#define XATTR_SOCKPROTONAME_SUFFIX "sockprotoname"
#define XATTR_NAME_SOCKPROTONAME (XATTR_SYSTEM_PREFIX XATTR_SOCKPROTONAME_SUFFIX)
#define XATTR_NAME_SOCKPROTONAME_LEN (sizeof(XATTR_NAME_SOCKPROTONAME)-1)

static const struct xattr_handler sockfs_xattr_handler = {
	.name = XATTR_NAME_SOCKPROTONAME,
	.get = sockfs_xattr_get,
};

static int sockfs_security_xattr_set(const struct xattr_handler *handler,
				     struct dentry *dentry, struct inode *inode,
				     const char *suffix, const void *value,
				     size_t size, int flags)
{
	/* Handled by LSM. */
	return -EAGAIN;
}

static const struct xattr_handler sockfs_security_xattr_handler = {
	.prefix = XATTR_SECURITY_PREFIX,
	.set = sockfs_security_xattr_set,
};

static const struct xattr_handler *sockfs_xattr_handlers[] = {
	&sockfs_xattr_handler,
	&sockfs_security_xattr_handler,
	NULL
};

static struct dentry *sockfs_mount(struct file_system_type *fs_type,
			 int flags, const char *dev_name, void *data)
{
	return mount_pseudo_xattr(fs_type, "socket:", &sockfs_ops,
				  sockfs_xattr_handlers,
				  &sockfs_dentry_operations, SOCKFS_MAGIC);
}

static struct vfsmount *sock_mnt __read_mostly;

static struct file_system_type sock_fs_type = {
	.name =		"sockfs",
	.mount =	sockfs_mount,
	.kill_sb =	kill_anon_super,
};

/*
 *	Obtains the first available file descriptor and sets it up for use.
 *
 *	These functions create file structures and maps them to fd space
 *	of the current process. On success it returns file descriptor
 *	and file struct implicitly stored in sock->file.
 *	Note that another thread may close file descriptor before we return
 *	from this function. We use the fact that now we do not refer
 *	to socket after mapping. If one day we will need it, this
 *	function will increment ref. count on file by 1.
 *
 *	In any case returned fd MAY BE not valid!
 *	This race condition is unavoidable
 *	with shared fd spaces, we cannot solve it inside kernel,
 *	but we take care of internal coherence yet.
 */

struct file *sock_alloc_file(struct socket *sock, int flags, const char *dname)
{
	struct qstr name = { .name = "" };
	struct path path;
	struct file *file;

	if (dname) {
		name.name = dname;
		name.len = strlen(name.name);
	} else if (sock->sk) {
		name.name = sock->sk->sk_prot_creator->name;
		name.len = strlen(name.name);
	}
	path.dentry = d_alloc_pseudo(sock_mnt->mnt_sb, &name);
	if (unlikely(!path.dentry))
		return ERR_PTR(-ENOMEM);
	path.mnt = mntget(sock_mnt);

	d_instantiate(path.dentry, SOCK_INODE(sock));

	file = alloc_file(&path, FMODE_READ | FMODE_WRITE,
		  &socket_file_ops);
	if (IS_ERR(file)) {
		/* drop dentry, keep inode */
		ihold(d_inode(path.dentry));
		path_put(&path);
		return file;
	}

	sock->file = file;
	file->f_flags = O_RDWR | (flags & O_NONBLOCK);
	file->private_data = sock;
	return file;
}
EXPORT_SYMBOL(sock_alloc_file);

static int sock_map_fd(struct socket *sock, int flags)
{
	struct file *newfile;
	int fd = get_unused_fd_flags(flags);
	if (unlikely(fd < 0))
		return fd;

	newfile = sock_alloc_file(sock, flags, NULL);
	if (likely(!IS_ERR(newfile))) {
		fd_install(fd, newfile);
		return fd;
	}

	put_unused_fd(fd);
	return PTR_ERR(newfile);
}

struct socket *sock_from_file(struct file *file, int *err)
{
	if (file->f_op == &socket_file_ops)
		return file->private_data;	/* set in sock_map_fd */

	*err = -ENOTSOCK;
	return NULL;
}
EXPORT_SYMBOL(sock_from_file);

/**
 *	sockfd_lookup - Go from a file number to its socket slot
 *	@fd: file handle
 *	@err: pointer to an error code return
 *
 *	The file handle passed in is locked and the socket it is bound
 *	too is returned. If an error occurs the err pointer is overwritten
 *	with a negative errno code and NULL is returned. The function checks
 *	for both invalid handles and passing a handle which is not a socket.
 *
 *	On a success the socket object pointer is returned.
 */

struct socket *sockfd_lookup(int fd, int *err)
{
	struct file *file;
	struct socket *sock;

	file = fget(fd);
	if (!file) {
		*err = -EBADF;
		return NULL;
	}

	sock = sock_from_file(file, err);
	if (!sock)
		fput(file);
	return sock;
}
EXPORT_SYMBOL(sockfd_lookup);

static struct socket *sockfd_lookup_light(int fd, int *err, int *fput_needed)
{
	struct fd f = fdget(fd);
	struct socket *sock;

	*err = -EBADF;
	if (f.file) {
		sock = sock_from_file(f.file, err);
		if (likely(sock)) {
			*fput_needed = f.flags;
			return sock;
		}
		fdput(f);
	}
	return NULL;
}

static ssize_t sockfs_listxattr(struct dentry *dentry, char *buffer,
				size_t size)
{
	ssize_t len;
	ssize_t used = 0;

	len = security_inode_listsecurity(d_inode(dentry), buffer, size);
	if (len < 0)
		return len;
	used += len;
	if (buffer) {
		if (size < used)
			return -ERANGE;
		buffer += len;
	}

	len = (XATTR_NAME_SOCKPROTONAME_LEN + 1);
	used += len;
	if (buffer) {
		if (size < used)
			return -ERANGE;
		memcpy(buffer, XATTR_NAME_SOCKPROTONAME, len);
		buffer += len;
	}

	return used;
}

static int sockfs_setattr(struct dentry *dentry, struct iattr *iattr)
{
	int err = simple_setattr(dentry, iattr);

	if (!err && (iattr->ia_valid & ATTR_UID)) {
		struct socket *sock = SOCKET_I(d_inode(dentry));

<<<<<<< HEAD
		sock->sk->sk_uid = iattr->ia_uid;
=======
		if (sock->sk)
			sock->sk->sk_uid = iattr->ia_uid;
		else
			err = -ENOENT;
>>>>>>> ca975794
	}

	return err;
}

static const struct inode_operations sockfs_inode_ops = {
	.listxattr = sockfs_listxattr,
	.setattr = sockfs_setattr,
};

/**
 *	sock_alloc	-	allocate a socket
 *
 *	Allocate a new inode and socket object. The two are bound together
 *	and initialised. The socket is then returned. If we are out of inodes
 *	NULL is returned.
 */

struct socket *sock_alloc(void)
{
	struct inode *inode;
	struct socket *sock;

	inode = new_inode_pseudo(sock_mnt->mnt_sb);
	if (!inode)
		return NULL;

	sock = SOCKET_I(inode);

	kmemcheck_annotate_bitfield(sock, type);
	inode->i_ino = get_next_ino();
	inode->i_mode = S_IFSOCK | S_IRWXUGO;
	inode->i_uid = current_fsuid();
	inode->i_gid = current_fsgid();
	inode->i_op = &sockfs_inode_ops;

	this_cpu_add(sockets_in_use, 1);
	return sock;
}
EXPORT_SYMBOL(sock_alloc);

/**
 *	sock_release	-	close a socket
 *	@sock: socket to close
 *
 *	The socket is released from the protocol stack if it has a release
 *	callback, and the inode is then released if the socket is bound to
 *	an inode not a file.
 */

static void __sock_release(struct socket *sock, struct inode *inode)
{
	if (sock->ops) {
		struct module *owner = sock->ops->owner;

		if (inode)
			inode_lock(inode);
		sock->ops->release(sock);
		if (inode)
			inode_unlock(inode);
		sock->ops = NULL;
		module_put(owner);
	}

	if (rcu_dereference_protected(sock->wq, 1)->fasync_list)
		pr_err("%s: fasync list not empty!\n", __func__);

	this_cpu_sub(sockets_in_use, 1);
	if (!sock->file) {
		iput(SOCK_INODE(sock));
		return;
	}
	sock->file = NULL;
}

void sock_release(struct socket *sock)
{
	__sock_release(sock, NULL);
}
EXPORT_SYMBOL(sock_release);

void __sock_tx_timestamp(__u16 tsflags, __u8 *tx_flags)
{
	u8 flags = *tx_flags;

	if (tsflags & SOF_TIMESTAMPING_TX_HARDWARE)
		flags |= SKBTX_HW_TSTAMP;

	if (tsflags & SOF_TIMESTAMPING_TX_SOFTWARE)
		flags |= SKBTX_SW_TSTAMP;

	if (tsflags & SOF_TIMESTAMPING_TX_SCHED)
		flags |= SKBTX_SCHED_TSTAMP;

	*tx_flags = flags;
}
EXPORT_SYMBOL(__sock_tx_timestamp);

static inline int sock_sendmsg_nosec(struct socket *sock, struct msghdr *msg)
{
	int ret = sock->ops->sendmsg(sock, msg, msg_data_left(msg));
	BUG_ON(ret == -EIOCBQUEUED);
	return ret;
}

int sock_sendmsg(struct socket *sock, struct msghdr *msg)
{
	int err = security_socket_sendmsg(sock, msg,
					  msg_data_left(msg));

	return err ?: sock_sendmsg_nosec(sock, msg);
}
EXPORT_SYMBOL(sock_sendmsg);

int kernel_sendmsg(struct socket *sock, struct msghdr *msg,
		   struct kvec *vec, size_t num, size_t size)
{
	iov_iter_kvec(&msg->msg_iter, WRITE | ITER_KVEC, vec, num, size);
	return sock_sendmsg(sock, msg);
}
EXPORT_SYMBOL(kernel_sendmsg);

/*
 * called from sock_recv_timestamp() if sock_flag(sk, SOCK_RCVTSTAMP)
 */
void __sock_recv_timestamp(struct msghdr *msg, struct sock *sk,
	struct sk_buff *skb)
{
	int need_software_tstamp = sock_flag(sk, SOCK_RCVTSTAMP);
	struct scm_timestamping tss;
	int empty = 1;
	struct skb_shared_hwtstamps *shhwtstamps =
		skb_hwtstamps(skb);

	/* Race occurred between timestamp enabling and packet
	   receiving.  Fill in the current time for now. */
	if (need_software_tstamp && skb->tstamp.tv64 == 0)
		__net_timestamp(skb);

	if (need_software_tstamp) {
		if (!sock_flag(sk, SOCK_RCVTSTAMPNS)) {
			struct timeval tv;
			skb_get_timestamp(skb, &tv);
			put_cmsg(msg, SOL_SOCKET, SCM_TIMESTAMP,
				 sizeof(tv), &tv);
		} else {
			struct timespec ts;
			skb_get_timestampns(skb, &ts);
			put_cmsg(msg, SOL_SOCKET, SCM_TIMESTAMPNS,
				 sizeof(ts), &ts);
		}
	}

	memset(&tss, 0, sizeof(tss));
	if ((sk->sk_tsflags & SOF_TIMESTAMPING_SOFTWARE) &&
	    ktime_to_timespec_cond(skb->tstamp, tss.ts + 0))
		empty = 0;
	if (shhwtstamps &&
	    (sk->sk_tsflags & SOF_TIMESTAMPING_RAW_HARDWARE) &&
	    ktime_to_timespec_cond(shhwtstamps->hwtstamp, tss.ts + 2))
		empty = 0;
	if (!empty)
		put_cmsg(msg, SOL_SOCKET,
			 SCM_TIMESTAMPING, sizeof(tss), &tss);
}
EXPORT_SYMBOL_GPL(__sock_recv_timestamp);

void __sock_recv_wifi_status(struct msghdr *msg, struct sock *sk,
	struct sk_buff *skb)
{
	int ack;

	if (!sock_flag(sk, SOCK_WIFI_STATUS))
		return;
	if (!skb->wifi_acked_valid)
		return;

	ack = skb->wifi_acked;

	put_cmsg(msg, SOL_SOCKET, SCM_WIFI_STATUS, sizeof(ack), &ack);
}
EXPORT_SYMBOL_GPL(__sock_recv_wifi_status);

static inline void sock_recv_drops(struct msghdr *msg, struct sock *sk,
				   struct sk_buff *skb)
{
	if (sock_flag(sk, SOCK_RXQ_OVFL) && skb && SOCK_SKB_CB(skb)->dropcount)
		put_cmsg(msg, SOL_SOCKET, SO_RXQ_OVFL,
			sizeof(__u32), &SOCK_SKB_CB(skb)->dropcount);
}

void __sock_recv_ts_and_drops(struct msghdr *msg, struct sock *sk,
	struct sk_buff *skb)
{
	sock_recv_timestamp(msg, sk, skb);
	sock_recv_drops(msg, sk, skb);
}
EXPORT_SYMBOL_GPL(__sock_recv_ts_and_drops);

static inline int sock_recvmsg_nosec(struct socket *sock, struct msghdr *msg,
				     int flags)
{
	return sock->ops->recvmsg(sock, msg, msg_data_left(msg), flags);
}

int sock_recvmsg(struct socket *sock, struct msghdr *msg, int flags)
{
	int err = security_socket_recvmsg(sock, msg, msg_data_left(msg), flags);

	return err ?: sock_recvmsg_nosec(sock, msg, flags);
}
EXPORT_SYMBOL(sock_recvmsg);

/**
 * kernel_recvmsg - Receive a message from a socket (kernel space)
 * @sock:       The socket to receive the message from
 * @msg:        Received message
 * @vec:        Input s/g array for message data
 * @num:        Size of input s/g array
 * @size:       Number of bytes to read
 * @flags:      Message flags (MSG_DONTWAIT, etc...)
 *
 * On return the msg structure contains the scatter/gather array passed in the
 * vec argument. The array is modified so that it consists of the unfilled
 * portion of the original array.
 *
 * The returned value is the total number of bytes received, or an error.
 */
int kernel_recvmsg(struct socket *sock, struct msghdr *msg,
		   struct kvec *vec, size_t num, size_t size, int flags)
{
	mm_segment_t oldfs = get_fs();
	int result;

	iov_iter_kvec(&msg->msg_iter, READ | ITER_KVEC, vec, num, size);
	set_fs(KERNEL_DS);
	result = sock_recvmsg(sock, msg, flags);
	set_fs(oldfs);
	return result;
}
EXPORT_SYMBOL(kernel_recvmsg);

static ssize_t sock_sendpage(struct file *file, struct page *page,
			     int offset, size_t size, loff_t *ppos, int more)
{
	struct socket *sock;
	int flags;

	sock = file->private_data;

	flags = (file->f_flags & O_NONBLOCK) ? MSG_DONTWAIT : 0;
	/* more is a combination of MSG_MORE and MSG_SENDPAGE_NOTLAST */
	flags |= more;

	return kernel_sendpage(sock, page, offset, size, flags);
}

static ssize_t sock_splice_read(struct file *file, loff_t *ppos,
				struct pipe_inode_info *pipe, size_t len,
				unsigned int flags)
{
	struct socket *sock = file->private_data;

	if (unlikely(!sock->ops->splice_read))
		return -EINVAL;

	return sock->ops->splice_read(sock, ppos, pipe, len, flags);
}

static ssize_t sock_read_iter(struct kiocb *iocb, struct iov_iter *to)
{
	struct file *file = iocb->ki_filp;
	struct socket *sock = file->private_data;
	struct msghdr msg = {.msg_iter = *to,
			     .msg_iocb = iocb};
	ssize_t res;

	if (file->f_flags & O_NONBLOCK)
		msg.msg_flags = MSG_DONTWAIT;

	if (iocb->ki_pos != 0)
		return -ESPIPE;

	if (!iov_iter_count(to))	/* Match SYS5 behaviour */
		return 0;

	res = sock_recvmsg(sock, &msg, msg.msg_flags);
	*to = msg.msg_iter;
	return res;
}

static ssize_t sock_write_iter(struct kiocb *iocb, struct iov_iter *from)
{
	struct file *file = iocb->ki_filp;
	struct socket *sock = file->private_data;
	struct msghdr msg = {.msg_iter = *from,
			     .msg_iocb = iocb};
	ssize_t res;

	if (iocb->ki_pos != 0)
		return -ESPIPE;

	if (file->f_flags & O_NONBLOCK)
		msg.msg_flags = MSG_DONTWAIT;

	if (sock->type == SOCK_SEQPACKET)
		msg.msg_flags |= MSG_EOR;

	res = sock_sendmsg(sock, &msg);
	*from = msg.msg_iter;
	return res;
}

/*
 * Atomic setting of ioctl hooks to avoid race
 * with module unload.
 */

static DEFINE_MUTEX(br_ioctl_mutex);
static int (*br_ioctl_hook) (struct net *, unsigned int cmd, void __user *arg);

void brioctl_set(int (*hook) (struct net *, unsigned int, void __user *))
{
	mutex_lock(&br_ioctl_mutex);
	br_ioctl_hook = hook;
	mutex_unlock(&br_ioctl_mutex);
}
EXPORT_SYMBOL(brioctl_set);

static DEFINE_MUTEX(vlan_ioctl_mutex);
static int (*vlan_ioctl_hook) (struct net *, void __user *arg);

void vlan_ioctl_set(int (*hook) (struct net *, void __user *))
{
	mutex_lock(&vlan_ioctl_mutex);
	vlan_ioctl_hook = hook;
	mutex_unlock(&vlan_ioctl_mutex);
}
EXPORT_SYMBOL(vlan_ioctl_set);

static DEFINE_MUTEX(dlci_ioctl_mutex);
static int (*dlci_ioctl_hook) (unsigned int, void __user *);

void dlci_ioctl_set(int (*hook) (unsigned int, void __user *))
{
	mutex_lock(&dlci_ioctl_mutex);
	dlci_ioctl_hook = hook;
	mutex_unlock(&dlci_ioctl_mutex);
}
EXPORT_SYMBOL(dlci_ioctl_set);

static long sock_do_ioctl(struct net *net, struct socket *sock,
				 unsigned int cmd, unsigned long arg)
{
	int err;
	void __user *argp = (void __user *)arg;

	err = sock->ops->ioctl(sock, cmd, arg);

	/*
	 * If this ioctl is unknown try to hand it down
	 * to the NIC driver.
	 */
	if (err == -ENOIOCTLCMD)
		err = dev_ioctl(net, cmd, argp);

	return err;
}

/*
 *	With an ioctl, arg may well be a user mode pointer, but we don't know
 *	what to do with it - that's up to the protocol still.
 */

static long sock_ioctl(struct file *file, unsigned cmd, unsigned long arg)
{
	struct socket *sock;
	struct sock *sk;
	void __user *argp = (void __user *)arg;
	int pid, err;
	struct net *net;

	sock = file->private_data;
	sk = sock->sk;
	net = sock_net(sk);
	if (cmd >= SIOCDEVPRIVATE && cmd <= (SIOCDEVPRIVATE + 15)) {
		err = dev_ioctl(net, cmd, argp);
	} else
#ifdef CONFIG_WEXT_CORE
	if (cmd >= SIOCIWFIRST && cmd <= SIOCIWLAST) {
		err = dev_ioctl(net, cmd, argp);
	} else
#endif
		switch (cmd) {
		case FIOSETOWN:
		case SIOCSPGRP:
			err = -EFAULT;
			if (get_user(pid, (int __user *)argp))
				break;
			f_setown(sock->file, pid, 1);
			err = 0;
			break;
		case FIOGETOWN:
		case SIOCGPGRP:
			err = put_user(f_getown(sock->file),
				       (int __user *)argp);
			break;
		case SIOCGIFBR:
		case SIOCSIFBR:
		case SIOCBRADDBR:
		case SIOCBRDELBR:
			err = -ENOPKG;
			if (!br_ioctl_hook)
				request_module("bridge");

			mutex_lock(&br_ioctl_mutex);
			if (br_ioctl_hook)
				err = br_ioctl_hook(net, cmd, argp);
			mutex_unlock(&br_ioctl_mutex);
			break;
		case SIOCGIFVLAN:
		case SIOCSIFVLAN:
			err = -ENOPKG;
			if (!vlan_ioctl_hook)
				request_module("8021q");

			mutex_lock(&vlan_ioctl_mutex);
			if (vlan_ioctl_hook)
				err = vlan_ioctl_hook(net, argp);
			mutex_unlock(&vlan_ioctl_mutex);
			break;
		case SIOCADDDLCI:
		case SIOCDELDLCI:
			err = -ENOPKG;
			if (!dlci_ioctl_hook)
				request_module("dlci");

			mutex_lock(&dlci_ioctl_mutex);
			if (dlci_ioctl_hook)
				err = dlci_ioctl_hook(cmd, argp);
			mutex_unlock(&dlci_ioctl_mutex);
			break;
		default:
			err = sock_do_ioctl(net, sock, cmd, arg);
			break;
		}
	return err;
}

int sock_create_lite(int family, int type, int protocol, struct socket **res)
{
	int err;
	struct socket *sock = NULL;

	err = security_socket_create(family, type, protocol, 1);
	if (err)
		goto out;

	sock = sock_alloc();
	if (!sock) {
		err = -ENOMEM;
		goto out;
	}

	sock->type = type;
	err = security_socket_post_create(sock, family, type, protocol, 1);
	if (err)
		goto out_release;

out:
	*res = sock;
	return err;
out_release:
	sock_release(sock);
	sock = NULL;
	goto out;
}
EXPORT_SYMBOL(sock_create_lite);

/* No kernel lock held - perfect */
static unsigned int sock_poll(struct file *file, poll_table *wait)
{
	unsigned int busy_flag = 0;
	struct socket *sock;

	/*
	 *      We can't return errors to poll, so it's either yes or no.
	 */
	sock = file->private_data;

	if (sk_can_busy_loop(sock->sk)) {
		/* this socket can poll_ll so tell the system call */
		busy_flag = POLL_BUSY_LOOP;

		/* once, only if requested by syscall */
		if (wait && (wait->_key & POLL_BUSY_LOOP))
			sk_busy_loop(sock->sk, 1);
	}

	return busy_flag | sock->ops->poll(file, sock, wait);
}

static int sock_mmap(struct file *file, struct vm_area_struct *vma)
{
	struct socket *sock = file->private_data;

	return sock->ops->mmap(file, sock, vma);
}

static int sock_close(struct inode *inode, struct file *filp)
{
	__sock_release(SOCKET_I(inode), inode);
	return 0;
}

/*
 *	Update the socket async list
 *
 *	Fasync_list locking strategy.
 *
 *	1. fasync_list is modified only under process context socket lock
 *	   i.e. under semaphore.
 *	2. fasync_list is used under read_lock(&sk->sk_callback_lock)
 *	   or under socket lock
 */

static int sock_fasync(int fd, struct file *filp, int on)
{
	struct socket *sock = filp->private_data;
	struct sock *sk = sock->sk;
	struct socket_wq *wq;

	if (sk == NULL)
		return -EINVAL;

	lock_sock(sk);
	wq = rcu_dereference_protected(sock->wq, lockdep_sock_is_held(sk));
	fasync_helper(fd, filp, on, &wq->fasync_list);

	if (!wq->fasync_list)
		sock_reset_flag(sk, SOCK_FASYNC);
	else
		sock_set_flag(sk, SOCK_FASYNC);

	release_sock(sk);
	return 0;
}

/* This function may be called only under rcu_lock */

int sock_wake_async(struct socket_wq *wq, int how, int band)
{
	if (!wq || !wq->fasync_list)
		return -1;

	switch (how) {
	case SOCK_WAKE_WAITD:
		if (test_bit(SOCKWQ_ASYNC_WAITDATA, &wq->flags))
			break;
		goto call_kill;
	case SOCK_WAKE_SPACE:
		if (!test_and_clear_bit(SOCKWQ_ASYNC_NOSPACE, &wq->flags))
			break;
		/* fall through */
	case SOCK_WAKE_IO:
call_kill:
		kill_fasync(&wq->fasync_list, SIGIO, band);
		break;
	case SOCK_WAKE_URG:
		kill_fasync(&wq->fasync_list, SIGURG, band);
	}

	return 0;
}
EXPORT_SYMBOL(sock_wake_async);

int __sock_create(struct net *net, int family, int type, int protocol,
			 struct socket **res, int kern)
{
	int err;
	struct socket *sock;
	const struct net_proto_family *pf;

	/*
	 *      Check protocol is in range
	 */
	if (family < 0 || family >= NPROTO)
		return -EAFNOSUPPORT;
	if (type < 0 || type >= SOCK_MAX)
		return -EINVAL;

	/* Compatibility.

	   This uglymoron is moved from INET layer to here to avoid
	   deadlock in module load.
	 */
	if (family == PF_INET && type == SOCK_PACKET) {
		pr_info_once("%s uses obsolete (PF_INET,SOCK_PACKET)\n",
			     current->comm);
		family = PF_PACKET;
	}

	err = security_socket_create(family, type, protocol, kern);
	if (err)
		return err;

	/*
	 *	Allocate the socket and allow the family to set things up. if
	 *	the protocol is 0, the family is instructed to select an appropriate
	 *	default.
	 */
	sock = sock_alloc();
	if (!sock) {
		net_warn_ratelimited("socket: no more sockets\n");
		return -ENFILE;	/* Not exactly a match, but its the
				   closest posix thing */
	}

	sock->type = type;

#ifdef CONFIG_MODULES
	/* Attempt to load a protocol module if the find failed.
	 *
	 * 12/09/1996 Marcin: But! this makes REALLY only sense, if the user
	 * requested real, full-featured networking support upon configuration.
	 * Otherwise module support will break!
	 */
	if (rcu_access_pointer(net_families[family]) == NULL)
		request_module("net-pf-%d", family);
#endif

	rcu_read_lock();
	pf = rcu_dereference(net_families[family]);
	err = -EAFNOSUPPORT;
	if (!pf)
		goto out_release;

	/*
	 * We will call the ->create function, that possibly is in a loadable
	 * module, so we have to bump that loadable module refcnt first.
	 */
	if (!try_module_get(pf->owner))
		goto out_release;

	/* Now protected by module ref count */
	rcu_read_unlock();

	err = pf->create(net, sock, protocol, kern);
	if (err < 0)
		goto out_module_put;

	/*
	 * Now to bump the refcnt of the [loadable] module that owns this
	 * socket at sock_release time we decrement its refcnt.
	 */
	if (!try_module_get(sock->ops->owner))
		goto out_module_busy;

	/*
	 * Now that we're done with the ->create function, the [loadable]
	 * module can have its refcnt decremented
	 */
	module_put(pf->owner);
	err = security_socket_post_create(sock, family, type, protocol, kern);
	if (err)
		goto out_sock_release;
	*res = sock;

	return 0;

out_module_busy:
	err = -EAFNOSUPPORT;
out_module_put:
	sock->ops = NULL;
	module_put(pf->owner);
out_sock_release:
	sock_release(sock);
	return err;

out_release:
	rcu_read_unlock();
	goto out_sock_release;
}
EXPORT_SYMBOL(__sock_create);

int sock_create(int family, int type, int protocol, struct socket **res)
{
	return __sock_create(current->nsproxy->net_ns, family, type, protocol, res, 0);
}
EXPORT_SYMBOL(sock_create);

int sock_create_kern(struct net *net, int family, int type, int protocol, struct socket **res)
{
	return __sock_create(net, family, type, protocol, res, 1);
}
EXPORT_SYMBOL(sock_create_kern);

SYSCALL_DEFINE3(socket, int, family, int, type, int, protocol)
{
	int retval;
	struct socket *sock;
	int flags;

	/* Check the SOCK_* constants for consistency.  */
	BUILD_BUG_ON(SOCK_CLOEXEC != O_CLOEXEC);
	BUILD_BUG_ON((SOCK_MAX | SOCK_TYPE_MASK) != SOCK_TYPE_MASK);
	BUILD_BUG_ON(SOCK_CLOEXEC & SOCK_TYPE_MASK);
	BUILD_BUG_ON(SOCK_NONBLOCK & SOCK_TYPE_MASK);

	flags = type & ~SOCK_TYPE_MASK;
	if (flags & ~(SOCK_CLOEXEC | SOCK_NONBLOCK))
		return -EINVAL;
	type &= SOCK_TYPE_MASK;

	if (SOCK_NONBLOCK != O_NONBLOCK && (flags & SOCK_NONBLOCK))
		flags = (flags & ~SOCK_NONBLOCK) | O_NONBLOCK;

	retval = sock_create(family, type, protocol, &sock);
	if (retval < 0)
		goto out;

	if (retval == 0)
		sockev_notify(SOCKEV_SOCKET, sock);

	retval = sock_map_fd(sock, flags & (O_CLOEXEC | O_NONBLOCK));
	if (retval < 0)
		goto out_release;

out:
	/* It may be already another descriptor 8) Not kernel problem. */
	return retval;

out_release:
	sock_release(sock);
	return retval;
}

/*
 *	Create a pair of connected sockets.
 */

SYSCALL_DEFINE4(socketpair, int, family, int, type, int, protocol,
		int __user *, usockvec)
{
	struct socket *sock1, *sock2;
	int fd1, fd2, err;
	struct file *newfile1, *newfile2;
	int flags;

	flags = type & ~SOCK_TYPE_MASK;
	if (flags & ~(SOCK_CLOEXEC | SOCK_NONBLOCK))
		return -EINVAL;
	type &= SOCK_TYPE_MASK;

	if (SOCK_NONBLOCK != O_NONBLOCK && (flags & SOCK_NONBLOCK))
		flags = (flags & ~SOCK_NONBLOCK) | O_NONBLOCK;

	/*
	 * Obtain the first socket and check if the underlying protocol
	 * supports the socketpair call.
	 */

	err = sock_create(family, type, protocol, &sock1);
	if (err < 0)
		goto out;

	err = sock_create(family, type, protocol, &sock2);
	if (err < 0)
		goto out_release_1;

	err = sock1->ops->socketpair(sock1, sock2);
	if (err < 0)
		goto out_release_both;

	fd1 = get_unused_fd_flags(flags);
	if (unlikely(fd1 < 0)) {
		err = fd1;
		goto out_release_both;
	}

	fd2 = get_unused_fd_flags(flags);
	if (unlikely(fd2 < 0)) {
		err = fd2;
		goto out_put_unused_1;
	}

	newfile1 = sock_alloc_file(sock1, flags, NULL);
	if (IS_ERR(newfile1)) {
		err = PTR_ERR(newfile1);
		goto out_put_unused_both;
	}

	newfile2 = sock_alloc_file(sock2, flags, NULL);
	if (IS_ERR(newfile2)) {
		err = PTR_ERR(newfile2);
		goto out_fput_1;
	}

	err = put_user(fd1, &usockvec[0]);
	if (err)
		goto out_fput_both;

	err = put_user(fd2, &usockvec[1]);
	if (err)
		goto out_fput_both;

	audit_fd_pair(fd1, fd2);

	fd_install(fd1, newfile1);
	fd_install(fd2, newfile2);
	/* fd1 and fd2 may be already another descriptors.
	 * Not kernel problem.
	 */

	return 0;

out_fput_both:
	fput(newfile2);
	fput(newfile1);
	put_unused_fd(fd2);
	put_unused_fd(fd1);
	goto out;

out_fput_1:
	fput(newfile1);
	put_unused_fd(fd2);
	put_unused_fd(fd1);
	sock_release(sock2);
	goto out;

out_put_unused_both:
	put_unused_fd(fd2);
out_put_unused_1:
	put_unused_fd(fd1);
out_release_both:
	sock_release(sock2);
out_release_1:
	sock_release(sock1);
out:
	return err;
}

/*
 *	Bind a name to a socket. Nothing much to do here since it's
 *	the protocol's responsibility to handle the local address.
 *
 *	We move the socket address to kernel space before we call
 *	the protocol layer (having also checked the address is ok).
 */

SYSCALL_DEFINE3(bind, int, fd, struct sockaddr __user *, umyaddr, int, addrlen)
{
	struct socket *sock;
	struct sockaddr_storage address;
	int err, fput_needed;

	sock = sockfd_lookup_light(fd, &err, &fput_needed);
	if (sock) {
		err = move_addr_to_kernel(umyaddr, addrlen, &address);
		if (err >= 0) {
			err = security_socket_bind(sock,
						   (struct sockaddr *)&address,
						   addrlen);
			if (!err)
				err = sock->ops->bind(sock,
						      (struct sockaddr *)
						      &address, addrlen);
		}
		fput_light(sock->file, fput_needed);
		if (!err)
			sockev_notify(SOCKEV_BIND, sock);
	}
	return err;
}

/*
 *	Perform a listen. Basically, we allow the protocol to do anything
 *	necessary for a listen, and if that works, we mark the socket as
 *	ready for listening.
 */

SYSCALL_DEFINE2(listen, int, fd, int, backlog)
{
	struct socket *sock;
	int err, fput_needed;
	int somaxconn;

	sock = sockfd_lookup_light(fd, &err, &fput_needed);
	if (sock) {
		somaxconn = sock_net(sock->sk)->core.sysctl_somaxconn;
		if ((unsigned int)backlog > somaxconn)
			backlog = somaxconn;

		err = security_socket_listen(sock, backlog);
		if (!err)
			err = sock->ops->listen(sock, backlog);

		fput_light(sock->file, fput_needed);
		if (!err)
			sockev_notify(SOCKEV_LISTEN, sock);
	}
	return err;
}

/*
 *	For accept, we attempt to create a new socket, set up the link
 *	with the client, wake up the client, then return the new
 *	connected fd. We collect the address of the connector in kernel
 *	space and move it to user at the very end. This is unclean because
 *	we open the socket then return an error.
 *
 *	1003.1g adds the ability to recvmsg() to query connection pending
 *	status to recvmsg. We need to add that support in a way thats
 *	clean when we restucture accept also.
 */

SYSCALL_DEFINE4(accept4, int, fd, struct sockaddr __user *, upeer_sockaddr,
		int __user *, upeer_addrlen, int, flags)
{
	struct socket *sock, *newsock;
	struct file *newfile;
	int err, len, newfd, fput_needed;
	struct sockaddr_storage address;

	if (flags & ~(SOCK_CLOEXEC | SOCK_NONBLOCK))
		return -EINVAL;

	if (SOCK_NONBLOCK != O_NONBLOCK && (flags & SOCK_NONBLOCK))
		flags = (flags & ~SOCK_NONBLOCK) | O_NONBLOCK;

	sock = sockfd_lookup_light(fd, &err, &fput_needed);
	if (!sock)
		goto out;

	err = -ENFILE;
	newsock = sock_alloc();
	if (!newsock)
		goto out_put;

	newsock->type = sock->type;
	newsock->ops = sock->ops;

	/*
	 * We don't need try_module_get here, as the listening socket (sock)
	 * has the protocol module (sock->ops->owner) held.
	 */
	__module_get(newsock->ops->owner);

	newfd = get_unused_fd_flags(flags);
	if (unlikely(newfd < 0)) {
		err = newfd;
		sock_release(newsock);
		goto out_put;
	}
	newfile = sock_alloc_file(newsock, flags, sock->sk->sk_prot_creator->name);
	if (IS_ERR(newfile)) {
		err = PTR_ERR(newfile);
		put_unused_fd(newfd);
		sock_release(newsock);
		goto out_put;
	}

	err = security_socket_accept(sock, newsock);
	if (err)
		goto out_fd;

	err = sock->ops->accept(sock, newsock, sock->file->f_flags);
	if (err < 0)
		goto out_fd;

	if (upeer_sockaddr) {
		if (newsock->ops->getname(newsock, (struct sockaddr *)&address,
					  &len, 2) < 0) {
			err = -ECONNABORTED;
			goto out_fd;
		}
		err = move_addr_to_user(&address,
					len, upeer_sockaddr, upeer_addrlen);
		if (err < 0)
			goto out_fd;
	}

	/* File flags are not inherited via accept() unlike another OSes. */

	fd_install(newfd, newfile);
	err = newfd;
	if (!err)
		sockev_notify(SOCKEV_ACCEPT, sock);
out_put:
	fput_light(sock->file, fput_needed);
out:
	return err;
out_fd:
	fput(newfile);
	put_unused_fd(newfd);
	goto out_put;
}

SYSCALL_DEFINE3(accept, int, fd, struct sockaddr __user *, upeer_sockaddr,
		int __user *, upeer_addrlen)
{
	return sys_accept4(fd, upeer_sockaddr, upeer_addrlen, 0);
}

/*
 *	Attempt to connect to a socket with the server address.  The address
 *	is in user space so we verify it is OK and move it to kernel space.
 *
 *	For 1003.1g we need to add clean support for a bind to AF_UNSPEC to
 *	break bindings
 *
 *	NOTE: 1003.1g draft 6.3 is broken with respect to AX.25/NetROM and
 *	other SEQPACKET protocols that take time to connect() as it doesn't
 *	include the -EINPROGRESS status for such sockets.
 */

SYSCALL_DEFINE3(connect, int, fd, struct sockaddr __user *, uservaddr,
		int, addrlen)
{
	struct socket *sock;
	struct sockaddr_storage address;
	int err, fput_needed;

	sock = sockfd_lookup_light(fd, &err, &fput_needed);
	if (!sock)
		goto out;
	err = move_addr_to_kernel(uservaddr, addrlen, &address);
	if (err < 0)
		goto out_put;

	err =
	    security_socket_connect(sock, (struct sockaddr *)&address, addrlen);
	if (err)
		goto out_put;

	err = sock->ops->connect(sock, (struct sockaddr *)&address, addrlen,
				 sock->file->f_flags);
	if (!err)
		sockev_notify(SOCKEV_CONNECT, sock);
out_put:
	fput_light(sock->file, fput_needed);
out:
	return err;
}

/*
 *	Get the local address ('name') of a socket object. Move the obtained
 *	name to user space.
 */

SYSCALL_DEFINE3(getsockname, int, fd, struct sockaddr __user *, usockaddr,
		int __user *, usockaddr_len)
{
	struct socket *sock;
	struct sockaddr_storage address;
	int len, err, fput_needed;

	sock = sockfd_lookup_light(fd, &err, &fput_needed);
	if (!sock)
		goto out;

	err = security_socket_getsockname(sock);
	if (err)
		goto out_put;

	err = sock->ops->getname(sock, (struct sockaddr *)&address, &len, 0);
	if (err)
		goto out_put;
	err = move_addr_to_user(&address, len, usockaddr, usockaddr_len);

out_put:
	fput_light(sock->file, fput_needed);
out:
	return err;
}

/*
 *	Get the remote address ('name') of a socket object. Move the obtained
 *	name to user space.
 */

SYSCALL_DEFINE3(getpeername, int, fd, struct sockaddr __user *, usockaddr,
		int __user *, usockaddr_len)
{
	struct socket *sock;
	struct sockaddr_storage address;
	int len, err, fput_needed;

	sock = sockfd_lookup_light(fd, &err, &fput_needed);
	if (sock != NULL) {
		err = security_socket_getpeername(sock);
		if (err) {
			fput_light(sock->file, fput_needed);
			return err;
		}

		err =
		    sock->ops->getname(sock, (struct sockaddr *)&address, &len,
				       1);
		if (!err)
			err = move_addr_to_user(&address, len, usockaddr,
						usockaddr_len);
		fput_light(sock->file, fput_needed);
	}
	return err;
}

/*
 *	Send a datagram to a given address. We move the address into kernel
 *	space and check the user space data area is readable before invoking
 *	the protocol.
 */

SYSCALL_DEFINE6(sendto, int, fd, void __user *, buff, size_t, len,
		unsigned int, flags, struct sockaddr __user *, addr,
		int, addr_len)
{
	struct socket *sock;
	struct sockaddr_storage address;
	int err;
	struct msghdr msg;
	struct iovec iov;
	int fput_needed;

	seemp_logk_sendto(fd, buff, len, flags, addr, addr_len);

	err = import_single_range(WRITE, buff, len, &iov, &msg.msg_iter);
	if (unlikely(err))
		return err;
	sock = sockfd_lookup_light(fd, &err, &fput_needed);
	if (!sock)
		goto out;

	msg.msg_name = NULL;
	msg.msg_control = NULL;
	msg.msg_controllen = 0;
	msg.msg_namelen = 0;
	if (addr) {
		err = move_addr_to_kernel(addr, addr_len, &address);
		if (err < 0)
			goto out_put;
		msg.msg_name = (struct sockaddr *)&address;
		msg.msg_namelen = addr_len;
	}
	if (sock->file->f_flags & O_NONBLOCK)
		flags |= MSG_DONTWAIT;
	msg.msg_flags = flags;
	err = sock_sendmsg(sock, &msg);

out_put:
	fput_light(sock->file, fput_needed);
out:
	return err;
}

/*
 *	Send a datagram down a socket.
 */

SYSCALL_DEFINE4(send, int, fd, void __user *, buff, size_t, len,
		unsigned int, flags)
{
	return sys_sendto(fd, buff, len, flags, NULL, 0);
}

/*
 *	Receive a frame from the socket and optionally record the address of the
 *	sender. We verify the buffers are writable and if needed move the
 *	sender address from kernel to user space.
 */

SYSCALL_DEFINE6(recvfrom, int, fd, void __user *, ubuf, size_t, size,
		unsigned int, flags, struct sockaddr __user *, addr,
		int __user *, addr_len)
{
	struct socket *sock;
	struct iovec iov;
	struct msghdr msg;
	struct sockaddr_storage address;
	int err, err2;
	int fput_needed;

	err = import_single_range(READ, ubuf, size, &iov, &msg.msg_iter);
	if (unlikely(err))
		return err;
	sock = sockfd_lookup_light(fd, &err, &fput_needed);
	if (!sock)
		goto out;

	msg.msg_control = NULL;
	msg.msg_controllen = 0;
	/* Save some cycles and don't copy the address if not needed */
	msg.msg_name = addr ? (struct sockaddr *)&address : NULL;
	/* We assume all kernel code knows the size of sockaddr_storage */
	msg.msg_namelen = 0;
	msg.msg_iocb = NULL;
	msg.msg_flags = 0;
	if (sock->file->f_flags & O_NONBLOCK)
		flags |= MSG_DONTWAIT;
	err = sock_recvmsg(sock, &msg, flags);

	if (err >= 0 && addr != NULL) {
		err2 = move_addr_to_user(&address,
					 msg.msg_namelen, addr, addr_len);
		if (err2 < 0)
			err = err2;
	}

	fput_light(sock->file, fput_needed);
out:
	return err;
}

/*
 *	Receive a datagram from a socket.
 */

SYSCALL_DEFINE4(recv, int, fd, void __user *, ubuf, size_t, size,
		unsigned int, flags)
{
	return sys_recvfrom(fd, ubuf, size, flags, NULL, NULL);
}

/*
 *	Set a socket option. Because we don't know the option lengths we have
 *	to pass the user mode parameter for the protocols to sort out.
 */

SYSCALL_DEFINE5(setsockopt, int, fd, int, level, int, optname,
		char __user *, optval, int, optlen)
{
	int err, fput_needed;
	struct socket *sock;

	if (optlen < 0)
		return -EINVAL;

	sock = sockfd_lookup_light(fd, &err, &fput_needed);
	if (sock != NULL) {
		err = security_socket_setsockopt(sock, level, optname);
		if (err)
			goto out_put;

		if (level == SOL_SOCKET)
			err =
			    sock_setsockopt(sock, level, optname, optval,
					    optlen);
		else
			err =
			    sock->ops->setsockopt(sock, level, optname, optval,
						  optlen);
out_put:
		fput_light(sock->file, fput_needed);
	}
	return err;
}

/*
 *	Get a socket option. Because we don't know the option lengths we have
 *	to pass a user mode parameter for the protocols to sort out.
 */

SYSCALL_DEFINE5(getsockopt, int, fd, int, level, int, optname,
		char __user *, optval, int __user *, optlen)
{
	int err, fput_needed;
	struct socket *sock;

	sock = sockfd_lookup_light(fd, &err, &fput_needed);
	if (sock != NULL) {
		err = security_socket_getsockopt(sock, level, optname);
		if (err)
			goto out_put;

		if (level == SOL_SOCKET)
			err =
			    sock_getsockopt(sock, level, optname, optval,
					    optlen);
		else
			err =
			    sock->ops->getsockopt(sock, level, optname, optval,
						  optlen);
out_put:
		fput_light(sock->file, fput_needed);
	}
	return err;
}

/*
 *	Shutdown a socket.
 */

SYSCALL_DEFINE2(shutdown, int, fd, int, how)
{
	int err, fput_needed;
	struct socket *sock;

	sock = sockfd_lookup_light(fd, &err, &fput_needed);
	if (sock != NULL) {
		sockev_notify(SOCKEV_SHUTDOWN, sock);
		err = security_socket_shutdown(sock, how);
		if (!err)
			err = sock->ops->shutdown(sock, how);
		fput_light(sock->file, fput_needed);
	}
	return err;
}

/* A couple of helpful macros for getting the address of the 32/64 bit
 * fields which are the same type (int / unsigned) on our platforms.
 */
#define COMPAT_MSG(msg, member)	((MSG_CMSG_COMPAT & flags) ? &msg##_compat->member : &msg->member)
#define COMPAT_NAMELEN(msg)	COMPAT_MSG(msg, msg_namelen)
#define COMPAT_FLAGS(msg)	COMPAT_MSG(msg, msg_flags)

struct used_address {
	struct sockaddr_storage name;
	unsigned int name_len;
};

static int copy_msghdr_from_user(struct msghdr *kmsg,
				 struct user_msghdr __user *umsg,
				 struct sockaddr __user **save_addr,
				 struct iovec **iov)
{
	struct sockaddr __user *uaddr;
	struct iovec __user *uiov;
	size_t nr_segs;
	ssize_t err;

	if (!access_ok(VERIFY_READ, umsg, sizeof(*umsg)) ||
	    __get_user(uaddr, &umsg->msg_name) ||
	    __get_user(kmsg->msg_namelen, &umsg->msg_namelen) ||
	    __get_user(uiov, &umsg->msg_iov) ||
	    __get_user(nr_segs, &umsg->msg_iovlen) ||
	    __get_user(kmsg->msg_control, &umsg->msg_control) ||
	    __get_user(kmsg->msg_controllen, &umsg->msg_controllen) ||
	    __get_user(kmsg->msg_flags, &umsg->msg_flags))
		return -EFAULT;

	if (!uaddr)
		kmsg->msg_namelen = 0;

	if (kmsg->msg_namelen < 0)
		return -EINVAL;

	if (kmsg->msg_namelen > sizeof(struct sockaddr_storage))
		kmsg->msg_namelen = sizeof(struct sockaddr_storage);

	if (save_addr)
		*save_addr = uaddr;

	if (uaddr && kmsg->msg_namelen) {
		if (!save_addr) {
			err = move_addr_to_kernel(uaddr, kmsg->msg_namelen,
						  kmsg->msg_name);
			if (err < 0)
				return err;
		}
	} else {
		kmsg->msg_name = NULL;
		kmsg->msg_namelen = 0;
	}

	if (nr_segs > UIO_MAXIOV)
		return -EMSGSIZE;

	kmsg->msg_iocb = NULL;

	return import_iovec(save_addr ? READ : WRITE, uiov, nr_segs,
			    UIO_FASTIOV, iov, &kmsg->msg_iter);
}

static int ___sys_sendmsg(struct socket *sock, struct user_msghdr __user *msg,
			 struct msghdr *msg_sys, unsigned int flags,
			 struct used_address *used_address,
			 unsigned int allowed_msghdr_flags)
{
	struct compat_msghdr __user *msg_compat =
	    (struct compat_msghdr __user *)msg;
	struct sockaddr_storage address;
	struct iovec iovstack[UIO_FASTIOV], *iov = iovstack;
	unsigned char ctl[sizeof(struct cmsghdr) + 20]
	    __attribute__ ((aligned(sizeof(__kernel_size_t))));
	/* 20 is size of ipv6_pktinfo */
	unsigned char *ctl_buf = ctl;
	int ctl_len;
	ssize_t err;

	msg_sys->msg_name = &address;

	if (MSG_CMSG_COMPAT & flags)
		err = get_compat_msghdr(msg_sys, msg_compat, NULL, &iov);
	else
		err = copy_msghdr_from_user(msg_sys, msg, NULL, &iov);
	if (err < 0)
		return err;

	err = -ENOBUFS;

	if (msg_sys->msg_controllen > INT_MAX)
		goto out_freeiov;
	flags |= (msg_sys->msg_flags & allowed_msghdr_flags);
	ctl_len = msg_sys->msg_controllen;
	if ((MSG_CMSG_COMPAT & flags) && ctl_len) {
		err =
		    cmsghdr_from_user_compat_to_kern(msg_sys, sock->sk, ctl,
						     sizeof(ctl));
		if (err)
			goto out_freeiov;
		ctl_buf = msg_sys->msg_control;
		ctl_len = msg_sys->msg_controllen;
	} else if (ctl_len) {
		if (ctl_len > sizeof(ctl)) {
			ctl_buf = sock_kmalloc(sock->sk, ctl_len, GFP_KERNEL);
			if (ctl_buf == NULL)
				goto out_freeiov;
		}
		err = -EFAULT;
		/*
		 * Careful! Before this, msg_sys->msg_control contains a user pointer.
		 * Afterwards, it will be a kernel pointer. Thus the compiler-assisted
		 * checking falls down on this.
		 */
		if (copy_from_user(ctl_buf,
				   (void __user __force *)msg_sys->msg_control,
				   ctl_len))
			goto out_freectl;
		msg_sys->msg_control = ctl_buf;
	}
	msg_sys->msg_flags = flags;

	if (sock->file->f_flags & O_NONBLOCK)
		msg_sys->msg_flags |= MSG_DONTWAIT;
	/*
	 * If this is sendmmsg() and current destination address is same as
	 * previously succeeded address, omit asking LSM's decision.
	 * used_address->name_len is initialized to UINT_MAX so that the first
	 * destination address never matches.
	 */
	if (used_address && msg_sys->msg_name &&
	    used_address->name_len == msg_sys->msg_namelen &&
	    !memcmp(&used_address->name, msg_sys->msg_name,
		    used_address->name_len)) {
		err = sock_sendmsg_nosec(sock, msg_sys);
		goto out_freectl;
	}
	err = sock_sendmsg(sock, msg_sys);
	/*
	 * If this is sendmmsg() and sending to current destination address was
	 * successful, remember it.
	 */
	if (used_address && err >= 0) {
		used_address->name_len = msg_sys->msg_namelen;
		if (msg_sys->msg_name)
			memcpy(&used_address->name, msg_sys->msg_name,
			       used_address->name_len);
	}

out_freectl:
	if (ctl_buf != ctl)
		sock_kfree_s(sock->sk, ctl_buf, ctl_len);
out_freeiov:
	kfree(iov);
	return err;
}

/*
 *	BSD sendmsg interface
 */

long __sys_sendmsg(int fd, struct user_msghdr __user *msg, unsigned flags)
{
	int fput_needed, err;
	struct msghdr msg_sys;
	struct socket *sock;

	sock = sockfd_lookup_light(fd, &err, &fput_needed);
	if (!sock)
		goto out;

	err = ___sys_sendmsg(sock, msg, &msg_sys, flags, NULL, 0);

	fput_light(sock->file, fput_needed);
out:
	return err;
}

SYSCALL_DEFINE3(sendmsg, int, fd, struct user_msghdr __user *, msg, unsigned int, flags)
{
	if (flags & MSG_CMSG_COMPAT)
		return -EINVAL;
	return __sys_sendmsg(fd, msg, flags);
}

/*
 *	Linux sendmmsg interface
 */

int __sys_sendmmsg(int fd, struct mmsghdr __user *mmsg, unsigned int vlen,
		   unsigned int flags)
{
	int fput_needed, err, datagrams;
	struct socket *sock;
	struct mmsghdr __user *entry;
	struct compat_mmsghdr __user *compat_entry;
	struct msghdr msg_sys;
	struct used_address used_address;
	unsigned int oflags = flags;

	if (vlen > UIO_MAXIOV)
		vlen = UIO_MAXIOV;

	datagrams = 0;

	sock = sockfd_lookup_light(fd, &err, &fput_needed);
	if (!sock)
		return err;

	used_address.name_len = UINT_MAX;
	entry = mmsg;
	compat_entry = (struct compat_mmsghdr __user *)mmsg;
	err = 0;
	flags |= MSG_BATCH;

	while (datagrams < vlen) {
		if (datagrams == vlen - 1)
			flags = oflags;

		if (MSG_CMSG_COMPAT & flags) {
			err = ___sys_sendmsg(sock, (struct user_msghdr __user *)compat_entry,
					     &msg_sys, flags, &used_address, MSG_EOR);
			if (err < 0)
				break;
			err = __put_user(err, &compat_entry->msg_len);
			++compat_entry;
		} else {
			err = ___sys_sendmsg(sock,
					     (struct user_msghdr __user *)entry,
					     &msg_sys, flags, &used_address, MSG_EOR);
			if (err < 0)
				break;
			err = put_user(err, &entry->msg_len);
			++entry;
		}

		if (err)
			break;
		++datagrams;
		if (msg_data_left(&msg_sys))
			break;
		cond_resched();
	}

	fput_light(sock->file, fput_needed);

	/* We only return an error if no datagrams were able to be sent */
	if (datagrams != 0)
		return datagrams;

	return err;
}

SYSCALL_DEFINE4(sendmmsg, int, fd, struct mmsghdr __user *, mmsg,
		unsigned int, vlen, unsigned int, flags)
{
	if (flags & MSG_CMSG_COMPAT)
		return -EINVAL;
	return __sys_sendmmsg(fd, mmsg, vlen, flags);
}

static int ___sys_recvmsg(struct socket *sock, struct user_msghdr __user *msg,
			 struct msghdr *msg_sys, unsigned int flags, int nosec)
{
	struct compat_msghdr __user *msg_compat =
	    (struct compat_msghdr __user *)msg;
	struct iovec iovstack[UIO_FASTIOV];
	struct iovec *iov = iovstack;
	unsigned long cmsg_ptr;
	int len;
	ssize_t err;

	/* kernel mode address */
	struct sockaddr_storage addr;

	/* user mode address pointers */
	struct sockaddr __user *uaddr;
	int __user *uaddr_len = COMPAT_NAMELEN(msg);

	msg_sys->msg_name = &addr;

	if (MSG_CMSG_COMPAT & flags)
		err = get_compat_msghdr(msg_sys, msg_compat, &uaddr, &iov);
	else
		err = copy_msghdr_from_user(msg_sys, msg, &uaddr, &iov);
	if (err < 0)
		return err;

	cmsg_ptr = (unsigned long)msg_sys->msg_control;
	msg_sys->msg_flags = flags & (MSG_CMSG_CLOEXEC|MSG_CMSG_COMPAT);

	/* We assume all kernel code knows the size of sockaddr_storage */
	msg_sys->msg_namelen = 0;

	if (sock->file->f_flags & O_NONBLOCK)
		flags |= MSG_DONTWAIT;
	err = (nosec ? sock_recvmsg_nosec : sock_recvmsg)(sock, msg_sys, flags);
	if (err < 0)
		goto out_freeiov;
	len = err;

	if (uaddr != NULL) {
		err = move_addr_to_user(&addr,
					msg_sys->msg_namelen, uaddr,
					uaddr_len);
		if (err < 0)
			goto out_freeiov;
	}
	err = __put_user((msg_sys->msg_flags & ~MSG_CMSG_COMPAT),
			 COMPAT_FLAGS(msg));
	if (err)
		goto out_freeiov;
	if (MSG_CMSG_COMPAT & flags)
		err = __put_user((unsigned long)msg_sys->msg_control - cmsg_ptr,
				 &msg_compat->msg_controllen);
	else
		err = __put_user((unsigned long)msg_sys->msg_control - cmsg_ptr,
				 &msg->msg_controllen);
	if (err)
		goto out_freeiov;
	err = len;

out_freeiov:
	kfree(iov);
	return err;
}

/*
 *	BSD recvmsg interface
 */

long __sys_recvmsg(int fd, struct user_msghdr __user *msg, unsigned flags)
{
	int fput_needed, err;
	struct msghdr msg_sys;
	struct socket *sock;

	sock = sockfd_lookup_light(fd, &err, &fput_needed);
	if (!sock)
		goto out;

	err = ___sys_recvmsg(sock, msg, &msg_sys, flags, 0);

	fput_light(sock->file, fput_needed);
out:
	return err;
}

SYSCALL_DEFINE3(recvmsg, int, fd, struct user_msghdr __user *, msg,
		unsigned int, flags)
{
	if (flags & MSG_CMSG_COMPAT)
		return -EINVAL;
	return __sys_recvmsg(fd, msg, flags);
}

/*
 *     Linux recvmmsg interface
 */

int __sys_recvmmsg(int fd, struct mmsghdr __user *mmsg, unsigned int vlen,
		   unsigned int flags, struct timespec *timeout)
{
	int fput_needed, err, datagrams;
	struct socket *sock;
	struct mmsghdr __user *entry;
	struct compat_mmsghdr __user *compat_entry;
	struct msghdr msg_sys;
	struct timespec64 end_time;
	struct timespec64 timeout64;

	if (timeout &&
	    poll_select_set_timeout(&end_time, timeout->tv_sec,
				    timeout->tv_nsec))
		return -EINVAL;

	datagrams = 0;

	sock = sockfd_lookup_light(fd, &err, &fput_needed);
	if (!sock)
		return err;

	err = sock_error(sock->sk);
	if (err) {
		datagrams = err;
		goto out_put;
	}

	entry = mmsg;
	compat_entry = (struct compat_mmsghdr __user *)mmsg;

	while (datagrams < vlen) {
		/*
		 * No need to ask LSM for more than the first datagram.
		 */
		if (MSG_CMSG_COMPAT & flags) {
			err = ___sys_recvmsg(sock, (struct user_msghdr __user *)compat_entry,
					     &msg_sys, flags & ~MSG_WAITFORONE,
					     datagrams);
			if (err < 0)
				break;
			err = __put_user(err, &compat_entry->msg_len);
			++compat_entry;
		} else {
			err = ___sys_recvmsg(sock,
					     (struct user_msghdr __user *)entry,
					     &msg_sys, flags & ~MSG_WAITFORONE,
					     datagrams);
			if (err < 0)
				break;
			err = put_user(err, &entry->msg_len);
			++entry;
		}

		if (err)
			break;
		++datagrams;

		/* MSG_WAITFORONE turns on MSG_DONTWAIT after one packet */
		if (flags & MSG_WAITFORONE)
			flags |= MSG_DONTWAIT;

		if (timeout) {
			ktime_get_ts64(&timeout64);
			*timeout = timespec64_to_timespec(
					timespec64_sub(end_time, timeout64));
			if (timeout->tv_sec < 0) {
				timeout->tv_sec = timeout->tv_nsec = 0;
				break;
			}

			/* Timeout, return less than vlen datagrams */
			if (timeout->tv_nsec == 0 && timeout->tv_sec == 0)
				break;
		}

		/* Out of band data, return right away */
		if (msg_sys.msg_flags & MSG_OOB)
			break;
		cond_resched();
	}

	if (err == 0)
		goto out_put;

	if (datagrams == 0) {
		datagrams = err;
		goto out_put;
	}

	/*
	 * We may return less entries than requested (vlen) if the
	 * sock is non block and there aren't enough datagrams...
	 */
	if (err != -EAGAIN) {
		/*
		 * ... or  if recvmsg returns an error after we
		 * received some datagrams, where we record the
		 * error to return on the next call or if the
		 * app asks about it using getsockopt(SO_ERROR).
		 */
		sock->sk->sk_err = -err;
	}
out_put:
	fput_light(sock->file, fput_needed);

	return datagrams;
}

SYSCALL_DEFINE5(recvmmsg, int, fd, struct mmsghdr __user *, mmsg,
		unsigned int, vlen, unsigned int, flags,
		struct timespec __user *, timeout)
{
	int datagrams;
	struct timespec timeout_sys;

	if (flags & MSG_CMSG_COMPAT)
		return -EINVAL;

	if (!timeout)
		return __sys_recvmmsg(fd, mmsg, vlen, flags, NULL);

	if (copy_from_user(&timeout_sys, timeout, sizeof(timeout_sys)))
		return -EFAULT;

	datagrams = __sys_recvmmsg(fd, mmsg, vlen, flags, &timeout_sys);

	if (datagrams > 0 &&
	    copy_to_user(timeout, &timeout_sys, sizeof(timeout_sys)))
		datagrams = -EFAULT;

	return datagrams;
}

#ifdef __ARCH_WANT_SYS_SOCKETCALL
/* Argument list sizes for sys_socketcall */
#define AL(x) ((x) * sizeof(unsigned long))
static const unsigned char nargs[21] = {
	AL(0), AL(3), AL(3), AL(3), AL(2), AL(3),
	AL(3), AL(3), AL(4), AL(4), AL(4), AL(6),
	AL(6), AL(2), AL(5), AL(5), AL(3), AL(3),
	AL(4), AL(5), AL(4)
};

#undef AL

/*
 *	System call vectors.
 *
 *	Argument checking cleaned up. Saved 20% in size.
 *  This function doesn't need to set the kernel lock because
 *  it is set by the callees.
 */

SYSCALL_DEFINE2(socketcall, int, call, unsigned long __user *, args)
{
	unsigned long a[AUDITSC_ARGS];
	unsigned long a0, a1;
	int err;
	unsigned int len;

	if (call < 1 || call > SYS_SENDMMSG)
		return -EINVAL;
	call = array_index_nospec(call, SYS_SENDMMSG + 1);

	len = nargs[call];
	if (len > sizeof(a))
		return -EINVAL;

	/* copy_from_user should be SMP safe. */
	if (copy_from_user(a, args, len))
		return -EFAULT;

	err = audit_socketcall(nargs[call] / sizeof(unsigned long), a);
	if (err)
		return err;

	a0 = a[0];
	a1 = a[1];

	switch (call) {
	case SYS_SOCKET:
		err = sys_socket(a0, a1, a[2]);
		break;
	case SYS_BIND:
		err = sys_bind(a0, (struct sockaddr __user *)a1, a[2]);
		break;
	case SYS_CONNECT:
		err = sys_connect(a0, (struct sockaddr __user *)a1, a[2]);
		break;
	case SYS_LISTEN:
		err = sys_listen(a0, a1);
		break;
	case SYS_ACCEPT:
		err = sys_accept4(a0, (struct sockaddr __user *)a1,
				  (int __user *)a[2], 0);
		break;
	case SYS_GETSOCKNAME:
		err =
		    sys_getsockname(a0, (struct sockaddr __user *)a1,
				    (int __user *)a[2]);
		break;
	case SYS_GETPEERNAME:
		err =
		    sys_getpeername(a0, (struct sockaddr __user *)a1,
				    (int __user *)a[2]);
		break;
	case SYS_SOCKETPAIR:
		err = sys_socketpair(a0, a1, a[2], (int __user *)a[3]);
		break;
	case SYS_SEND:
		err = sys_send(a0, (void __user *)a1, a[2], a[3]);
		break;
	case SYS_SENDTO:
		err = sys_sendto(a0, (void __user *)a1, a[2], a[3],
				 (struct sockaddr __user *)a[4], a[5]);
		break;
	case SYS_RECV:
		err = sys_recv(a0, (void __user *)a1, a[2], a[3]);
		break;
	case SYS_RECVFROM:
		err = sys_recvfrom(a0, (void __user *)a1, a[2], a[3],
				   (struct sockaddr __user *)a[4],
				   (int __user *)a[5]);
		break;
	case SYS_SHUTDOWN:
		err = sys_shutdown(a0, a1);
		break;
	case SYS_SETSOCKOPT:
		err = sys_setsockopt(a0, a1, a[2], (char __user *)a[3], a[4]);
		break;
	case SYS_GETSOCKOPT:
		err =
		    sys_getsockopt(a0, a1, a[2], (char __user *)a[3],
				   (int __user *)a[4]);
		break;
	case SYS_SENDMSG:
		err = sys_sendmsg(a0, (struct user_msghdr __user *)a1, a[2]);
		break;
	case SYS_SENDMMSG:
		err = sys_sendmmsg(a0, (struct mmsghdr __user *)a1, a[2], a[3]);
		break;
	case SYS_RECVMSG:
		err = sys_recvmsg(a0, (struct user_msghdr __user *)a1, a[2]);
		break;
	case SYS_RECVMMSG:
		err = sys_recvmmsg(a0, (struct mmsghdr __user *)a1, a[2], a[3],
				   (struct timespec __user *)a[4]);
		break;
	case SYS_ACCEPT4:
		err = sys_accept4(a0, (struct sockaddr __user *)a1,
				  (int __user *)a[2], a[3]);
		break;
	default:
		err = -EINVAL;
		break;
	}
	return err;
}

#endif				/* __ARCH_WANT_SYS_SOCKETCALL */

/**
 *	sock_register - add a socket protocol handler
 *	@ops: description of protocol
 *
 *	This function is called by a protocol handler that wants to
 *	advertise its address family, and have it linked into the
 *	socket interface. The value ops->family corresponds to the
 *	socket system call protocol family.
 */
int sock_register(const struct net_proto_family *ops)
{
	int err;

	if (ops->family >= NPROTO) {
		pr_crit("protocol %d >= NPROTO(%d)\n", ops->family, NPROTO);
		return -ENOBUFS;
	}

	spin_lock(&net_family_lock);
	if (rcu_dereference_protected(net_families[ops->family],
				      lockdep_is_held(&net_family_lock)))
		err = -EEXIST;
	else {
		rcu_assign_pointer(net_families[ops->family], ops);
		err = 0;
	}
	spin_unlock(&net_family_lock);

	pr_info("NET: Registered protocol family %d\n", ops->family);
	return err;
}
EXPORT_SYMBOL(sock_register);

/**
 *	sock_unregister - remove a protocol handler
 *	@family: protocol family to remove
 *
 *	This function is called by a protocol handler that wants to
 *	remove its address family, and have it unlinked from the
 *	new socket creation.
 *
 *	If protocol handler is a module, then it can use module reference
 *	counts to protect against new references. If protocol handler is not
 *	a module then it needs to provide its own protection in
 *	the ops->create routine.
 */
void sock_unregister(int family)
{
	BUG_ON(family < 0 || family >= NPROTO);

	spin_lock(&net_family_lock);
	RCU_INIT_POINTER(net_families[family], NULL);
	spin_unlock(&net_family_lock);

	synchronize_rcu();

	pr_info("NET: Unregistered protocol family %d\n", family);
}
EXPORT_SYMBOL(sock_unregister);

static int __init sock_init(void)
{
	int err;
	/*
	 *      Initialize the network sysctl infrastructure.
	 */
	err = net_sysctl_init();
	if (err)
		goto out;

	/*
	 *      Initialize skbuff SLAB cache
	 */
	skb_init();

	/*
	 *      Initialize the protocols module.
	 */

	init_inodecache();

	err = register_filesystem(&sock_fs_type);
	if (err)
		goto out_fs;
	sock_mnt = kern_mount(&sock_fs_type);
	if (IS_ERR(sock_mnt)) {
		err = PTR_ERR(sock_mnt);
		goto out_mount;
	}

	/* The real protocol initialization is performed in later initcalls.
	 */

#ifdef CONFIG_NETFILTER
	err = netfilter_init();
	if (err)
		goto out;
#endif

	ptp_classifier_init();

out:
	return err;

out_mount:
	unregister_filesystem(&sock_fs_type);
out_fs:
	goto out;
}

core_initcall(sock_init);	/* early initcall */

static int __init jit_init(void)
{
#ifdef CONFIG_BPF_JIT_ALWAYS_ON
	bpf_jit_enable = 1;
#endif
	return 0;
}
pure_initcall(jit_init);

#ifdef CONFIG_PROC_FS
void socket_seq_show(struct seq_file *seq)
{
	int cpu;
	int counter = 0;

	for_each_possible_cpu(cpu)
	    counter += per_cpu(sockets_in_use, cpu);

	/* It can be negative, by the way. 8) */
	if (counter < 0)
		counter = 0;

	seq_printf(seq, "sockets: used %d\n", counter);
}
#endif				/* CONFIG_PROC_FS */

#ifdef CONFIG_COMPAT
static int do_siocgstamp(struct net *net, struct socket *sock,
			 unsigned int cmd, void __user *up)
{
	mm_segment_t old_fs = get_fs();
	struct timeval ktv;
	int err;

	set_fs(KERNEL_DS);
	err = sock_do_ioctl(net, sock, cmd, (unsigned long)&ktv);
	set_fs(old_fs);
	if (!err)
		err = compat_put_timeval(&ktv, up);

	return err;
}

static int do_siocgstampns(struct net *net, struct socket *sock,
			   unsigned int cmd, void __user *up)
{
	mm_segment_t old_fs = get_fs();
	struct timespec kts;
	int err;

	set_fs(KERNEL_DS);
	err = sock_do_ioctl(net, sock, cmd, (unsigned long)&kts);
	set_fs(old_fs);
	if (!err)
		err = compat_put_timespec(&kts, up);

	return err;
}

static int dev_ifname32(struct net *net, struct compat_ifreq __user *uifr32)
{
	struct ifreq __user *uifr;
	int err;

	uifr = compat_alloc_user_space(sizeof(struct ifreq));
	if (copy_in_user(uifr, uifr32, sizeof(struct compat_ifreq)))
		return -EFAULT;

	err = dev_ioctl(net, SIOCGIFNAME, uifr);
	if (err)
		return err;

	if (copy_in_user(uifr32, uifr, sizeof(struct compat_ifreq)))
		return -EFAULT;

	return 0;
}

static int dev_ifconf(struct net *net, struct compat_ifconf __user *uifc32)
{
	struct compat_ifconf ifc32;
	struct ifconf ifc;
	struct ifconf __user *uifc;
	struct compat_ifreq __user *ifr32;
	struct ifreq __user *ifr;
	unsigned int i, j;
	int err;

	if (copy_from_user(&ifc32, uifc32, sizeof(struct compat_ifconf)))
		return -EFAULT;

	memset(&ifc, 0, sizeof(ifc));
	if (ifc32.ifcbuf == 0) {
		ifc32.ifc_len = 0;
		ifc.ifc_len = 0;
		ifc.ifc_req = NULL;
		uifc = compat_alloc_user_space(sizeof(struct ifconf));
	} else {
		size_t len = ((ifc32.ifc_len / sizeof(struct compat_ifreq)) + 1) *
			sizeof(struct ifreq);
		uifc = compat_alloc_user_space(sizeof(struct ifconf) + len);
		ifc.ifc_len = len;
		ifr = ifc.ifc_req = (void __user *)(uifc + 1);
		ifr32 = compat_ptr(ifc32.ifcbuf);
		for (i = 0; i < ifc32.ifc_len; i += sizeof(struct compat_ifreq)) {
			if (copy_in_user(ifr, ifr32, sizeof(struct compat_ifreq)))
				return -EFAULT;
			ifr++;
			ifr32++;
		}
	}
	if (copy_to_user(uifc, &ifc, sizeof(struct ifconf)))
		return -EFAULT;

	err = dev_ioctl(net, SIOCGIFCONF, uifc);
	if (err)
		return err;

	if (copy_from_user(&ifc, uifc, sizeof(struct ifconf)))
		return -EFAULT;

	ifr = ifc.ifc_req;
	ifr32 = compat_ptr(ifc32.ifcbuf);
	for (i = 0, j = 0;
	     i + sizeof(struct compat_ifreq) <= ifc32.ifc_len && j < ifc.ifc_len;
	     i += sizeof(struct compat_ifreq), j += sizeof(struct ifreq)) {
		if (copy_in_user(ifr32, ifr, sizeof(struct compat_ifreq)))
			return -EFAULT;
		ifr32++;
		ifr++;
	}

	if (ifc32.ifcbuf == 0) {
		/* Translate from 64-bit structure multiple to
		 * a 32-bit one.
		 */
		i = ifc.ifc_len;
		i = ((i / sizeof(struct ifreq)) * sizeof(struct compat_ifreq));
		ifc32.ifc_len = i;
	} else {
		ifc32.ifc_len = i;
	}
	if (copy_to_user(uifc32, &ifc32, sizeof(struct compat_ifconf)))
		return -EFAULT;

	return 0;
}

static int ethtool_ioctl(struct net *net, struct compat_ifreq __user *ifr32)
{
	struct compat_ethtool_rxnfc __user *compat_rxnfc;
	bool convert_in = false, convert_out = false;
	size_t buf_size = ALIGN(sizeof(struct ifreq), 8);
	struct ethtool_rxnfc __user *rxnfc;
	struct ifreq __user *ifr;
	u32 rule_cnt = 0, actual_rule_cnt;
	u32 ethcmd;
	u32 data;
	int ret;

	if (get_user(data, &ifr32->ifr_ifru.ifru_data))
		return -EFAULT;

	compat_rxnfc = compat_ptr(data);

	if (get_user(ethcmd, &compat_rxnfc->cmd))
		return -EFAULT;

	/* Most ethtool structures are defined without padding.
	 * Unfortunately struct ethtool_rxnfc is an exception.
	 */
	switch (ethcmd) {
	default:
		break;
	case ETHTOOL_GRXCLSRLALL:
		/* Buffer size is variable */
		if (get_user(rule_cnt, &compat_rxnfc->rule_cnt))
			return -EFAULT;
		if (rule_cnt > KMALLOC_MAX_SIZE / sizeof(u32))
			return -ENOMEM;
		buf_size += rule_cnt * sizeof(u32);
		/* fall through */
	case ETHTOOL_GRXRINGS:
	case ETHTOOL_GRXCLSRLCNT:
	case ETHTOOL_GRXCLSRULE:
	case ETHTOOL_SRXCLSRLINS:
		convert_out = true;
		/* fall through */
	case ETHTOOL_SRXCLSRLDEL:
		buf_size += sizeof(struct ethtool_rxnfc);
		convert_in = true;
		break;
	}

	ifr = compat_alloc_user_space(buf_size);
	rxnfc = (void __user *)ifr + ALIGN(sizeof(struct ifreq), 8);

	if (copy_in_user(&ifr->ifr_name, &ifr32->ifr_name, IFNAMSIZ))
		return -EFAULT;

	if (put_user(convert_in ? rxnfc : compat_ptr(data),
		     &ifr->ifr_ifru.ifru_data))
		return -EFAULT;

	if (convert_in) {
		/* We expect there to be holes between fs.m_ext and
		 * fs.ring_cookie and at the end of fs, but nowhere else.
		 */
		BUILD_BUG_ON(offsetof(struct compat_ethtool_rxnfc, fs.m_ext) +
			     sizeof(compat_rxnfc->fs.m_ext) !=
			     offsetof(struct ethtool_rxnfc, fs.m_ext) +
			     sizeof(rxnfc->fs.m_ext));
		BUILD_BUG_ON(
			offsetof(struct compat_ethtool_rxnfc, fs.location) -
			offsetof(struct compat_ethtool_rxnfc, fs.ring_cookie) !=
			offsetof(struct ethtool_rxnfc, fs.location) -
			offsetof(struct ethtool_rxnfc, fs.ring_cookie));

		if (copy_in_user(rxnfc, compat_rxnfc,
				 (void __user *)(&rxnfc->fs.m_ext + 1) -
				 (void __user *)rxnfc) ||
		    copy_in_user(&rxnfc->fs.ring_cookie,
				 &compat_rxnfc->fs.ring_cookie,
				 (void __user *)(&rxnfc->fs.location + 1) -
				 (void __user *)&rxnfc->fs.ring_cookie))
			return -EFAULT;
		if (ethcmd == ETHTOOL_GRXCLSRLALL) {
			if (put_user(rule_cnt, &rxnfc->rule_cnt))
				return -EFAULT;
		} else if (copy_in_user(&rxnfc->rule_cnt,
					&compat_rxnfc->rule_cnt,
					sizeof(rxnfc->rule_cnt)))
			return -EFAULT;
	}

	ret = dev_ioctl(net, SIOCETHTOOL, ifr);
	if (ret)
		return ret;

	if (convert_out) {
		if (copy_in_user(compat_rxnfc, rxnfc,
				 (const void __user *)(&rxnfc->fs.m_ext + 1) -
				 (const void __user *)rxnfc) ||
		    copy_in_user(&compat_rxnfc->fs.ring_cookie,
				 &rxnfc->fs.ring_cookie,
				 (const void __user *)(&rxnfc->fs.location + 1) -
				 (const void __user *)&rxnfc->fs.ring_cookie) ||
		    copy_in_user(&compat_rxnfc->rule_cnt, &rxnfc->rule_cnt,
				 sizeof(rxnfc->rule_cnt)))
			return -EFAULT;

		if (ethcmd == ETHTOOL_GRXCLSRLALL) {
			/* As an optimisation, we only copy the actual
			 * number of rules that the underlying
			 * function returned.  Since Mallory might
			 * change the rule count in user memory, we
			 * check that it is less than the rule count
			 * originally given (as the user buffer size),
			 * which has been range-checked.
			 */
			if (get_user(actual_rule_cnt, &rxnfc->rule_cnt))
				return -EFAULT;
			if (actual_rule_cnt < rule_cnt)
				rule_cnt = actual_rule_cnt;
			if (copy_in_user(&compat_rxnfc->rule_locs[0],
					 &rxnfc->rule_locs[0],
					 rule_cnt * sizeof(u32)))
				return -EFAULT;
		}
	}

	return 0;
}

static int compat_siocwandev(struct net *net, struct compat_ifreq __user *uifr32)
{
	void __user *uptr;
	compat_uptr_t uptr32;
	struct ifreq __user *uifr;

	uifr = compat_alloc_user_space(sizeof(*uifr));
	if (copy_in_user(uifr, uifr32, sizeof(struct compat_ifreq)))
		return -EFAULT;

	if (get_user(uptr32, &uifr32->ifr_settings.ifs_ifsu))
		return -EFAULT;

	uptr = compat_ptr(uptr32);

	if (put_user(uptr, &uifr->ifr_settings.ifs_ifsu.raw_hdlc))
		return -EFAULT;

	return dev_ioctl(net, SIOCWANDEV, uifr);
}

static int bond_ioctl(struct net *net, unsigned int cmd,
			 struct compat_ifreq __user *ifr32)
{
	struct ifreq kifr;
	mm_segment_t old_fs;
	int err;

	switch (cmd) {
	case SIOCBONDENSLAVE:
	case SIOCBONDRELEASE:
	case SIOCBONDSETHWADDR:
	case SIOCBONDCHANGEACTIVE:
		if (copy_from_user(&kifr, ifr32, sizeof(struct compat_ifreq)))
			return -EFAULT;

		old_fs = get_fs();
		set_fs(KERNEL_DS);
		err = dev_ioctl(net, cmd,
				(struct ifreq __user __force *) &kifr);
		set_fs(old_fs);

		return err;
	default:
		return -ENOIOCTLCMD;
	}
}

/* Handle ioctls that use ifreq::ifr_data and just need struct ifreq converted */
static int compat_ifr_data_ioctl(struct net *net, unsigned int cmd,
				 struct compat_ifreq __user *u_ifreq32)
{
	struct ifreq __user *u_ifreq64;
	char tmp_buf[IFNAMSIZ];
	void __user *data64;
	u32 data32;

	if (copy_from_user(&tmp_buf[0], &(u_ifreq32->ifr_ifrn.ifrn_name[0]),
			   IFNAMSIZ))
		return -EFAULT;
	if (get_user(data32, &u_ifreq32->ifr_ifru.ifru_data))
		return -EFAULT;
	data64 = compat_ptr(data32);

	u_ifreq64 = compat_alloc_user_space(sizeof(*u_ifreq64));

	if (copy_to_user(&u_ifreq64->ifr_ifrn.ifrn_name[0], &tmp_buf[0],
			 IFNAMSIZ))
		return -EFAULT;
	if (put_user(data64, &u_ifreq64->ifr_ifru.ifru_data))
		return -EFAULT;

	return dev_ioctl(net, cmd, u_ifreq64);
}

static int dev_ifsioc(struct net *net, struct socket *sock,
			 unsigned int cmd, struct compat_ifreq __user *uifr32)
{
	struct ifreq __user *uifr;
	int err;

	uifr = compat_alloc_user_space(sizeof(*uifr));
	if (copy_in_user(uifr, uifr32, sizeof(*uifr32)))
		return -EFAULT;

	err = sock_do_ioctl(net, sock, cmd, (unsigned long)uifr);

	if (!err) {
		switch (cmd) {
		case SIOCGIFFLAGS:
		case SIOCGIFMETRIC:
		case SIOCGIFMTU:
		case SIOCGIFMEM:
		case SIOCGIFHWADDR:
		case SIOCGIFINDEX:
		case SIOCGIFADDR:
		case SIOCGIFBRDADDR:
		case SIOCGIFDSTADDR:
		case SIOCGIFNETMASK:
		case SIOCGIFPFLAGS:
		case SIOCGIFTXQLEN:
		case SIOCGMIIPHY:
		case SIOCGMIIREG:
			if (copy_in_user(uifr32, uifr, sizeof(*uifr32)))
				err = -EFAULT;
			break;
		}
	}
	return err;
}

static int compat_sioc_ifmap(struct net *net, unsigned int cmd,
			struct compat_ifreq __user *uifr32)
{
	struct ifreq ifr;
	struct compat_ifmap __user *uifmap32;
	mm_segment_t old_fs;
	int err;

	uifmap32 = &uifr32->ifr_ifru.ifru_map;
	err = copy_from_user(&ifr, uifr32, sizeof(ifr.ifr_name));
	err |= get_user(ifr.ifr_map.mem_start, &uifmap32->mem_start);
	err |= get_user(ifr.ifr_map.mem_end, &uifmap32->mem_end);
	err |= get_user(ifr.ifr_map.base_addr, &uifmap32->base_addr);
	err |= get_user(ifr.ifr_map.irq, &uifmap32->irq);
	err |= get_user(ifr.ifr_map.dma, &uifmap32->dma);
	err |= get_user(ifr.ifr_map.port, &uifmap32->port);
	if (err)
		return -EFAULT;

	old_fs = get_fs();
	set_fs(KERNEL_DS);
	err = dev_ioctl(net, cmd, (void  __user __force *)&ifr);
	set_fs(old_fs);

	if (cmd == SIOCGIFMAP && !err) {
		err = copy_to_user(uifr32, &ifr, sizeof(ifr.ifr_name));
		err |= put_user(ifr.ifr_map.mem_start, &uifmap32->mem_start);
		err |= put_user(ifr.ifr_map.mem_end, &uifmap32->mem_end);
		err |= put_user(ifr.ifr_map.base_addr, &uifmap32->base_addr);
		err |= put_user(ifr.ifr_map.irq, &uifmap32->irq);
		err |= put_user(ifr.ifr_map.dma, &uifmap32->dma);
		err |= put_user(ifr.ifr_map.port, &uifmap32->port);
		if (err)
			err = -EFAULT;
	}
	return err;
}

struct rtentry32 {
	u32		rt_pad1;
	struct sockaddr rt_dst;         /* target address               */
	struct sockaddr rt_gateway;     /* gateway addr (RTF_GATEWAY)   */
	struct sockaddr rt_genmask;     /* target network mask (IP)     */
	unsigned short	rt_flags;
	short		rt_pad2;
	u32		rt_pad3;
	unsigned char	rt_tos;
	unsigned char	rt_class;
	short		rt_pad4;
	short		rt_metric;      /* +1 for binary compatibility! */
	/* char * */ u32 rt_dev;        /* forcing the device at add    */
	u32		rt_mtu;         /* per route MTU/Window         */
	u32		rt_window;      /* Window clamping              */
	unsigned short  rt_irtt;        /* Initial RTT                  */
};

struct in6_rtmsg32 {
	struct in6_addr		rtmsg_dst;
	struct in6_addr		rtmsg_src;
	struct in6_addr		rtmsg_gateway;
	u32			rtmsg_type;
	u16			rtmsg_dst_len;
	u16			rtmsg_src_len;
	u32			rtmsg_metric;
	u32			rtmsg_info;
	u32			rtmsg_flags;
	s32			rtmsg_ifindex;
};

static int routing_ioctl(struct net *net, struct socket *sock,
			 unsigned int cmd, void __user *argp)
{
	int ret;
	void *r = NULL;
	struct in6_rtmsg r6;
	struct rtentry r4;
	char devname[16];
	u32 rtdev;
	mm_segment_t old_fs = get_fs();

	if (sock && sock->sk && sock->sk->sk_family == AF_INET6) { /* ipv6 */
		struct in6_rtmsg32 __user *ur6 = argp;
		ret = copy_from_user(&r6.rtmsg_dst, &(ur6->rtmsg_dst),
			3 * sizeof(struct in6_addr));
		ret |= get_user(r6.rtmsg_type, &(ur6->rtmsg_type));
		ret |= get_user(r6.rtmsg_dst_len, &(ur6->rtmsg_dst_len));
		ret |= get_user(r6.rtmsg_src_len, &(ur6->rtmsg_src_len));
		ret |= get_user(r6.rtmsg_metric, &(ur6->rtmsg_metric));
		ret |= get_user(r6.rtmsg_info, &(ur6->rtmsg_info));
		ret |= get_user(r6.rtmsg_flags, &(ur6->rtmsg_flags));
		ret |= get_user(r6.rtmsg_ifindex, &(ur6->rtmsg_ifindex));

		r = (void *) &r6;
	} else { /* ipv4 */
		struct rtentry32 __user *ur4 = argp;
		ret = copy_from_user(&r4.rt_dst, &(ur4->rt_dst),
					3 * sizeof(struct sockaddr));
		ret |= get_user(r4.rt_flags, &(ur4->rt_flags));
		ret |= get_user(r4.rt_metric, &(ur4->rt_metric));
		ret |= get_user(r4.rt_mtu, &(ur4->rt_mtu));
		ret |= get_user(r4.rt_window, &(ur4->rt_window));
		ret |= get_user(r4.rt_irtt, &(ur4->rt_irtt));
		ret |= get_user(rtdev, &(ur4->rt_dev));
		if (rtdev) {
			ret |= copy_from_user(devname, compat_ptr(rtdev), 15);
			r4.rt_dev = (char __user __force *)devname;
			devname[15] = 0;
		} else
			r4.rt_dev = NULL;

		r = (void *) &r4;
	}

	if (ret) {
		ret = -EFAULT;
		goto out;
	}

	set_fs(KERNEL_DS);
	ret = sock_do_ioctl(net, sock, cmd, (unsigned long) r);
	set_fs(old_fs);

out:
	return ret;
}

/* Since old style bridge ioctl's endup using SIOCDEVPRIVATE
 * for some operations; this forces use of the newer bridge-utils that
 * use compatible ioctls
 */
static int old_bridge_ioctl(compat_ulong_t __user *argp)
{
	compat_ulong_t tmp;

	if (get_user(tmp, argp))
		return -EFAULT;
	if (tmp == BRCTL_GET_VERSION)
		return BRCTL_VERSION + 1;
	return -EINVAL;
}

static int compat_sock_ioctl_trans(struct file *file, struct socket *sock,
			 unsigned int cmd, unsigned long arg)
{
	void __user *argp = compat_ptr(arg);
	struct sock *sk = sock->sk;
	struct net *net = sock_net(sk);

	if (cmd >= SIOCDEVPRIVATE && cmd <= (SIOCDEVPRIVATE + 15))
		return compat_ifr_data_ioctl(net, cmd, argp);

	switch (cmd) {
	case SIOCSIFBR:
	case SIOCGIFBR:
		return old_bridge_ioctl(argp);
	case SIOCGIFNAME:
		return dev_ifname32(net, argp);
	case SIOCGIFCONF:
		return dev_ifconf(net, argp);
	case SIOCETHTOOL:
		return ethtool_ioctl(net, argp);
	case SIOCWANDEV:
		return compat_siocwandev(net, argp);
	case SIOCGIFMAP:
	case SIOCSIFMAP:
		return compat_sioc_ifmap(net, cmd, argp);
	case SIOCBONDENSLAVE:
	case SIOCBONDRELEASE:
	case SIOCBONDSETHWADDR:
	case SIOCBONDCHANGEACTIVE:
		return bond_ioctl(net, cmd, argp);
	case SIOCADDRT:
	case SIOCDELRT:
		return routing_ioctl(net, sock, cmd, argp);
	case SIOCGSTAMP:
		return do_siocgstamp(net, sock, cmd, argp);
	case SIOCGSTAMPNS:
		return do_siocgstampns(net, sock, cmd, argp);
	case SIOCBONDSLAVEINFOQUERY:
	case SIOCBONDINFOQUERY:
	case SIOCSHWTSTAMP:
	case SIOCGHWTSTAMP:
		return compat_ifr_data_ioctl(net, cmd, argp);

	case FIOSETOWN:
	case SIOCSPGRP:
	case FIOGETOWN:
	case SIOCGPGRP:
	case SIOCBRADDBR:
	case SIOCBRDELBR:
	case SIOCGIFVLAN:
	case SIOCSIFVLAN:
	case SIOCADDDLCI:
	case SIOCDELDLCI:
		return sock_ioctl(file, cmd, arg);

	case SIOCGIFFLAGS:
	case SIOCSIFFLAGS:
	case SIOCGIFMETRIC:
	case SIOCSIFMETRIC:
	case SIOCGIFMTU:
	case SIOCSIFMTU:
	case SIOCGIFMEM:
	case SIOCSIFMEM:
	case SIOCGIFHWADDR:
	case SIOCSIFHWADDR:
	case SIOCADDMULTI:
	case SIOCDELMULTI:
	case SIOCGIFINDEX:
	case SIOCGIFADDR:
	case SIOCSIFADDR:
	case SIOCSIFHWBROADCAST:
	case SIOCDIFADDR:
	case SIOCGIFBRDADDR:
	case SIOCSIFBRDADDR:
	case SIOCGIFDSTADDR:
	case SIOCSIFDSTADDR:
	case SIOCGIFNETMASK:
	case SIOCSIFNETMASK:
	case SIOCSIFPFLAGS:
	case SIOCGIFPFLAGS:
	case SIOCGIFTXQLEN:
	case SIOCSIFTXQLEN:
	case SIOCBRADDIF:
	case SIOCBRDELIF:
	case SIOCSIFNAME:
	case SIOCGMIIPHY:
	case SIOCGMIIREG:
	case SIOCSMIIREG:
		return dev_ifsioc(net, sock, cmd, argp);

	case SIOCSARP:
	case SIOCGARP:
	case SIOCDARP:
	case SIOCATMARK:
		return sock_do_ioctl(net, sock, cmd, arg);
	}

	return -ENOIOCTLCMD;
}

static long compat_sock_ioctl(struct file *file, unsigned int cmd,
			      unsigned long arg)
{
	struct socket *sock = file->private_data;
	int ret = -ENOIOCTLCMD;
	struct sock *sk;
	struct net *net;

	sk = sock->sk;
	net = sock_net(sk);

	if (sock->ops->compat_ioctl)
		ret = sock->ops->compat_ioctl(sock, cmd, arg);

	if (ret == -ENOIOCTLCMD &&
	    (cmd >= SIOCIWFIRST && cmd <= SIOCIWLAST))
		ret = compat_wext_handle_ioctl(net, cmd, arg);

	if (ret == -ENOIOCTLCMD)
		ret = compat_sock_ioctl_trans(file, sock, cmd, arg);

	return ret;
}
#endif

int kernel_bind(struct socket *sock, struct sockaddr *addr, int addrlen)
{
	return sock->ops->bind(sock, addr, addrlen);
}
EXPORT_SYMBOL(kernel_bind);

int kernel_listen(struct socket *sock, int backlog)
{
	return sock->ops->listen(sock, backlog);
}
EXPORT_SYMBOL(kernel_listen);

int kernel_accept(struct socket *sock, struct socket **newsock, int flags)
{
	struct sock *sk = sock->sk;
	int err;

	err = sock_create_lite(sk->sk_family, sk->sk_type, sk->sk_protocol,
			       newsock);
	if (err < 0)
		goto done;

	err = sock->ops->accept(sock, *newsock, flags);
	if (err < 0) {
		sock_release(*newsock);
		*newsock = NULL;
		goto done;
	}

	(*newsock)->ops = sock->ops;
	__module_get((*newsock)->ops->owner);

done:
	return err;
}
EXPORT_SYMBOL(kernel_accept);

int kernel_connect(struct socket *sock, struct sockaddr *addr, int addrlen,
		   int flags)
{
	return sock->ops->connect(sock, addr, addrlen, flags);
}
EXPORT_SYMBOL(kernel_connect);

int kernel_getsockname(struct socket *sock, struct sockaddr *addr,
			 int *addrlen)
{
	return sock->ops->getname(sock, addr, addrlen, 0);
}
EXPORT_SYMBOL(kernel_getsockname);

int kernel_getpeername(struct socket *sock, struct sockaddr *addr,
			 int *addrlen)
{
	return sock->ops->getname(sock, addr, addrlen, 1);
}
EXPORT_SYMBOL(kernel_getpeername);

int kernel_getsockopt(struct socket *sock, int level, int optname,
			char *optval, int *optlen)
{
	mm_segment_t oldfs = get_fs();
	char __user *uoptval;
	int __user *uoptlen;
	int err;

	uoptval = (char __user __force *) optval;
	uoptlen = (int __user __force *) optlen;

	set_fs(KERNEL_DS);
	if (level == SOL_SOCKET)
		err = sock_getsockopt(sock, level, optname, uoptval, uoptlen);
	else
		err = sock->ops->getsockopt(sock, level, optname, uoptval,
					    uoptlen);
	set_fs(oldfs);
	return err;
}
EXPORT_SYMBOL(kernel_getsockopt);

int kernel_setsockopt(struct socket *sock, int level, int optname,
			char *optval, unsigned int optlen)
{
	mm_segment_t oldfs = get_fs();
	char __user *uoptval;
	int err;

	uoptval = (char __user __force *) optval;

	set_fs(KERNEL_DS);
	if (level == SOL_SOCKET)
		err = sock_setsockopt(sock, level, optname, uoptval, optlen);
	else
		err = sock->ops->setsockopt(sock, level, optname, uoptval,
					    optlen);
	set_fs(oldfs);
	return err;
}
EXPORT_SYMBOL(kernel_setsockopt);

int kernel_sendpage(struct socket *sock, struct page *page, int offset,
		    size_t size, int flags)
{
	if (sock->ops->sendpage)
		return sock->ops->sendpage(sock, page, offset, size, flags);

	return sock_no_sendpage(sock, page, offset, size, flags);
}
EXPORT_SYMBOL(kernel_sendpage);

int kernel_sock_ioctl(struct socket *sock, int cmd, unsigned long arg)
{
	mm_segment_t oldfs = get_fs();
	int err;

	set_fs(KERNEL_DS);
	err = sock->ops->ioctl(sock, cmd, arg);
	set_fs(oldfs);

	return err;
}
EXPORT_SYMBOL(kernel_sock_ioctl);

int kernel_sock_shutdown(struct socket *sock, enum sock_shutdown_cmd how)
{
	return sock->ops->shutdown(sock, how);
}
EXPORT_SYMBOL(kernel_sock_shutdown);

int sockev_register_notify(struct notifier_block *nb)
{
	return blocking_notifier_chain_register(&sockev_notifier_list, nb);
}
EXPORT_SYMBOL(sockev_register_notify);

int sockev_unregister_notify(struct notifier_block *nb)
{
	return blocking_notifier_chain_unregister(&sockev_notifier_list, nb);
}
EXPORT_SYMBOL(sockev_unregister_notify);<|MERGE_RESOLUTION|>--- conflicted
+++ resolved
@@ -553,14 +553,10 @@
 	if (!err && (iattr->ia_valid & ATTR_UID)) {
 		struct socket *sock = SOCKET_I(d_inode(dentry));
 
-<<<<<<< HEAD
-		sock->sk->sk_uid = iattr->ia_uid;
-=======
 		if (sock->sk)
 			sock->sk->sk_uid = iattr->ia_uid;
 		else
 			err = -ENOENT;
->>>>>>> ca975794
 	}
 
 	return err;
