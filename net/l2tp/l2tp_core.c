/*
 * L2TP core.
 *
 * Copyright (c) 2008,2009,2010 Katalix Systems Ltd
 *
 * This file contains some code of the original L2TPv2 pppol2tp
 * driver, which has the following copyright:
 *
 * Authors:	Martijn van Oosterhout <kleptog@svana.org>
 *		James Chapman (jchapman@katalix.com)
 * Contributors:
 *		Michal Ostrowski <mostrows@speakeasy.net>
 *		Arnaldo Carvalho de Melo <acme@xconectiva.com.br>
 *		David S. Miller (davem@redhat.com)
 *
 * This program is free software; you can redistribute it and/or modify
 * it under the terms of the GNU General Public License version 2 as
 * published by the Free Software Foundation.
 */

#define pr_fmt(fmt) KBUILD_MODNAME ": " fmt

#include <linux/module.h>
#include <linux/string.h>
#include <linux/list.h>
#include <linux/rculist.h>
#include <linux/uaccess.h>

#include <linux/kernel.h>
#include <linux/spinlock.h>
#include <linux/kthread.h>
#include <linux/sched.h>
#include <linux/slab.h>
#include <linux/errno.h>
#include <linux/jiffies.h>

#include <linux/netdevice.h>
#include <linux/net.h>
#include <linux/inetdevice.h>
#include <linux/skbuff.h>
#include <linux/init.h>
#include <linux/in.h>
#include <linux/ip.h>
#include <linux/udp.h>
#include <linux/l2tp.h>
#include <linux/hash.h>
#include <linux/sort.h>
#include <linux/file.h>
#include <linux/nsproxy.h>
#include <net/net_namespace.h>
#include <net/netns/generic.h>
#include <net/dst.h>
#include <net/ip.h>
#include <net/udp.h>
#include <net/udp_tunnel.h>
#include <net/inet_common.h>
#include <net/xfrm.h>
#include <net/protocol.h>
#include <net/inet6_connection_sock.h>
#include <net/inet_ecn.h>
#include <net/ip6_route.h>
#include <net/ip6_checksum.h>

#include <asm/byteorder.h>
#include <linux/atomic.h>

#include "l2tp_core.h"

#define L2TP_DRV_VERSION	"V2.0"

/* L2TP header constants */
#define L2TP_HDRFLAG_T	   0x8000
#define L2TP_HDRFLAG_L	   0x4000
#define L2TP_HDRFLAG_S	   0x0800
#define L2TP_HDRFLAG_O	   0x0200
#define L2TP_HDRFLAG_P	   0x0100

#define L2TP_HDR_VER_MASK  0x000F
#define L2TP_HDR_VER_2	   0x0002
#define L2TP_HDR_VER_3	   0x0003

/* L2TPv3 default L2-specific sublayer */
#define L2TP_SLFLAG_S	   0x40000000
#define L2TP_SL_SEQ_MASK   0x00ffffff

#define L2TP_HDR_SIZE_MAX		14

/* Default trace flags */
#define L2TP_DEFAULT_DEBUG_FLAGS	0

/* Private data stored for received packets in the skb.
 */
struct l2tp_skb_cb {
	u32			ns;
	u16			has_seq;
	u16			length;
	unsigned long		expires;
};

#define L2TP_SKB_CB(skb)	((struct l2tp_skb_cb *) &skb->cb[sizeof(struct inet_skb_parm)])

static atomic_t l2tp_tunnel_count;
static atomic_t l2tp_session_count;
static struct workqueue_struct *l2tp_wq;

/* per-net private data for this module */
static unsigned int l2tp_net_id;
struct l2tp_net {
	struct list_head l2tp_tunnel_list;
	spinlock_t l2tp_tunnel_list_lock;
	struct hlist_head l2tp_session_hlist[L2TP_HASH_SIZE_2];
	spinlock_t l2tp_session_hlist_lock;
};

static void l2tp_tunnel_free(struct l2tp_tunnel *tunnel);

static inline struct l2tp_tunnel *l2tp_tunnel(struct sock *sk)
{
	return sk->sk_user_data;
}

static inline struct l2tp_net *l2tp_pernet(struct net *net)
{
	BUG_ON(!net);

	return net_generic(net, l2tp_net_id);
}

/* Tunnel reference counts. Incremented per session that is added to
 * the tunnel.
 */
static inline void l2tp_tunnel_inc_refcount_1(struct l2tp_tunnel *tunnel)
{
	atomic_inc(&tunnel->ref_count);
}

static inline void l2tp_tunnel_dec_refcount_1(struct l2tp_tunnel *tunnel)
{
	if (atomic_dec_and_test(&tunnel->ref_count))
		l2tp_tunnel_free(tunnel);
}
#ifdef L2TP_REFCNT_DEBUG
#define l2tp_tunnel_inc_refcount(_t)					\
do {									\
	pr_debug("l2tp_tunnel_inc_refcount: %s:%d %s: cnt=%d\n",	\
		 __func__, __LINE__, (_t)->name,			\
		 atomic_read(&_t->ref_count));				\
	l2tp_tunnel_inc_refcount_1(_t);					\
} while (0)
#define l2tp_tunnel_dec_refcount(_t)					\
do {									\
	pr_debug("l2tp_tunnel_dec_refcount: %s:%d %s: cnt=%d\n",	\
		 __func__, __LINE__, (_t)->name,			\
		 atomic_read(&_t->ref_count));				\
	l2tp_tunnel_dec_refcount_1(_t);					\
} while (0)
#else
#define l2tp_tunnel_inc_refcount(t) l2tp_tunnel_inc_refcount_1(t)
#define l2tp_tunnel_dec_refcount(t) l2tp_tunnel_dec_refcount_1(t)
#endif

/* Session hash global list for L2TPv3.
 * The session_id SHOULD be random according to RFC3931, but several
 * L2TP implementations use incrementing session_ids.  So we do a real
 * hash on the session_id, rather than a simple bitmask.
 */
static inline struct hlist_head *
l2tp_session_id_hash_2(struct l2tp_net *pn, u32 session_id)
{
	return &pn->l2tp_session_hlist[hash_32(session_id, L2TP_HASH_BITS_2)];

}

/* Lookup the tunnel socket, possibly involving the fs code if the socket is
 * owned by userspace.  A struct sock returned from this function must be
 * released using l2tp_tunnel_sock_put once you're done with it.
 */
static struct sock *l2tp_tunnel_sock_lookup(struct l2tp_tunnel *tunnel)
{
	int err = 0;
	struct socket *sock = NULL;
	struct sock *sk = NULL;

	if (!tunnel)
		goto out;

	if (tunnel->fd >= 0) {
		/* Socket is owned by userspace, who might be in the process
		 * of closing it.  Look the socket up using the fd to ensure
		 * consistency.
		 */
		sock = sockfd_lookup(tunnel->fd, &err);
		if (sock)
			sk = sock->sk;
	} else {
		/* Socket is owned by kernelspace */
		sk = tunnel->sock;
		sock_hold(sk);
	}

out:
	return sk;
}

/* Drop a reference to a tunnel socket obtained via. l2tp_tunnel_sock_put */
static void l2tp_tunnel_sock_put(struct sock *sk)
{
	struct l2tp_tunnel *tunnel = l2tp_sock_to_tunnel(sk);
	if (tunnel) {
		if (tunnel->fd >= 0) {
			/* Socket is owned by userspace */
			sockfd_put(sk->sk_socket);
		}
		sock_put(sk);
	}
	sock_put(sk);
}

/* Lookup a session by id in the global session list
 */
static struct l2tp_session *l2tp_session_find_2(struct net *net, u32 session_id)
{
	struct l2tp_net *pn = l2tp_pernet(net);
	struct hlist_head *session_list =
		l2tp_session_id_hash_2(pn, session_id);
	struct l2tp_session *session;

	rcu_read_lock_bh();
	hlist_for_each_entry_rcu(session, session_list, global_hlist) {
		if (session->session_id == session_id) {
			rcu_read_unlock_bh();
			return session;
		}
	}
	rcu_read_unlock_bh();

	return NULL;
}

/* Session hash list.
 * The session_id SHOULD be random according to RFC2661, but several
 * L2TP implementations (Cisco and Microsoft) use incrementing
 * session_ids.  So we do a real hash on the session_id, rather than a
 * simple bitmask.
 */
static inline struct hlist_head *
l2tp_session_id_hash(struct l2tp_tunnel *tunnel, u32 session_id)
{
	return &tunnel->session_hlist[hash_32(session_id, L2TP_HASH_BITS)];
}

/* Lookup a session by id
 */
struct l2tp_session *l2tp_session_find(struct net *net, struct l2tp_tunnel *tunnel, u32 session_id)
{
	struct hlist_head *session_list;
	struct l2tp_session *session;

	/* In L2TPv3, session_ids are unique over all tunnels and we
	 * sometimes need to look them up before we know the
	 * tunnel.
	 */
	if (tunnel == NULL)
		return l2tp_session_find_2(net, session_id);

	session_list = l2tp_session_id_hash(tunnel, session_id);
	read_lock_bh(&tunnel->hlist_lock);
	hlist_for_each_entry(session, session_list, hlist) {
		if (session->session_id == session_id) {
			read_unlock_bh(&tunnel->hlist_lock);
			return session;
		}
	}
	read_unlock_bh(&tunnel->hlist_lock);

	return NULL;
}
EXPORT_SYMBOL_GPL(l2tp_session_find);

/* Like l2tp_session_find() but takes a reference on the returned session.
 * Optionally calls session->ref() too if do_ref is true.
 */
struct l2tp_session *l2tp_session_get(struct net *net,
				      struct l2tp_tunnel *tunnel,
				      u32 session_id, bool do_ref)
{
	struct hlist_head *session_list;
	struct l2tp_session *session;

	if (!tunnel) {
		struct l2tp_net *pn = l2tp_pernet(net);

		session_list = l2tp_session_id_hash_2(pn, session_id);

		rcu_read_lock_bh();
		hlist_for_each_entry_rcu(session, session_list, global_hlist) {
			if (session->session_id == session_id) {
				l2tp_session_inc_refcount(session);
				if (do_ref && session->ref)
					session->ref(session);
				rcu_read_unlock_bh();

				return session;
			}
		}
		rcu_read_unlock_bh();

		return NULL;
	}

	session_list = l2tp_session_id_hash(tunnel, session_id);
	read_lock_bh(&tunnel->hlist_lock);
	hlist_for_each_entry(session, session_list, hlist) {
		if (session->session_id == session_id) {
			l2tp_session_inc_refcount(session);
			if (do_ref && session->ref)
				session->ref(session);
			read_unlock_bh(&tunnel->hlist_lock);

			return session;
		}
	}
	read_unlock_bh(&tunnel->hlist_lock);

	return NULL;
}
EXPORT_SYMBOL_GPL(l2tp_session_get);

struct l2tp_session *l2tp_session_get_nth(struct l2tp_tunnel *tunnel, int nth,
					  bool do_ref)
{
	int hash;
	struct l2tp_session *session;
	int count = 0;

	read_lock_bh(&tunnel->hlist_lock);
	for (hash = 0; hash < L2TP_HASH_SIZE; hash++) {
		hlist_for_each_entry(session, &tunnel->session_hlist[hash], hlist) {
			if (++count > nth) {
				l2tp_session_inc_refcount(session);
				if (do_ref && session->ref)
					session->ref(session);
				read_unlock_bh(&tunnel->hlist_lock);
				return session;
			}
		}
	}

	read_unlock_bh(&tunnel->hlist_lock);

	return NULL;
}
EXPORT_SYMBOL_GPL(l2tp_session_get_nth);

/* Lookup a session by interface name.
 * This is very inefficient but is only used by management interfaces.
 */
struct l2tp_session *l2tp_session_get_by_ifname(struct net *net, char *ifname,
						bool do_ref)
{
	struct l2tp_net *pn = l2tp_pernet(net);
	int hash;
	struct l2tp_session *session;

	rcu_read_lock_bh();
	for (hash = 0; hash < L2TP_HASH_SIZE_2; hash++) {
		hlist_for_each_entry_rcu(session, &pn->l2tp_session_hlist[hash], global_hlist) {
			if (!strcmp(session->ifname, ifname)) {
				l2tp_session_inc_refcount(session);
				if (do_ref && session->ref)
					session->ref(session);
				rcu_read_unlock_bh();

				return session;
			}
		}
	}

	rcu_read_unlock_bh();

	return NULL;
}
EXPORT_SYMBOL_GPL(l2tp_session_get_by_ifname);

static int l2tp_session_add_to_tunnel(struct l2tp_tunnel *tunnel,
				      struct l2tp_session *session)
{
	struct l2tp_session *session_walk;
	struct hlist_head *g_head;
	struct hlist_head *head;
	struct l2tp_net *pn;

	head = l2tp_session_id_hash(tunnel, session->session_id);

	write_lock_bh(&tunnel->hlist_lock);
	hlist_for_each_entry(session_walk, head, hlist)
		if (session_walk->session_id == session->session_id)
			goto exist;

	if (tunnel->version == L2TP_HDR_VER_3) {
		pn = l2tp_pernet(tunnel->l2tp_net);
		g_head = l2tp_session_id_hash_2(l2tp_pernet(tunnel->l2tp_net),
						session->session_id);

		spin_lock_bh(&pn->l2tp_session_hlist_lock);
		hlist_for_each_entry(session_walk, g_head, global_hlist)
			if (session_walk->session_id == session->session_id)
				goto exist_glob;

		hlist_add_head_rcu(&session->global_hlist, g_head);
		spin_unlock_bh(&pn->l2tp_session_hlist_lock);
	}

	hlist_add_head(&session->hlist, head);
	write_unlock_bh(&tunnel->hlist_lock);

	return 0;

exist_glob:
	spin_unlock_bh(&pn->l2tp_session_hlist_lock);
exist:
	write_unlock_bh(&tunnel->hlist_lock);

	return -EEXIST;
}

/* Lookup a tunnel by id
 */
struct l2tp_tunnel *l2tp_tunnel_find(struct net *net, u32 tunnel_id)
{
	struct l2tp_tunnel *tunnel;
	struct l2tp_net *pn = l2tp_pernet(net);

	rcu_read_lock_bh();
	list_for_each_entry_rcu(tunnel, &pn->l2tp_tunnel_list, list) {
		if (tunnel->tunnel_id == tunnel_id) {
			rcu_read_unlock_bh();
			return tunnel;
		}
	}
	rcu_read_unlock_bh();

	return NULL;
}
EXPORT_SYMBOL_GPL(l2tp_tunnel_find);

struct l2tp_tunnel *l2tp_tunnel_find_nth(struct net *net, int nth)
{
	struct l2tp_net *pn = l2tp_pernet(net);
	struct l2tp_tunnel *tunnel;
	int count = 0;

	rcu_read_lock_bh();
	list_for_each_entry_rcu(tunnel, &pn->l2tp_tunnel_list, list) {
		if (++count > nth) {
			rcu_read_unlock_bh();
			return tunnel;
		}
	}

	rcu_read_unlock_bh();

	return NULL;
}
EXPORT_SYMBOL_GPL(l2tp_tunnel_find_nth);

/*****************************************************************************
 * Receive data handling
 *****************************************************************************/

/* Queue a skb in order. We come here only if the skb has an L2TP sequence
 * number.
 */
static void l2tp_recv_queue_skb(struct l2tp_session *session, struct sk_buff *skb)
{
	struct sk_buff *skbp;
	struct sk_buff *tmp;
	u32 ns = L2TP_SKB_CB(skb)->ns;

	spin_lock_bh(&session->reorder_q.lock);
	skb_queue_walk_safe(&session->reorder_q, skbp, tmp) {
		if (L2TP_SKB_CB(skbp)->ns > ns) {
			__skb_queue_before(&session->reorder_q, skbp, skb);
			l2tp_dbg(session, L2TP_MSG_SEQ,
				 "%s: pkt %hu, inserted before %hu, reorder_q len=%d\n",
				 session->name, ns, L2TP_SKB_CB(skbp)->ns,
				 skb_queue_len(&session->reorder_q));
			atomic_long_inc(&session->stats.rx_oos_packets);
			goto out;
		}
	}

	__skb_queue_tail(&session->reorder_q, skb);

out:
	spin_unlock_bh(&session->reorder_q.lock);
}

/* Dequeue a single skb.
 */
static void l2tp_recv_dequeue_skb(struct l2tp_session *session, struct sk_buff *skb)
{
	struct l2tp_tunnel *tunnel = session->tunnel;
	int length = L2TP_SKB_CB(skb)->length;

	/* We're about to requeue the skb, so return resources
	 * to its current owner (a socket receive buffer).
	 */
	skb_orphan(skb);

	atomic_long_inc(&tunnel->stats.rx_packets);
	atomic_long_add(length, &tunnel->stats.rx_bytes);
	atomic_long_inc(&session->stats.rx_packets);
	atomic_long_add(length, &session->stats.rx_bytes);

	if (L2TP_SKB_CB(skb)->has_seq) {
		/* Bump our Nr */
		session->nr++;
		session->nr &= session->nr_max;

		l2tp_dbg(session, L2TP_MSG_SEQ, "%s: updated nr to %hu\n",
			 session->name, session->nr);
	}

	/* call private receive handler */
	if (session->recv_skb != NULL)
		(*session->recv_skb)(session, skb, L2TP_SKB_CB(skb)->length);
	else
		kfree_skb(skb);

	if (session->deref)
		(*session->deref)(session);
}

/* Dequeue skbs from the session's reorder_q, subject to packet order.
 * Skbs that have been in the queue for too long are simply discarded.
 */
static void l2tp_recv_dequeue(struct l2tp_session *session)
{
	struct sk_buff *skb;
	struct sk_buff *tmp;

	/* If the pkt at the head of the queue has the nr that we
	 * expect to send up next, dequeue it and any other
	 * in-sequence packets behind it.
	 */
start:
	spin_lock_bh(&session->reorder_q.lock);
	skb_queue_walk_safe(&session->reorder_q, skb, tmp) {
		if (time_after(jiffies, L2TP_SKB_CB(skb)->expires)) {
			atomic_long_inc(&session->stats.rx_seq_discards);
			atomic_long_inc(&session->stats.rx_errors);
			l2tp_dbg(session, L2TP_MSG_SEQ,
				 "%s: oos pkt %u len %d discarded (too old), waiting for %u, reorder_q_len=%d\n",
				 session->name, L2TP_SKB_CB(skb)->ns,
				 L2TP_SKB_CB(skb)->length, session->nr,
				 skb_queue_len(&session->reorder_q));
			session->reorder_skip = 1;
			__skb_unlink(skb, &session->reorder_q);
			kfree_skb(skb);
			if (session->deref)
				(*session->deref)(session);
			continue;
		}

		if (L2TP_SKB_CB(skb)->has_seq) {
			if (session->reorder_skip) {
				l2tp_dbg(session, L2TP_MSG_SEQ,
					 "%s: advancing nr to next pkt: %u -> %u",
					 session->name, session->nr,
					 L2TP_SKB_CB(skb)->ns);
				session->reorder_skip = 0;
				session->nr = L2TP_SKB_CB(skb)->ns;
			}
			if (L2TP_SKB_CB(skb)->ns != session->nr) {
				l2tp_dbg(session, L2TP_MSG_SEQ,
					 "%s: holding oos pkt %u len %d, waiting for %u, reorder_q_len=%d\n",
					 session->name, L2TP_SKB_CB(skb)->ns,
					 L2TP_SKB_CB(skb)->length, session->nr,
					 skb_queue_len(&session->reorder_q));
				goto out;
			}
		}
		__skb_unlink(skb, &session->reorder_q);

		/* Process the skb. We release the queue lock while we
		 * do so to let other contexts process the queue.
		 */
		spin_unlock_bh(&session->reorder_q.lock);
		l2tp_recv_dequeue_skb(session, skb);
		goto start;
	}

out:
	spin_unlock_bh(&session->reorder_q.lock);
}

static int l2tp_seq_check_rx_window(struct l2tp_session *session, u32 nr)
{
	u32 nws;

	if (nr >= session->nr)
		nws = nr - session->nr;
	else
		nws = (session->nr_max + 1) - (session->nr - nr);

	return nws < session->nr_window_size;
}

/* If packet has sequence numbers, queue it if acceptable. Returns 0 if
 * acceptable, else non-zero.
 */
static int l2tp_recv_data_seq(struct l2tp_session *session, struct sk_buff *skb)
{
	if (!l2tp_seq_check_rx_window(session, L2TP_SKB_CB(skb)->ns)) {
		/* Packet sequence number is outside allowed window.
		 * Discard it.
		 */
		l2tp_dbg(session, L2TP_MSG_SEQ,
			 "%s: pkt %u len %d discarded, outside window, nr=%u\n",
			 session->name, L2TP_SKB_CB(skb)->ns,
			 L2TP_SKB_CB(skb)->length, session->nr);
		goto discard;
	}

	if (session->reorder_timeout != 0) {
		/* Packet reordering enabled. Add skb to session's
		 * reorder queue, in order of ns.
		 */
		l2tp_recv_queue_skb(session, skb);
		goto out;
	}

	/* Packet reordering disabled. Discard out-of-sequence packets, while
	 * tracking the number if in-sequence packets after the first OOS packet
	 * is seen. After nr_oos_count_max in-sequence packets, reset the
	 * sequence number to re-enable packet reception.
	 */
	if (L2TP_SKB_CB(skb)->ns == session->nr) {
		skb_queue_tail(&session->reorder_q, skb);
	} else {
		u32 nr_oos = L2TP_SKB_CB(skb)->ns;
		u32 nr_next = (session->nr_oos + 1) & session->nr_max;

		if (nr_oos == nr_next)
			session->nr_oos_count++;
		else
			session->nr_oos_count = 0;

		session->nr_oos = nr_oos;
		if (session->nr_oos_count > session->nr_oos_count_max) {
			session->reorder_skip = 1;
			l2tp_dbg(session, L2TP_MSG_SEQ,
				 "%s: %d oos packets received. Resetting sequence numbers\n",
				 session->name, session->nr_oos_count);
		}
		if (!session->reorder_skip) {
			atomic_long_inc(&session->stats.rx_seq_discards);
			l2tp_dbg(session, L2TP_MSG_SEQ,
				 "%s: oos pkt %u len %d discarded, waiting for %u, reorder_q_len=%d\n",
				 session->name, L2TP_SKB_CB(skb)->ns,
				 L2TP_SKB_CB(skb)->length, session->nr,
				 skb_queue_len(&session->reorder_q));
			goto discard;
		}
		skb_queue_tail(&session->reorder_q, skb);
	}

out:
	return 0;

discard:
	return 1;
}

/* Do receive processing of L2TP data frames. We handle both L2TPv2
 * and L2TPv3 data frames here.
 *
 * L2TPv2 Data Message Header
 *
 *  0                   1                   2                   3
 *  0 1 2 3 4 5 6 7 8 9 0 1 2 3 4 5 6 7 8 9 0 1 2 3 4 5 6 7 8 9 0 1
 * +-+-+-+-+-+-+-+-+-+-+-+-+-+-+-+-+-+-+-+-+-+-+-+-+-+-+-+-+-+-+-+-+
 * |T|L|x|x|S|x|O|P|x|x|x|x|  Ver  |          Length (opt)         |
 * +-+-+-+-+-+-+-+-+-+-+-+-+-+-+-+-+-+-+-+-+-+-+-+-+-+-+-+-+-+-+-+-+
 * |           Tunnel ID           |           Session ID          |
 * +-+-+-+-+-+-+-+-+-+-+-+-+-+-+-+-+-+-+-+-+-+-+-+-+-+-+-+-+-+-+-+-+
 * |             Ns (opt)          |             Nr (opt)          |
 * +-+-+-+-+-+-+-+-+-+-+-+-+-+-+-+-+-+-+-+-+-+-+-+-+-+-+-+-+-+-+-+-+
 * |      Offset Size (opt)        |    Offset pad... (opt)
 * +-+-+-+-+-+-+-+-+-+-+-+-+-+-+-+-+-+-+-+-+-+-+-+-+-+-+-+-+-+-+-+-+
 *
 * Data frames are marked by T=0. All other fields are the same as
 * those in L2TP control frames.
 *
 * L2TPv3 Data Message Header
 *
 * +-+-+-+-+-+-+-+-+-+-+-+-+-+-+-+-+-+-+-+-+-+-+-+-+-+-+-+-+-+-+-+-+
 * |                      L2TP Session Header                      |
 * +-+-+-+-+-+-+-+-+-+-+-+-+-+-+-+-+-+-+-+-+-+-+-+-+-+-+-+-+-+-+-+-+
 * |                      L2-Specific Sublayer                     |
 * +-+-+-+-+-+-+-+-+-+-+-+-+-+-+-+-+-+-+-+-+-+-+-+-+-+-+-+-+-+-+-+-+
 * |                        Tunnel Payload                      ...
 * +-+-+-+-+-+-+-+-+-+-+-+-+-+-+-+-+-+-+-+-+-+-+-+-+-+-+-+-+-+-+-+-+
 *
 * L2TPv3 Session Header Over IP
 *
 *  0                   1                   2                   3
 *  0 1 2 3 4 5 6 7 8 9 0 1 2 3 4 5 6 7 8 9 0 1 2 3 4 5 6 7 8 9 0 1
 * +-+-+-+-+-+-+-+-+-+-+-+-+-+-+-+-+-+-+-+-+-+-+-+-+-+-+-+-+-+-+-+-+
 * |                           Session ID                          |
 * +-+-+-+-+-+-+-+-+-+-+-+-+-+-+-+-+-+-+-+-+-+-+-+-+-+-+-+-+-+-+-+-+
 * |               Cookie (optional, maximum 64 bits)...
 * +-+-+-+-+-+-+-+-+-+-+-+-+-+-+-+-+-+-+-+-+-+-+-+-+-+-+-+-+-+-+-+-+
 *                                                                 |
 * +-+-+-+-+-+-+-+-+-+-+-+-+-+-+-+-+-+-+-+-+-+-+-+-+-+-+-+-+-+-+-+-+
 *
 * L2TPv3 L2-Specific Sublayer Format
 *
 *  0                   1                   2                   3
 *  0 1 2 3 4 5 6 7 8 9 0 1 2 3 4 5 6 7 8 9 0 1 2 3 4 5 6 7 8 9 0 1
 * +-+-+-+-+-+-+-+-+-+-+-+-+-+-+-+-+-+-+-+-+-+-+-+-+-+-+-+-+-+-+-+-+
 * |x|S|x|x|x|x|x|x|              Sequence Number                  |
 * +-+-+-+-+-+-+-+-+-+-+-+-+-+-+-+-+-+-+-+-+-+-+-+-+-+-+-+-+-+-+-+-+
 *
 * Cookie value, sublayer format and offset (pad) are negotiated with
 * the peer when the session is set up. Unlike L2TPv2, we do not need
 * to parse the packet header to determine if optional fields are
 * present.
 *
 * Caller must already have parsed the frame and determined that it is
 * a data (not control) frame before coming here. Fields up to the
 * session-id have already been parsed and ptr points to the data
 * after the session-id.
 *
 * session->ref() must have been called prior to l2tp_recv_common().
 * session->deref() will be called automatically after skb is processed.
 */
void l2tp_recv_common(struct l2tp_session *session, struct sk_buff *skb,
		      unsigned char *ptr, unsigned char *optr, u16 hdrflags,
		      int length)
{
	struct l2tp_tunnel *tunnel = session->tunnel;
	int offset;
	u32 ns, nr;

	/* Parse and check optional cookie */
	if (session->peer_cookie_len > 0) {
		if (memcmp(ptr, &session->peer_cookie[0], session->peer_cookie_len)) {
			l2tp_info(tunnel, L2TP_MSG_DATA,
				  "%s: cookie mismatch (%u/%u). Discarding.\n",
				  tunnel->name, tunnel->tunnel_id,
				  session->session_id);
			atomic_long_inc(&session->stats.rx_cookie_discards);
			goto discard;
		}
		ptr += session->peer_cookie_len;
	}

	/* Handle the optional sequence numbers. Sequence numbers are
	 * in different places for L2TPv2 and L2TPv3.
	 *
	 * If we are the LAC, enable/disable sequence numbers under
	 * the control of the LNS.  If no sequence numbers present but
	 * we were expecting them, discard frame.
	 */
	ns = nr = 0;
	L2TP_SKB_CB(skb)->has_seq = 0;
	if (tunnel->version == L2TP_HDR_VER_2) {
		if (hdrflags & L2TP_HDRFLAG_S) {
			ns = ntohs(*(__be16 *) ptr);
			ptr += 2;
			nr = ntohs(*(__be16 *) ptr);
			ptr += 2;

			/* Store L2TP info in the skb */
			L2TP_SKB_CB(skb)->ns = ns;
			L2TP_SKB_CB(skb)->has_seq = 1;

			l2tp_dbg(session, L2TP_MSG_SEQ,
				 "%s: recv data ns=%u, nr=%u, session nr=%u\n",
				 session->name, ns, nr, session->nr);
		}
	} else if (session->l2specific_type == L2TP_L2SPECTYPE_DEFAULT) {
		u32 l2h = ntohl(*(__be32 *) ptr);

		if (l2h & 0x40000000) {
			ns = l2h & 0x00ffffff;

			/* Store L2TP info in the skb */
			L2TP_SKB_CB(skb)->ns = ns;
			L2TP_SKB_CB(skb)->has_seq = 1;

			l2tp_dbg(session, L2TP_MSG_SEQ,
				 "%s: recv data ns=%u, session nr=%u\n",
				 session->name, ns, session->nr);
		}
		ptr += 4;
	}

	if (L2TP_SKB_CB(skb)->has_seq) {
		/* Received a packet with sequence numbers. If we're the LNS,
		 * check if we sre sending sequence numbers and if not,
		 * configure it so.
		 */
		if ((!session->lns_mode) && (!session->send_seq)) {
			l2tp_info(session, L2TP_MSG_SEQ,
				  "%s: requested to enable seq numbers by LNS\n",
				  session->name);
			session->send_seq = -1;
			l2tp_session_set_header_len(session, tunnel->version);
		}
	} else {
		/* No sequence numbers.
		 * If user has configured mandatory sequence numbers, discard.
		 */
		if (session->recv_seq) {
			l2tp_warn(session, L2TP_MSG_SEQ,
				  "%s: recv data has no seq numbers when required. Discarding.\n",
				  session->name);
			atomic_long_inc(&session->stats.rx_seq_discards);
			goto discard;
		}

		/* If we're the LAC and we're sending sequence numbers, the
		 * LNS has requested that we no longer send sequence numbers.
		 * If we're the LNS and we're sending sequence numbers, the
		 * LAC is broken. Discard the frame.
		 */
		if ((!session->lns_mode) && (session->send_seq)) {
			l2tp_info(session, L2TP_MSG_SEQ,
				  "%s: requested to disable seq numbers by LNS\n",
				  session->name);
			session->send_seq = 0;
			l2tp_session_set_header_len(session, tunnel->version);
		} else if (session->send_seq) {
			l2tp_warn(session, L2TP_MSG_SEQ,
				  "%s: recv data has no seq numbers when required. Discarding.\n",
				  session->name);
			atomic_long_inc(&session->stats.rx_seq_discards);
			goto discard;
		}
	}

	/* Session data offset is defined only for L2TPv2 and is
	 * indicated by an optional 16-bit value in the header.
	 */
	if (tunnel->version == L2TP_HDR_VER_2) {
		/* If offset bit set, skip it. */
		if (hdrflags & L2TP_HDRFLAG_O) {
			offset = ntohs(*(__be16 *)ptr);
			ptr += 2 + offset;
		}
	}

	offset = ptr - optr;
	if (!pskb_may_pull(skb, offset))
		goto discard;

	__skb_pull(skb, offset);

	/* Prepare skb for adding to the session's reorder_q.  Hold
	 * packets for max reorder_timeout or 1 second if not
	 * reordering.
	 */
	L2TP_SKB_CB(skb)->length = length;
	L2TP_SKB_CB(skb)->expires = jiffies +
		(session->reorder_timeout ? session->reorder_timeout : HZ);

	/* Add packet to the session's receive queue. Reordering is done here, if
	 * enabled. Saved L2TP protocol info is stored in skb->sb[].
	 */
	if (L2TP_SKB_CB(skb)->has_seq) {
		if (l2tp_recv_data_seq(session, skb))
			goto discard;
	} else {
		/* No sequence numbers. Add the skb to the tail of the
		 * reorder queue. This ensures that it will be
		 * delivered after all previous sequenced skbs.
		 */
		skb_queue_tail(&session->reorder_q, skb);
	}

	/* Try to dequeue as many skbs from reorder_q as we can. */
	l2tp_recv_dequeue(session);

	return;

discard:
	atomic_long_inc(&session->stats.rx_errors);
	kfree_skb(skb);

	if (session->deref)
		(*session->deref)(session);
}
EXPORT_SYMBOL(l2tp_recv_common);

/* Drop skbs from the session's reorder_q
 */
int l2tp_session_queue_purge(struct l2tp_session *session)
{
	struct sk_buff *skb = NULL;
	BUG_ON(!session);
	BUG_ON(session->magic != L2TP_SESSION_MAGIC);
	while ((skb = skb_dequeue(&session->reorder_q))) {
		atomic_long_inc(&session->stats.rx_errors);
		kfree_skb(skb);
		if (session->deref)
			(*session->deref)(session);
	}
	return 0;
}
EXPORT_SYMBOL_GPL(l2tp_session_queue_purge);

/* Internal UDP receive frame. Do the real work of receiving an L2TP data frame
 * here. The skb is not on a list when we get here.
 * Returns 0 if the packet was a data packet and was successfully passed on.
 * Returns 1 if the packet was not a good data packet and could not be
 * forwarded.  All such packets are passed up to userspace to deal with.
 */
static int l2tp_udp_recv_core(struct l2tp_tunnel *tunnel, struct sk_buff *skb)
{
	struct l2tp_session *session = NULL;
	unsigned char *ptr, *optr;
	u16 hdrflags;
	u32 tunnel_id, session_id;
	u16 version;
	int length;

	/* UDP has verifed checksum */

	/* UDP always verifies the packet length. */
	__skb_pull(skb, sizeof(struct udphdr));

	/* Short packet? */
	if (!pskb_may_pull(skb, L2TP_HDR_SIZE_MAX)) {
		l2tp_info(tunnel, L2TP_MSG_DATA,
			  "%s: recv short packet (len=%d)\n",
			  tunnel->name, skb->len);
		goto error;
	}

	/* Trace packet contents, if enabled */
	if (tunnel->debug & L2TP_MSG_DATA) {
		length = min(32u, skb->len);
		if (!pskb_may_pull(skb, length))
			goto error;

		pr_debug("%s: recv\n", tunnel->name);
		print_hex_dump_bytes("", DUMP_PREFIX_OFFSET, skb->data, length);
	}

	/* Point to L2TP header */
	optr = ptr = skb->data;

	/* Get L2TP header flags */
	hdrflags = ntohs(*(__be16 *) ptr);

	/* Check protocol version */
	version = hdrflags & L2TP_HDR_VER_MASK;
	if (version != tunnel->version) {
		l2tp_info(tunnel, L2TP_MSG_DATA,
			  "%s: recv protocol version mismatch: got %d expected %d\n",
			  tunnel->name, version, tunnel->version);
		goto error;
	}

	/* Get length of L2TP packet */
	length = skb->len;

	/* If type is control packet, it is handled by userspace. */
	if (hdrflags & L2TP_HDRFLAG_T) {
		l2tp_dbg(tunnel, L2TP_MSG_DATA,
			 "%s: recv control packet, len=%d\n",
			 tunnel->name, length);
		goto error;
	}

	/* Skip flags */
	ptr += 2;

	if (tunnel->version == L2TP_HDR_VER_2) {
		/* If length is present, skip it */
		if (hdrflags & L2TP_HDRFLAG_L)
			ptr += 2;

		/* Extract tunnel and session ID */
		tunnel_id = ntohs(*(__be16 *) ptr);
		ptr += 2;
		session_id = ntohs(*(__be16 *) ptr);
		ptr += 2;
	} else {
		ptr += 2;	/* skip reserved bits */
		tunnel_id = tunnel->tunnel_id;
		session_id = ntohl(*(__be32 *) ptr);
		ptr += 4;
	}

	/* Find the session context */
	session = l2tp_session_get(tunnel->l2tp_net, tunnel, session_id, true);
	if (!session || !session->recv_skb) {
		if (session) {
			if (session->deref)
				session->deref(session);
			l2tp_session_dec_refcount(session);
		}

		/* Not found? Pass to userspace to deal with */
		l2tp_info(tunnel, L2TP_MSG_DATA,
			  "%s: no session found (%u/%u). Passing up.\n",
			  tunnel->name, tunnel_id, session_id);
		goto error;
	}

	if (tunnel->version == L2TP_HDR_VER_3 &&
	    l2tp_v3_ensure_opt_in_linear(session, skb, &ptr, &optr))
		goto error;

	l2tp_recv_common(session, skb, ptr, optr, hdrflags, length);
	l2tp_session_dec_refcount(session);

	return 0;

error:
	/* Put UDP header back */
	__skb_push(skb, sizeof(struct udphdr));

	return 1;
}

/* UDP encapsulation receive handler. See net/ipv4/udp.c.
 * Return codes:
 * 0 : success.
 * <0: error
 * >0: skb should be passed up to userspace as UDP.
 */
int l2tp_udp_encap_recv(struct sock *sk, struct sk_buff *skb)
{
	struct l2tp_tunnel *tunnel;

	tunnel = l2tp_sock_to_tunnel(sk);
	if (tunnel == NULL)
		goto pass_up;

	l2tp_dbg(tunnel, L2TP_MSG_DATA, "%s: received %d bytes\n",
		 tunnel->name, skb->len);

	if (l2tp_udp_recv_core(tunnel, skb))
		goto pass_up_put;

	sock_put(sk);
	return 0;

pass_up_put:
	sock_put(sk);
pass_up:
	return 1;
}
EXPORT_SYMBOL_GPL(l2tp_udp_encap_recv);

/************************************************************************
 * Transmit handling
 ***********************************************************************/

/* Build an L2TP header for the session into the buffer provided.
 */
static int l2tp_build_l2tpv2_header(struct l2tp_session *session, void *buf)
{
	struct l2tp_tunnel *tunnel = session->tunnel;
	__be16 *bufp = buf;
	__be16 *optr = buf;
	u16 flags = L2TP_HDR_VER_2;
	u32 tunnel_id = tunnel->peer_tunnel_id;
	u32 session_id = session->peer_session_id;

	if (session->send_seq)
		flags |= L2TP_HDRFLAG_S;

	/* Setup L2TP header. */
	*bufp++ = htons(flags);
	*bufp++ = htons(tunnel_id);
	*bufp++ = htons(session_id);
	if (session->send_seq) {
		*bufp++ = htons(session->ns);
		*bufp++ = 0;
		session->ns++;
		session->ns &= 0xffff;
		l2tp_dbg(session, L2TP_MSG_SEQ, "%s: updated ns to %u\n",
			 session->name, session->ns);
	}

	return bufp - optr;
}

static int l2tp_build_l2tpv3_header(struct l2tp_session *session, void *buf)
{
	struct l2tp_tunnel *tunnel = session->tunnel;
	char *bufp = buf;
	char *optr = bufp;

	/* Setup L2TP header. The header differs slightly for UDP and
	 * IP encapsulations. For UDP, there is 4 bytes of flags.
	 */
	if (tunnel->encap == L2TP_ENCAPTYPE_UDP) {
		u16 flags = L2TP_HDR_VER_3;
		*((__be16 *) bufp) = htons(flags);
		bufp += 2;
		*((__be16 *) bufp) = 0;
		bufp += 2;
	}

	*((__be32 *) bufp) = htonl(session->peer_session_id);
	bufp += 4;
	if (session->cookie_len) {
		memcpy(bufp, &session->cookie[0], session->cookie_len);
		bufp += session->cookie_len;
	}
	if (session->l2specific_type == L2TP_L2SPECTYPE_DEFAULT) {
		u32 l2h = 0;

		if (session->send_seq) {
			l2h = 0x40000000 | session->ns;
			session->ns++;
			session->ns &= 0xffffff;
			l2tp_dbg(session, L2TP_MSG_SEQ,
				 "%s: updated ns to %u\n",
				 session->name, session->ns);
		}

		*((__be32 *)bufp) = htonl(l2h);
		bufp += 4;
	}

	return bufp - optr;
}

static int l2tp_xmit_core(struct l2tp_session *session, struct sk_buff *skb,
			  struct flowi *fl, size_t data_len)
{
	struct l2tp_tunnel *tunnel = session->tunnel;
	unsigned int len = skb->len;
	int error;

	/* Debug */
	if (session->send_seq)
		l2tp_dbg(session, L2TP_MSG_DATA, "%s: send %Zd bytes, ns=%u\n",
			 session->name, data_len, session->ns - 1);
	else
		l2tp_dbg(session, L2TP_MSG_DATA, "%s: send %Zd bytes\n",
			 session->name, data_len);

	if (session->debug & L2TP_MSG_DATA) {
		int uhlen = (tunnel->encap == L2TP_ENCAPTYPE_UDP) ? sizeof(struct udphdr) : 0;
		unsigned char *datap = skb->data + uhlen;

		pr_debug("%s: xmit\n", session->name);
		print_hex_dump_bytes("", DUMP_PREFIX_OFFSET,
				     datap, min_t(size_t, 32, len - uhlen));
	}

	/* Queue the packet to IP for output */
	skb->ignore_df = 1;
#if IS_ENABLED(CONFIG_IPV6)
	if (tunnel->sock->sk_family == PF_INET6 && !tunnel->v4mapped)
		error = inet6_csk_xmit(tunnel->sock, skb, NULL);
	else
#endif
		error = ip_queue_xmit(tunnel->sock, skb, fl);

	/* Update stats */
	if (error >= 0) {
		atomic_long_inc(&tunnel->stats.tx_packets);
		atomic_long_add(len, &tunnel->stats.tx_bytes);
		atomic_long_inc(&session->stats.tx_packets);
		atomic_long_add(len, &session->stats.tx_bytes);
	} else {
		atomic_long_inc(&tunnel->stats.tx_errors);
		atomic_long_inc(&session->stats.tx_errors);
	}

	return 0;
}

/* If caller requires the skb to have a ppp header, the header must be
 * inserted in the skb data before calling this function.
 */
int l2tp_xmit_skb(struct l2tp_session *session, struct sk_buff *skb, int hdr_len)
{
	int data_len = skb->len;
	struct l2tp_tunnel *tunnel = session->tunnel;
	struct sock *sk = tunnel->sock;
	struct flowi *fl;
	struct udphdr *uh;
	struct inet_sock *inet;
	int headroom;
	int uhlen = (tunnel->encap == L2TP_ENCAPTYPE_UDP) ? sizeof(struct udphdr) : 0;
	int udp_len;
	int ret = NET_XMIT_SUCCESS;

	/* Check that there's enough headroom in the skb to insert IP,
	 * UDP and L2TP headers. If not enough, expand it to
	 * make room. Adjust truesize.
	 */
	headroom = NET_SKB_PAD + sizeof(struct iphdr) +
		uhlen + hdr_len;
	if (skb_cow_head(skb, headroom)) {
		kfree_skb(skb);
		return NET_XMIT_DROP;
	}

	/* Setup L2TP header */
	session->build_header(session, __skb_push(skb, hdr_len));

	/* Reset skb netfilter state */
	memset(&(IPCB(skb)->opt), 0, sizeof(IPCB(skb)->opt));
	IPCB(skb)->flags &= ~(IPSKB_XFRM_TUNNEL_SIZE | IPSKB_XFRM_TRANSFORMED |
			      IPSKB_REROUTED);
	nf_reset(skb);

	bh_lock_sock(sk);
	if (sock_owned_by_user(sk)) {
		kfree_skb(skb);
		ret = NET_XMIT_DROP;
		goto out_unlock;
	}

	/* Get routing info from the tunnel socket */
	skb_dst_drop(skb);
	skb_dst_set(skb, sk_dst_check(sk, 0));

	inet = inet_sk(sk);
	fl = &inet->cork.fl;
	switch (tunnel->encap) {
	case L2TP_ENCAPTYPE_UDP:
		/* Setup UDP header */
		__skb_push(skb, sizeof(*uh));
		skb_reset_transport_header(skb);
		uh = udp_hdr(skb);
		uh->source = inet->inet_sport;
		uh->dest = inet->inet_dport;
		udp_len = uhlen + hdr_len + data_len;
		uh->len = htons(udp_len);

		/* Calculate UDP checksum if configured to do so */
#if IS_ENABLED(CONFIG_IPV6)
		if (sk->sk_family == PF_INET6 && !tunnel->v4mapped)
			udp6_set_csum(udp_get_no_check6_tx(sk),
				      skb, &inet6_sk(sk)->saddr,
				      &sk->sk_v6_daddr, udp_len);
		else
#endif
		udp_set_csum(sk->sk_no_check_tx, skb, inet->inet_saddr,
			     inet->inet_daddr, udp_len);
		break;

	case L2TP_ENCAPTYPE_IP:
		break;
	}

	l2tp_xmit_core(session, skb, fl, data_len);
out_unlock:
	bh_unlock_sock(sk);

	return ret;
}
EXPORT_SYMBOL_GPL(l2tp_xmit_skb);

/*****************************************************************************
 * Tinnel and session create/destroy.
 *****************************************************************************/

/* Tunnel socket destruct hook.
 * The tunnel context is deleted only when all session sockets have been
 * closed.
 */
static void l2tp_tunnel_destruct(struct sock *sk)
{
	struct l2tp_tunnel *tunnel = l2tp_tunnel(sk);
	struct l2tp_net *pn;

	if (tunnel == NULL)
		goto end;

	l2tp_info(tunnel, L2TP_MSG_CONTROL, "%s: closing...\n", tunnel->name);


	/* Disable udp encapsulation */
	switch (tunnel->encap) {
	case L2TP_ENCAPTYPE_UDP:
		/* No longer an encapsulation socket. See net/ipv4/udp.c */
		(udp_sk(sk))->encap_type = 0;
		(udp_sk(sk))->encap_rcv = NULL;
		(udp_sk(sk))->encap_destroy = NULL;
		break;
	case L2TP_ENCAPTYPE_IP:
		break;
	}

	/* Remove hooks into tunnel socket */
	sk->sk_destruct = tunnel->old_sk_destruct;
	sk->sk_user_data = NULL;
	tunnel->sock = NULL;

	/* Remove the tunnel struct from the tunnel list */
	pn = l2tp_pernet(tunnel->l2tp_net);
	spin_lock_bh(&pn->l2tp_tunnel_list_lock);
	list_del_rcu(&tunnel->list);
	spin_unlock_bh(&pn->l2tp_tunnel_list_lock);
	atomic_dec(&l2tp_tunnel_count);

	l2tp_tunnel_closeall(tunnel);
	l2tp_tunnel_dec_refcount(tunnel);

	/* Call the original destructor */
	if (sk->sk_destruct)
		(*sk->sk_destruct)(sk);
end:
	return;
}

/* When the tunnel is closed, all the attached sessions need to go too.
 */
void l2tp_tunnel_closeall(struct l2tp_tunnel *tunnel)
{
	int hash;
	struct hlist_node *walk;
	struct hlist_node *tmp;
	struct l2tp_session *session;

	BUG_ON(tunnel == NULL);

	l2tp_info(tunnel, L2TP_MSG_CONTROL, "%s: closing all sessions...\n",
		  tunnel->name);

	write_lock_bh(&tunnel->hlist_lock);
	for (hash = 0; hash < L2TP_HASH_SIZE; hash++) {
again:
		hlist_for_each_safe(walk, tmp, &tunnel->session_hlist[hash]) {
			session = hlist_entry(walk, struct l2tp_session, hlist);

			l2tp_info(session, L2TP_MSG_CONTROL,
				  "%s: closing session\n", session->name);

			hlist_del_init(&session->hlist);

			if (session->ref != NULL)
				(*session->ref)(session);

			write_unlock_bh(&tunnel->hlist_lock);

			__l2tp_session_unhash(session);
			l2tp_session_queue_purge(session);

			if (session->session_close != NULL)
				(*session->session_close)(session);

			if (session->deref != NULL)
				(*session->deref)(session);

			l2tp_session_dec_refcount(session);

			write_lock_bh(&tunnel->hlist_lock);

			/* Now restart from the beginning of this hash
			 * chain.  We always remove a session from the
			 * list so we are guaranteed to make forward
			 * progress.
			 */
			goto again;
		}
	}
	write_unlock_bh(&tunnel->hlist_lock);
}
EXPORT_SYMBOL_GPL(l2tp_tunnel_closeall);

/* Tunnel socket destroy hook for UDP encapsulation */
static void l2tp_udp_encap_destroy(struct sock *sk)
{
	struct l2tp_tunnel *tunnel = l2tp_sock_to_tunnel(sk);
	if (tunnel) {
		l2tp_tunnel_closeall(tunnel);
		sock_put(sk);
	}
}

/* Really kill the tunnel.
 * Come here only when all sessions have been cleared from the tunnel.
 */
static void l2tp_tunnel_free(struct l2tp_tunnel *tunnel)
{
	BUG_ON(atomic_read(&tunnel->ref_count) != 0);
	BUG_ON(tunnel->sock != NULL);
	l2tp_info(tunnel, L2TP_MSG_CONTROL, "%s: free...\n", tunnel->name);
	kfree_rcu(tunnel, rcu);
}

/* Workqueue tunnel deletion function */
static void l2tp_tunnel_del_work(struct work_struct *work)
{
	struct l2tp_tunnel *tunnel = NULL;
	struct socket *sock = NULL;
	struct sock *sk = NULL;

	tunnel = container_of(work, struct l2tp_tunnel, del_work);

	l2tp_tunnel_closeall(tunnel);

	sk = l2tp_tunnel_sock_lookup(tunnel);
	if (!sk)
		goto out;

	sock = sk->sk_socket;

	/* If the tunnel socket was created by userspace, then go through the
	 * inet layer to shut the socket down, and let userspace close it.
	 * Otherwise, if we created the socket directly within the kernel, use
	 * the sk API to release it here.
	 * In either case the tunnel resources are freed in the socket
	 * destructor when the tunnel socket goes away.
	 */
	if (tunnel->fd >= 0) {
		if (sock)
			inet_shutdown(sock, 2);
	} else {
		if (sock) {
			kernel_sock_shutdown(sock, SHUT_RDWR);
			sock_release(sock);
		}
	}

	l2tp_tunnel_sock_put(sk);
out:
	l2tp_tunnel_dec_refcount(tunnel);
}

/* Create a socket for the tunnel, if one isn't set up by
 * userspace. This is used for static tunnels where there is no
 * managing L2TP daemon.
 *
 * Since we don't want these sockets to keep a namespace alive by
 * themselves, we drop the socket's namespace refcount after creation.
 * These sockets are freed when the namespace exits using the pernet
 * exit hook.
 */
static int l2tp_tunnel_sock_create(struct net *net,
				u32 tunnel_id,
				u32 peer_tunnel_id,
				struct l2tp_tunnel_cfg *cfg,
				struct socket **sockp)
{
	int err = -EINVAL;
	struct socket *sock = NULL;
	struct udp_port_cfg udp_conf;

	switch (cfg->encap) {
	case L2TP_ENCAPTYPE_UDP:
		memset(&udp_conf, 0, sizeof(udp_conf));

#if IS_ENABLED(CONFIG_IPV6)
		if (cfg->local_ip6 && cfg->peer_ip6) {
			udp_conf.family = AF_INET6;
			memcpy(&udp_conf.local_ip6, cfg->local_ip6,
			       sizeof(udp_conf.local_ip6));
			memcpy(&udp_conf.peer_ip6, cfg->peer_ip6,
			       sizeof(udp_conf.peer_ip6));
			udp_conf.use_udp6_tx_checksums =
			  ! cfg->udp6_zero_tx_checksums;
			udp_conf.use_udp6_rx_checksums =
			  ! cfg->udp6_zero_rx_checksums;
		} else
#endif
		{
			udp_conf.family = AF_INET;
			udp_conf.local_ip = cfg->local_ip;
			udp_conf.peer_ip = cfg->peer_ip;
			udp_conf.use_udp_checksums = cfg->use_udp_checksums;
		}

		udp_conf.local_udp_port = htons(cfg->local_udp_port);
		udp_conf.peer_udp_port = htons(cfg->peer_udp_port);

		err = udp_sock_create(net, &udp_conf, &sock);
		if (err < 0)
			goto out;

		break;

	case L2TP_ENCAPTYPE_IP:
#if IS_ENABLED(CONFIG_IPV6)
		if (cfg->local_ip6 && cfg->peer_ip6) {
			struct sockaddr_l2tpip6 ip6_addr = {0};

			err = sock_create_kern(net, AF_INET6, SOCK_DGRAM,
					  IPPROTO_L2TP, &sock);
			if (err < 0)
				goto out;

			ip6_addr.l2tp_family = AF_INET6;
			memcpy(&ip6_addr.l2tp_addr, cfg->local_ip6,
			       sizeof(ip6_addr.l2tp_addr));
			ip6_addr.l2tp_conn_id = tunnel_id;
			err = kernel_bind(sock, (struct sockaddr *) &ip6_addr,
					  sizeof(ip6_addr));
			if (err < 0)
				goto out;

			ip6_addr.l2tp_family = AF_INET6;
			memcpy(&ip6_addr.l2tp_addr, cfg->peer_ip6,
			       sizeof(ip6_addr.l2tp_addr));
			ip6_addr.l2tp_conn_id = peer_tunnel_id;
			err = kernel_connect(sock,
					     (struct sockaddr *) &ip6_addr,
					     sizeof(ip6_addr), 0);
			if (err < 0)
				goto out;
		} else
#endif
		{
			struct sockaddr_l2tpip ip_addr = {0};

			err = sock_create_kern(net, AF_INET, SOCK_DGRAM,
					  IPPROTO_L2TP, &sock);
			if (err < 0)
				goto out;

			ip_addr.l2tp_family = AF_INET;
			ip_addr.l2tp_addr = cfg->local_ip;
			ip_addr.l2tp_conn_id = tunnel_id;
			err = kernel_bind(sock, (struct sockaddr *) &ip_addr,
					  sizeof(ip_addr));
			if (err < 0)
				goto out;

			ip_addr.l2tp_family = AF_INET;
			ip_addr.l2tp_addr = cfg->peer_ip;
			ip_addr.l2tp_conn_id = peer_tunnel_id;
			err = kernel_connect(sock, (struct sockaddr *) &ip_addr,
					     sizeof(ip_addr), 0);
			if (err < 0)
				goto out;
		}
		break;

	default:
		goto out;
	}

out:
	*sockp = sock;
	if ((err < 0) && sock) {
		kernel_sock_shutdown(sock, SHUT_RDWR);
		sock_release(sock);
		*sockp = NULL;
	}

	return err;
}

static struct lock_class_key l2tp_socket_class;

int l2tp_tunnel_create(struct net *net, int fd, int version, u32 tunnel_id, u32 peer_tunnel_id, struct l2tp_tunnel_cfg *cfg, struct l2tp_tunnel **tunnelp)
{
	struct l2tp_tunnel *tunnel = NULL;
	int err;
	struct socket *sock = NULL;
	struct sock *sk = NULL;
	struct l2tp_net *pn;
	enum l2tp_encap_type encap = L2TP_ENCAPTYPE_UDP;

	/* Get the tunnel socket from the fd, which was opened by
	 * the userspace L2TP daemon. If not specified, create a
	 * kernel socket.
	 */
	if (fd < 0) {
		err = l2tp_tunnel_sock_create(net, tunnel_id, peer_tunnel_id,
				cfg, &sock);
		if (err < 0)
			goto err;
	} else {
		sock = sockfd_lookup(fd, &err);
		if (!sock) {
			pr_err("tunl %u: sockfd_lookup(fd=%d) returned %d\n",
			       tunnel_id, fd, err);
			err = -EBADF;
			goto err;
		}

		/* Reject namespace mismatches */
		if (!net_eq(sock_net(sock->sk), net)) {
			pr_err("tunl %u: netns mismatch\n", tunnel_id);
			err = -EINVAL;
			goto err;
		}
	}

	sk = sock->sk;

	if (cfg != NULL)
		encap = cfg->encap;

	/* Quick sanity checks */
	err = -EPROTONOSUPPORT;
	if (sk->sk_type != SOCK_DGRAM) {
		pr_debug("tunl %hu: fd %d wrong socket type\n",
			 tunnel_id, fd);
		goto err;
	}
	switch (encap) {
	case L2TP_ENCAPTYPE_UDP:
		if (sk->sk_protocol != IPPROTO_UDP) {
			pr_err("tunl %hu: fd %d wrong protocol, got %d, expected %d\n",
			       tunnel_id, fd, sk->sk_protocol, IPPROTO_UDP);
			goto err;
		}
		break;
	case L2TP_ENCAPTYPE_IP:
		if (sk->sk_protocol != IPPROTO_L2TP) {
			pr_err("tunl %hu: fd %d wrong protocol, got %d, expected %d\n",
			       tunnel_id, fd, sk->sk_protocol, IPPROTO_L2TP);
			goto err;
		}
		break;
	}

	/* Check if this socket has already been prepped */
	tunnel = l2tp_tunnel(sk);
	if (tunnel != NULL) {
		/* This socket has already been prepped */
		err = -EBUSY;
		goto err;
	}

	tunnel = kzalloc(sizeof(struct l2tp_tunnel), GFP_KERNEL);
	if (tunnel == NULL) {
		err = -ENOMEM;
		goto err;
	}

	tunnel->version = version;
	tunnel->tunnel_id = tunnel_id;
	tunnel->peer_tunnel_id = peer_tunnel_id;
	tunnel->debug = L2TP_DEFAULT_DEBUG_FLAGS;

	tunnel->magic = L2TP_TUNNEL_MAGIC;
	sprintf(&tunnel->name[0], "tunl %u", tunnel_id);
	rwlock_init(&tunnel->hlist_lock);

	/* The net we belong to */
	tunnel->l2tp_net = net;
	pn = l2tp_pernet(net);

	if (cfg != NULL)
		tunnel->debug = cfg->debug;

#if IS_ENABLED(CONFIG_IPV6)
	if (sk->sk_family == PF_INET6) {
		struct ipv6_pinfo *np = inet6_sk(sk);

		if (ipv6_addr_v4mapped(&np->saddr) &&
		    ipv6_addr_v4mapped(&sk->sk_v6_daddr)) {
			struct inet_sock *inet = inet_sk(sk);

			tunnel->v4mapped = true;
			inet->inet_saddr = np->saddr.s6_addr32[3];
			inet->inet_rcv_saddr = sk->sk_v6_rcv_saddr.s6_addr32[3];
			inet->inet_daddr = sk->sk_v6_daddr.s6_addr32[3];
		} else {
			tunnel->v4mapped = false;
		}
	}
#endif

	/* Mark socket as an encapsulation socket. See net/ipv4/udp.c */
	tunnel->encap = encap;
	if (encap == L2TP_ENCAPTYPE_UDP) {
		struct udp_tunnel_sock_cfg udp_cfg = { };

		udp_cfg.sk_user_data = tunnel;
		udp_cfg.encap_type = UDP_ENCAP_L2TPINUDP;
		udp_cfg.encap_rcv = l2tp_udp_encap_recv;
		udp_cfg.encap_destroy = l2tp_udp_encap_destroy;

		setup_udp_tunnel_sock(net, sock, &udp_cfg);
	} else {
		sk->sk_user_data = tunnel;
	}

	/* Hook on the tunnel socket destructor so that we can cleanup
	 * if the tunnel socket goes away.
	 */
	tunnel->old_sk_destruct = sk->sk_destruct;
	sk->sk_destruct = &l2tp_tunnel_destruct;
	tunnel->sock = sk;
	tunnel->fd = fd;
	lockdep_set_class_and_name(&sk->sk_lock.slock, &l2tp_socket_class, "l2tp_sock");

	sk->sk_allocation = GFP_ATOMIC;

	/* Init delete workqueue struct */
	INIT_WORK(&tunnel->del_work, l2tp_tunnel_del_work);

	/* Add tunnel to our list */
	INIT_LIST_HEAD(&tunnel->list);
	atomic_inc(&l2tp_tunnel_count);

	/* Bump the reference count. The tunnel context is deleted
	 * only when this drops to zero. Must be done before list insertion
	 */
	l2tp_tunnel_inc_refcount(tunnel);
	spin_lock_bh(&pn->l2tp_tunnel_list_lock);
	list_add_rcu(&tunnel->list, &pn->l2tp_tunnel_list);
	spin_unlock_bh(&pn->l2tp_tunnel_list_lock);

	err = 0;
err:
	if (tunnelp)
		*tunnelp = tunnel;

	/* If tunnel's socket was created by the kernel, it doesn't
	 *  have a file.
	 */
	if (sock && sock->file)
		sockfd_put(sock);

	return err;
}
EXPORT_SYMBOL_GPL(l2tp_tunnel_create);

/* This function is used by the netlink TUNNEL_DELETE command.
 */
void l2tp_tunnel_delete(struct l2tp_tunnel *tunnel)
{
	if (!test_and_set_bit(0, &tunnel->dead)) {
		l2tp_tunnel_inc_refcount(tunnel);
		queue_work(l2tp_wq, &tunnel->del_work);
	}
}
EXPORT_SYMBOL_GPL(l2tp_tunnel_delete);

/* Really kill the session.
 */
void l2tp_session_free(struct l2tp_session *session)
{
	struct l2tp_tunnel *tunnel = session->tunnel;

	BUG_ON(atomic_read(&session->ref_count) != 0);

	if (tunnel) {
		BUG_ON(tunnel->magic != L2TP_TUNNEL_MAGIC);
		if (session->session_id != 0)
			atomic_dec(&l2tp_session_count);
		sock_put(tunnel->sock);
		session->tunnel = NULL;
		l2tp_tunnel_dec_refcount(tunnel);
	}

	kfree(session);
}
EXPORT_SYMBOL_GPL(l2tp_session_free);

/* Remove an l2tp session from l2tp_core's hash lists.
 * Provides a tidyup interface for pseudowire code which can't just route all
 * shutdown via. l2tp_session_delete and a pseudowire-specific session_close
 * callback.
 */
void __l2tp_session_unhash(struct l2tp_session *session)
{
	struct l2tp_tunnel *tunnel = session->tunnel;

	/* Remove the session from core hashes */
	if (tunnel) {
		/* Remove from the per-tunnel hash */
		write_lock_bh(&tunnel->hlist_lock);
		hlist_del_init(&session->hlist);
		write_unlock_bh(&tunnel->hlist_lock);

		/* For L2TPv3 we have a per-net hash: remove from there, too */
		if (tunnel->version != L2TP_HDR_VER_2) {
			struct l2tp_net *pn = l2tp_pernet(tunnel->l2tp_net);
			spin_lock_bh(&pn->l2tp_session_hlist_lock);
			hlist_del_init_rcu(&session->global_hlist);
			spin_unlock_bh(&pn->l2tp_session_hlist_lock);
			synchronize_rcu();
		}
	}
}
EXPORT_SYMBOL_GPL(__l2tp_session_unhash);

/* This function is used by the netlink SESSION_DELETE command and by
   pseudowire modules.
 */
int l2tp_session_delete(struct l2tp_session *session)
{
	if (session->ref)
		(*session->ref)(session);
	__l2tp_session_unhash(session);
	l2tp_session_queue_purge(session);
	if (session->session_close != NULL)
		(*session->session_close)(session);
	if (session->deref)
		(*session->deref)(session);
	l2tp_session_dec_refcount(session);
	return 0;
}
EXPORT_SYMBOL_GPL(l2tp_session_delete);

/* We come here whenever a session's send_seq, cookie_len or
 * l2specific_type parameters are set.
 */
void l2tp_session_set_header_len(struct l2tp_session *session, int version)
{
	if (version == L2TP_HDR_VER_2) {
		session->hdr_len = 6;
		if (session->send_seq)
			session->hdr_len += 4;
	} else {
<<<<<<< HEAD
		session->hdr_len = 4 + session->cookie_len + session->l2specific_len;
=======
		session->hdr_len = 4 + session->cookie_len;
		session->hdr_len += l2tp_get_l2specific_len(session);
>>>>>>> 07d220e1
		if (session->tunnel->encap == L2TP_ENCAPTYPE_UDP)
			session->hdr_len += 4;
	}

}
EXPORT_SYMBOL_GPL(l2tp_session_set_header_len);

struct l2tp_session *l2tp_session_create(int priv_size, struct l2tp_tunnel *tunnel, u32 session_id, u32 peer_session_id, struct l2tp_session_cfg *cfg)
{
	struct l2tp_session *session;
	int err;

	session = kzalloc(sizeof(struct l2tp_session) + priv_size, GFP_KERNEL);
	if (session != NULL) {
		session->magic = L2TP_SESSION_MAGIC;
		session->tunnel = tunnel;

		session->session_id = session_id;
		session->peer_session_id = peer_session_id;
		session->nr = 0;
		if (tunnel->version == L2TP_HDR_VER_2)
			session->nr_max = 0xffff;
		else
			session->nr_max = 0xffffff;
		session->nr_window_size = session->nr_max / 2;
		session->nr_oos_count_max = 4;

		/* Use NR of first received packet */
		session->reorder_skip = 1;

		sprintf(&session->name[0], "sess %u/%u",
			tunnel->tunnel_id, session->session_id);

		skb_queue_head_init(&session->reorder_q);

		INIT_HLIST_NODE(&session->hlist);
		INIT_HLIST_NODE(&session->global_hlist);

		/* Inherit debug options from tunnel */
		session->debug = tunnel->debug;

		if (cfg) {
			session->pwtype = cfg->pw_type;
			session->debug = cfg->debug;
			session->mtu = cfg->mtu;
			session->mru = cfg->mru;
			session->send_seq = cfg->send_seq;
			session->recv_seq = cfg->recv_seq;
			session->lns_mode = cfg->lns_mode;
			session->reorder_timeout = cfg->reorder_timeout;
			session->l2specific_type = cfg->l2specific_type;
			session->l2specific_len = cfg->l2specific_len;
			session->cookie_len = cfg->cookie_len;
			memcpy(&session->cookie[0], &cfg->cookie[0], cfg->cookie_len);
			session->peer_cookie_len = cfg->peer_cookie_len;
			memcpy(&session->peer_cookie[0], &cfg->peer_cookie[0], cfg->peer_cookie_len);
		}

		if (tunnel->version == L2TP_HDR_VER_2)
			session->build_header = l2tp_build_l2tpv2_header;
		else
			session->build_header = l2tp_build_l2tpv3_header;

		l2tp_session_set_header_len(session, tunnel->version);

		err = l2tp_session_add_to_tunnel(tunnel, session);
		if (err) {
			kfree(session);

			return ERR_PTR(err);
		}

		/* Bump the reference count. The session context is deleted
		 * only when this drops to zero.
		 */
		l2tp_session_inc_refcount(session);
		l2tp_tunnel_inc_refcount(tunnel);

		/* Ensure tunnel socket isn't deleted */
		sock_hold(tunnel->sock);

		/* Ignore management session in session count value */
		if (session->session_id != 0)
			atomic_inc(&l2tp_session_count);

		return session;
	}

	return ERR_PTR(-ENOMEM);
}
EXPORT_SYMBOL_GPL(l2tp_session_create);

/*****************************************************************************
 * Init and cleanup
 *****************************************************************************/

static __net_init int l2tp_init_net(struct net *net)
{
	struct l2tp_net *pn = net_generic(net, l2tp_net_id);
	int hash;

	INIT_LIST_HEAD(&pn->l2tp_tunnel_list);
	spin_lock_init(&pn->l2tp_tunnel_list_lock);

	for (hash = 0; hash < L2TP_HASH_SIZE_2; hash++)
		INIT_HLIST_HEAD(&pn->l2tp_session_hlist[hash]);

	spin_lock_init(&pn->l2tp_session_hlist_lock);

	return 0;
}

static __net_exit void l2tp_exit_net(struct net *net)
{
	struct l2tp_net *pn = l2tp_pernet(net);
	struct l2tp_tunnel *tunnel = NULL;

	rcu_read_lock_bh();
	list_for_each_entry_rcu(tunnel, &pn->l2tp_tunnel_list, list) {
		l2tp_tunnel_delete(tunnel);
	}
	rcu_read_unlock_bh();

	flush_workqueue(l2tp_wq);
	rcu_barrier();
}

static struct pernet_operations l2tp_net_ops = {
	.init = l2tp_init_net,
	.exit = l2tp_exit_net,
	.id   = &l2tp_net_id,
	.size = sizeof(struct l2tp_net),
};

static int __init l2tp_init(void)
{
	int rc = 0;

	rc = register_pernet_device(&l2tp_net_ops);
	if (rc)
		goto out;

	l2tp_wq = alloc_workqueue("l2tp", WQ_UNBOUND, 0);
	if (!l2tp_wq) {
		pr_err("alloc_workqueue failed\n");
		unregister_pernet_device(&l2tp_net_ops);
		rc = -ENOMEM;
		goto out;
	}

	pr_info("L2TP core driver, %s\n", L2TP_DRV_VERSION);

out:
	return rc;
}

static void __exit l2tp_exit(void)
{
	unregister_pernet_device(&l2tp_net_ops);
	if (l2tp_wq) {
		destroy_workqueue(l2tp_wq);
		l2tp_wq = NULL;
	}
}

module_init(l2tp_init);
module_exit(l2tp_exit);

MODULE_AUTHOR("James Chapman <jchapman@katalix.com>");
MODULE_DESCRIPTION("L2TP core");
MODULE_LICENSE("GPL");
MODULE_VERSION(L2TP_DRV_VERSION);
<|MERGE_RESOLUTION|>--- conflicted
+++ resolved
@@ -1814,12 +1814,8 @@
 		if (session->send_seq)
 			session->hdr_len += 4;
 	} else {
-<<<<<<< HEAD
-		session->hdr_len = 4 + session->cookie_len + session->l2specific_len;
-=======
 		session->hdr_len = 4 + session->cookie_len;
 		session->hdr_len += l2tp_get_l2specific_len(session);
->>>>>>> 07d220e1
 		if (session->tunnel->encap == L2TP_ENCAPTYPE_UDP)
 			session->hdr_len += 4;
 	}
