--- conflicted
+++ resolved
@@ -288,8 +288,6 @@
 		iget_failed(ecryptfs_inode);
 		goto out;
 	}
-<<<<<<< HEAD
-	unlock_new_inode(ecryptfs_inode);
 
 	crypt_stat = &ecryptfs_inode_to_private(ecryptfs_inode)->crypt_stat;
 	if (get_events() && get_events()->open_cb)
@@ -297,10 +295,7 @@
 				ecryptfs_inode_to_lower(ecryptfs_inode),
 					crypt_stat);
 
-	d_instantiate(ecryptfs_dentry, ecryptfs_inode);
-=======
 	d_instantiate_new(ecryptfs_dentry, ecryptfs_inode);
->>>>>>> 3762b3e2
 out:
 	return rc;
 }
