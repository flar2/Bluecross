--- conflicted
+++ resolved
@@ -80,13 +80,10 @@
 	if (ret == -ENODATA) {
 		if (!S_ISDIR(inode->i_mode))
 			ret = -ENOTDIR;
-<<<<<<< HEAD
-=======
 		else if (IS_DEADDIR(inode))
 			ret = -ENOENT;
 		else if (!inode->i_sb->s_cop->empty_dir)
 			ret = -EOPNOTSUPP;
->>>>>>> 35c308d7
 		else if (!inode->i_sb->s_cop->empty_dir(inode))
 			ret = -ENOTEMPTY;
 		else
