--- conflicted
+++ resolved
@@ -29,8 +29,6 @@
 #include "trace.h"
 #include <trace/events/f2fs.h>
 #include <trace/events/android_fs.h>
-<<<<<<< HEAD
-=======
 
 static bool __is_cp_guaranteed(struct page *page)
 {
@@ -51,7 +49,6 @@
 		return true;
 	return false;
 }
->>>>>>> a9d02737
 
 static void f2fs_read_end_io(struct bio *bio)
 {
