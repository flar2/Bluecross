--- conflicted
+++ resolved
@@ -57,10 +57,7 @@
 enum bio_post_read_step {
 	STEP_INITIAL = 0,
 	STEP_DECRYPT,
-<<<<<<< HEAD
 	STEP_VERITY,
-=======
->>>>>>> 725034c1
 };
 
 struct bio_post_read_ctx {
@@ -105,7 +102,6 @@
 	bio_post_read_processing(ctx);
 }
 
-<<<<<<< HEAD
 static void verity_work(struct work_struct *work)
 {
 	struct bio_post_read_ctx *ctx =
@@ -123,10 +119,6 @@
 	 * verity may require reading metadata pages that need decryption, and
 	 * we shouldn't recurse to the same workqueue.
 	 */
-=======
-static void bio_post_read_processing(struct bio_post_read_ctx *ctx)
-{
->>>>>>> 725034c1
 	switch (++ctx->cur_step) {
 	case STEP_DECRYPT:
 		if (ctx->enabled_steps & (1 << STEP_DECRYPT)) {
@@ -136,7 +128,6 @@
 		}
 		ctx->cur_step++;
 		/* fall-through */
-<<<<<<< HEAD
 	case STEP_VERITY:
 		if (ctx->enabled_steps & (1 << STEP_VERITY)) {
 			INIT_WORK(&ctx->work, verity_work);
@@ -145,8 +136,6 @@
 		}
 		ctx->cur_step++;
 		/* fall-through */
-=======
->>>>>>> 725034c1
 	default:
 		__read_end_io(ctx->bio);
 	}
@@ -481,13 +470,10 @@
 	/* Allocate a new bio */
 	bio = __bio_alloc(fio->sbi, fio->new_blkaddr, fio->io_wbc,
 				1, is_read_io(fio->op), fio->type, fio->temp);
-<<<<<<< HEAD
 
 	if (f2fs_may_encrypt_bio(inode, fio))
 		fscrypt_set_ice_dun(inode, bio, PG_DUN(inode, fio->page));
 	fscrypt_set_ice_skip(bio, fio->encrypted_page ? 1 : 0);
-=======
->>>>>>> 725034c1
 
 	if (bio_add_page(bio, page, PAGE_SIZE, 0) < PAGE_SIZE) {
 		bio_put(bio);
@@ -565,12 +551,9 @@
 		io->bio = __bio_alloc(sbi, fio->new_blkaddr, fio->io_wbc,
 						BIO_MAX_PAGES, false,
 						fio->type, fio->temp);
-<<<<<<< HEAD
 		if (bio_encrypted)
 			fscrypt_set_ice_dun(inode, io->bio, dun);
 		fscrypt_set_ice_skip(io->bio, bi_crypt_skip);
-=======
->>>>>>> 725034c1
 		io->fio = *fio;
 	}
 
@@ -609,16 +592,11 @@
 	bio->bi_end_io = f2fs_read_end_io;
 	bio_set_op_attrs(bio, REQ_OP_READ, 0);
 
-<<<<<<< HEAD
 	if (f2fs_encrypted_file(inode) &&
 	    !fscrypt_using_hardware_encryption(inode))
 		post_read_steps |= 1 << STEP_DECRYPT;
 	if (f2fs_verity_file(inode) && !(flags & F2FS_GETPAGE_SKIP_VERITY))
 		post_read_steps |= 1 << STEP_VERITY;
-=======
-	if (f2fs_encrypted_file(inode))
-		post_read_steps |= 1 << STEP_DECRYPT;
->>>>>>> 725034c1
 	if (post_read_steps) {
 		ctx = mempool_alloc(bio_post_read_ctx_pool, GFP_NOFS);
 		if (!ctx) {
@@ -2547,21 +2525,6 @@
 		down_read(&F2FS_I(inode)->dio_rwsem[rw]);
 	}
 
-<<<<<<< HEAD
-	if (rw == WRITE && whint_mode == WHINT_MODE_OFF)
-		iocb->ki_hint = WRITE_LIFE_NOT_SET;
-
-	if (!down_read_trylock(&F2FS_I(inode)->dio_rwsem[rw])) {
-		if (iocb->ki_flags & IOCB_NOWAIT) {
-			iocb->ki_hint = hint;
-			err = -EAGAIN;
-			goto out;
-		}
-		down_read(&F2FS_I(inode)->dio_rwsem[rw]);
-	}
-
-=======
->>>>>>> 725034c1
 	err = blockdev_direct_IO(iocb, inode, iter, get_data_block_dio);
 	up_read(&F2FS_I(inode)->dio_rwsem[rw]);
 
