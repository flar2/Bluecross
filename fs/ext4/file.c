/*
 *  linux/fs/ext4/file.c
 *
 * Copyright (C) 1992, 1993, 1994, 1995
 * Remy Card (card@masi.ibp.fr)
 * Laboratoire MASI - Institut Blaise Pascal
 * Universite Pierre et Marie Curie (Paris VI)
 *
 *  from
 *
 *  linux/fs/minix/file.c
 *
 *  Copyright (C) 1991, 1992  Linus Torvalds
 *
 *  ext4 fs regular file handling primitives
 *
 *  64-bit file support on 64-bit platforms by Jakub Jelinek
 *	(jj@sunsite.ms.mff.cuni.cz)
 */

#include <linux/time.h>
#include <linux/fs.h>
#include <linux/mount.h>
#include <linux/path.h>
#include <linux/dax.h>
#include <linux/quotaops.h>
#include <linux/pagevec.h>
#include <linux/uio.h>
#include "ext4.h"
#include "ext4_jbd2.h"
#include "xattr.h"
#include "acl.h"

/*
 * Called when an inode is released. Note that this is different
 * from ext4_file_open: open gets called at every open, but release
 * gets called only when /all/ the files are closed.
 */
static int ext4_release_file(struct inode *inode, struct file *filp)
{
	if (ext4_test_inode_state(inode, EXT4_STATE_DA_ALLOC_CLOSE)) {
		ext4_alloc_da_blocks(inode);
		ext4_clear_inode_state(inode, EXT4_STATE_DA_ALLOC_CLOSE);
	}
	/* if we are the last writer on the inode, drop the block reservation */
	if ((filp->f_mode & FMODE_WRITE) &&
			(atomic_read(&inode->i_writecount) == 1) &&
		        !EXT4_I(inode)->i_reserved_data_blocks)
	{
		down_write(&EXT4_I(inode)->i_data_sem);
		ext4_discard_preallocations(inode);
		up_write(&EXT4_I(inode)->i_data_sem);
	}
	if (is_dx(inode) && filp->private_data)
		ext4_htree_free_dir_info(filp->private_data);

	return 0;
}

static void ext4_unwritten_wait(struct inode *inode)
{
	wait_queue_head_t *wq = ext4_ioend_wq(inode);

	wait_event(*wq, (atomic_read(&EXT4_I(inode)->i_unwritten) == 0));
}

/*
 * This tests whether the IO in question is block-aligned or not.
 * Ext4 utilizes unwritten extents when hole-filling during direct IO, and they
 * are converted to written only after the IO is complete.  Until they are
 * mapped, these blocks appear as holes, so dio_zero_block() will assume that
 * it needs to zero out portions of the start and/or end block.  If 2 AIO
 * threads are at work on the same unwritten block, they must be synchronized
 * or one thread will zero the other's data, causing corruption.
 */
static int
ext4_unaligned_aio(struct inode *inode, struct iov_iter *from, loff_t pos)
{
	struct super_block *sb = inode->i_sb;
	int blockmask = sb->s_blocksize - 1;

	if (pos >= ALIGN(i_size_read(inode), sb->s_blocksize))
		return 0;

	if ((pos | iov_iter_alignment(from)) & blockmask)
		return 1;

	return 0;
}

static ssize_t
ext4_file_write_iter(struct kiocb *iocb, struct iov_iter *from)
{
	struct inode *inode = file_inode(iocb->ki_filp);
	int o_direct = iocb->ki_flags & IOCB_DIRECT;
	int unaligned_aio = 0;
	int overwrite = 0;
	ssize_t ret;

	inode_lock(inode);
	ret = generic_write_checks(iocb, from);
	if (ret <= 0)
		goto out;

	/*
	 * Unaligned direct AIO must be serialized among each other as zeroing
	 * of partial blocks of two competing unaligned AIOs can result in data
	 * corruption.
	 */
	if (o_direct && ext4_test_inode_flag(inode, EXT4_INODE_EXTENTS) &&
	    !is_sync_kiocb(iocb) &&
	    ext4_unaligned_aio(inode, from, iocb->ki_pos)) {
		unaligned_aio = 1;
		ext4_unwritten_wait(inode);
	}

	/*
	 * If we have encountered a bitmap-format file, the size limit
	 * is smaller than s_maxbytes, which is for extent-mapped files.
	 */
	if (!(ext4_test_inode_flag(inode, EXT4_INODE_EXTENTS))) {
		struct ext4_sb_info *sbi = EXT4_SB(inode->i_sb);

		if (iocb->ki_pos >= sbi->s_bitmap_maxbytes) {
			ret = -EFBIG;
			goto out;
		}
		iov_iter_truncate(from, sbi->s_bitmap_maxbytes - iocb->ki_pos);
	}

	iocb->private = &overwrite;
	if (o_direct) {
		size_t length = iov_iter_count(from);
		loff_t pos = iocb->ki_pos;

		/* check whether we do a DIO overwrite or not */
		if (ext4_should_dioread_nolock(inode) && !unaligned_aio &&
		    pos + length <= i_size_read(inode)) {
			struct ext4_map_blocks map;
			unsigned int blkbits = inode->i_blkbits;
			int err, len;

			map.m_lblk = pos >> blkbits;
			map.m_len = EXT4_MAX_BLOCKS(length, pos, blkbits);
			len = map.m_len;

			err = ext4_map_blocks(NULL, inode, &map, 0);
			/*
			 * 'err==len' means that all of blocks has
			 * been preallocated no matter they are
			 * initialized or not.  For excluding
			 * unwritten extents, we need to check
			 * m_flags.  There are two conditions that
			 * indicate for initialized extents.  1) If we
			 * hit extent cache, EXT4_MAP_MAPPED flag is
			 * returned; 2) If we do a real lookup,
			 * non-flags are returned.  So we should check
			 * these two conditions.
			 */
			if (err == len && (map.m_flags & EXT4_MAP_MAPPED))
				overwrite = 1;
		}
	}

	ret = __generic_file_write_iter(iocb, from);
	/*
	 * Unaligned direct AIO must be the only IO in flight. Otherwise
	 * overlapping aligned IO after unaligned might result in data
	 * corruption.
	 */
	if (ret == -EIOCBQUEUED && unaligned_aio)
		ext4_unwritten_wait(inode);
	inode_unlock(inode);

	if (ret > 0)
		ret = generic_write_sync(iocb, ret);

	return ret;

out:
	inode_unlock(inode);
	return ret;
}

#ifdef CONFIG_FS_DAX
static int ext4_dax_fault(struct vm_area_struct *vma, struct vm_fault *vmf)
{
	int result;
	handle_t *handle = NULL;
	struct inode *inode = file_inode(vma->vm_file);
	struct super_block *sb = inode->i_sb;
	bool write = vmf->flags & FAULT_FLAG_WRITE;

	if (write) {
		sb_start_pagefault(sb);
		file_update_time(vma->vm_file);
		down_read(&EXT4_I(inode)->i_mmap_sem);
		handle = ext4_journal_start_sb(sb, EXT4_HT_WRITE_PAGE,
						EXT4_DATA_TRANS_BLOCKS(sb));
	} else
		down_read(&EXT4_I(inode)->i_mmap_sem);

	if (IS_ERR(handle))
		result = VM_FAULT_SIGBUS;
	else
		result = dax_fault(vma, vmf, ext4_dax_get_block);

	if (write) {
		if (!IS_ERR(handle))
			ext4_journal_stop(handle);
		up_read(&EXT4_I(inode)->i_mmap_sem);
		sb_end_pagefault(sb);
	} else
		up_read(&EXT4_I(inode)->i_mmap_sem);

	return result;
}

static int ext4_dax_pmd_fault(struct vm_area_struct *vma, unsigned long addr,
						pmd_t *pmd, unsigned int flags)
{
	int result;
	handle_t *handle = NULL;
	struct inode *inode = file_inode(vma->vm_file);
	struct super_block *sb = inode->i_sb;
	bool write = flags & FAULT_FLAG_WRITE;

	if (write) {
		sb_start_pagefault(sb);
		file_update_time(vma->vm_file);
		down_read(&EXT4_I(inode)->i_mmap_sem);
		handle = ext4_journal_start_sb(sb, EXT4_HT_WRITE_PAGE,
				ext4_chunk_trans_blocks(inode,
							PMD_SIZE / PAGE_SIZE));
	} else
		down_read(&EXT4_I(inode)->i_mmap_sem);

	if (IS_ERR(handle))
		result = VM_FAULT_SIGBUS;
	else
		result = dax_pmd_fault(vma, addr, pmd, flags,
					 ext4_dax_get_block);

	if (write) {
		if (!IS_ERR(handle))
			ext4_journal_stop(handle);
		up_read(&EXT4_I(inode)->i_mmap_sem);
		sb_end_pagefault(sb);
	} else
		up_read(&EXT4_I(inode)->i_mmap_sem);

	return result;
}

/*
 * Handle write fault for VM_MIXEDMAP mappings. Similarly to ext4_dax_fault()
 * handler we check for races agaist truncate. Note that since we cycle through
 * i_mmap_sem, we are sure that also any hole punching that began before we
 * were called is finished by now and so if it included part of the file we
 * are working on, our pte will get unmapped and the check for pte_same() in
 * wp_pfn_shared() fails. Thus fault gets retried and things work out as
 * desired.
 */
static int ext4_dax_pfn_mkwrite(struct vm_area_struct *vma,
				struct vm_fault *vmf)
{
	struct inode *inode = file_inode(vma->vm_file);
	struct super_block *sb = inode->i_sb;
	loff_t size;
	int ret;

	sb_start_pagefault(sb);
	file_update_time(vma->vm_file);
	down_read(&EXT4_I(inode)->i_mmap_sem);
	size = (i_size_read(inode) + PAGE_SIZE - 1) >> PAGE_SHIFT;
	if (vmf->pgoff >= size)
		ret = VM_FAULT_SIGBUS;
	else
		ret = dax_pfn_mkwrite(vma, vmf);
	up_read(&EXT4_I(inode)->i_mmap_sem);
	sb_end_pagefault(sb);

	return ret;
}

static const struct vm_operations_struct ext4_dax_vm_ops = {
	.fault		= ext4_dax_fault,
	.pmd_fault	= ext4_dax_pmd_fault,
	.page_mkwrite	= ext4_dax_fault,
	.pfn_mkwrite	= ext4_dax_pfn_mkwrite,
};
#else
#define ext4_dax_vm_ops	ext4_file_vm_ops
#endif

static const struct vm_operations_struct ext4_file_vm_ops = {
	.fault		= ext4_filemap_fault,
	.map_pages	= filemap_map_pages,
	.page_mkwrite   = ext4_page_mkwrite,
};

static int ext4_file_mmap(struct file *file, struct vm_area_struct *vma)
{
<<<<<<< HEAD

=======
>>>>>>> 70d52cb2
	file_accessed(file);
	if (IS_DAX(file_inode(file))) {
		vma->vm_ops = &ext4_dax_vm_ops;
		vma->vm_flags |= VM_MIXEDMAP | VM_HUGEPAGE;
	} else {
		vma->vm_ops = &ext4_file_vm_ops;
	}
	return 0;
}

static int ext4_file_open(struct inode * inode, struct file * filp)
{
	struct super_block *sb = inode->i_sb;
	struct ext4_sb_info *sbi = EXT4_SB(inode->i_sb);
	struct vfsmount *mnt = filp->f_path.mnt;
	struct path path;
	char buf[64], *cp;
	int ret;

	if (unlikely(!(sbi->s_mount_flags & EXT4_MF_MNTDIR_SAMPLED) &&
		     !(sb->s_flags & MS_RDONLY))) {
		sbi->s_mount_flags |= EXT4_MF_MNTDIR_SAMPLED;
		/*
		 * Sample where the filesystem has been mounted and
		 * store it in the superblock for sysadmin convenience
		 * when trying to sort through large numbers of block
		 * devices or filesystem images.
		 */
		memset(buf, 0, sizeof(buf));
		path.mnt = mnt;
		path.dentry = mnt->mnt_root;
		cp = d_path(&path, buf, sizeof(buf));
		if (!IS_ERR(cp)) {
			handle_t *handle;
			int err;

			handle = ext4_journal_start_sb(sb, EXT4_HT_MISC, 1);
			if (IS_ERR(handle))
				return PTR_ERR(handle);
			BUFFER_TRACE(sbi->s_sbh, "get_write_access");
			err = ext4_journal_get_write_access(handle, sbi->s_sbh);
			if (err) {
				ext4_journal_stop(handle);
				return err;
			}
			strlcpy(sbi->s_es->s_last_mounted, cp,
				sizeof(sbi->s_es->s_last_mounted));
			ext4_handle_dirty_super(handle, sb);
			ext4_journal_stop(handle);
		}
	}

	ret = fscrypt_file_open(inode, filp);
	if (ret)
		return ret;

	/*
	 * Set up the jbd2_inode if we are opening the inode for
	 * writing and the journal is present
	 */
	if (filp->f_mode & FMODE_WRITE) {
		ret = ext4_inode_attach_jinode(inode);
		if (ret < 0)
			return ret;
	}
	return dquot_file_open(inode, filp);
}

/*
 * Here we use ext4_map_blocks() to get a block mapping for a extent-based
 * file rather than ext4_ext_walk_space() because we can introduce
 * SEEK_DATA/SEEK_HOLE for block-mapped and extent-mapped file at the same
 * function.  When extent status tree has been fully implemented, it will
 * track all extent status for a file and we can directly use it to
 * retrieve the offset for SEEK_DATA/SEEK_HOLE.
 */

/*
 * When we retrieve the offset for SEEK_DATA/SEEK_HOLE, we would need to
 * lookup page cache to check whether or not there has some data between
 * [startoff, endoff] because, if this range contains an unwritten extent,
 * we determine this extent as a data or a hole according to whether the
 * page cache has data or not.
 */
static int ext4_find_unwritten_pgoff(struct inode *inode,
				     int whence,
				     ext4_lblk_t end_blk,
				     loff_t *offset)
{
	struct pagevec pvec;
	unsigned int blkbits;
	pgoff_t index;
	pgoff_t end;
	loff_t endoff;
	loff_t startoff;
	loff_t lastoff;
	int found = 0;

	blkbits = inode->i_sb->s_blocksize_bits;
	startoff = *offset;
	lastoff = startoff;
	endoff = (loff_t)end_blk << blkbits;

	index = startoff >> PAGE_SHIFT;
	end = endoff >> PAGE_SHIFT;

	pagevec_init(&pvec, 0);
	do {
		int i, num;
		unsigned long nr_pages;

		num = min_t(pgoff_t, end - index, PAGEVEC_SIZE - 1) + 1;
		nr_pages = pagevec_lookup(&pvec, inode->i_mapping, index,
					  (pgoff_t)num);
		if (nr_pages == 0)
			break;

		for (i = 0; i < nr_pages; i++) {
			struct page *page = pvec.pages[i];
			struct buffer_head *bh, *head;

			/*
			 * If current offset is smaller than the page offset,
			 * there is a hole at this offset.
			 */
			if (whence == SEEK_HOLE && lastoff < endoff &&
			    lastoff < page_offset(pvec.pages[i])) {
				found = 1;
				*offset = lastoff;
				goto out;
			}

			if (page->index > end)
				goto out;

			lock_page(page);

			if (unlikely(page->mapping != inode->i_mapping)) {
				unlock_page(page);
				continue;
			}

			if (!page_has_buffers(page)) {
				unlock_page(page);
				continue;
			}

			if (page_has_buffers(page)) {
				lastoff = page_offset(page);
				bh = head = page_buffers(page);
				do {
					if (lastoff + bh->b_size <= startoff)
						goto next;
					if (buffer_uptodate(bh) ||
					    buffer_unwritten(bh)) {
						if (whence == SEEK_DATA)
							found = 1;
					} else {
						if (whence == SEEK_HOLE)
							found = 1;
					}
					if (found) {
						*offset = max_t(loff_t,
							startoff, lastoff);
						unlock_page(page);
						goto out;
					}
next:
					lastoff += bh->b_size;
					bh = bh->b_this_page;
				} while (bh != head);
			}

			lastoff = page_offset(page) + PAGE_SIZE;
			unlock_page(page);
		}

		/* The no. of pages is less than our desired, we are done. */
		if (nr_pages < num)
			break;

		index = pvec.pages[i - 1]->index + 1;
		pagevec_release(&pvec);
	} while (index <= end);

	if (whence == SEEK_HOLE && lastoff < endoff) {
		found = 1;
		*offset = lastoff;
	}
out:
	pagevec_release(&pvec);
	return found;
}

/*
 * ext4_seek_data() retrieves the offset for SEEK_DATA.
 */
static loff_t ext4_seek_data(struct file *file, loff_t offset, loff_t maxsize)
{
	struct inode *inode = file->f_mapping->host;
	struct extent_status es;
	ext4_lblk_t start, last, end;
	loff_t dataoff, isize;
	int blkbits;
	int ret;

	inode_lock(inode);

	isize = i_size_read(inode);
	if (offset < 0 || offset >= isize) {
		inode_unlock(inode);
		return -ENXIO;
	}

	blkbits = inode->i_sb->s_blocksize_bits;
	start = offset >> blkbits;
	last = start;
	end = isize >> blkbits;
	dataoff = offset;

	do {
		ret = ext4_get_next_extent(inode, last, end - last + 1, &es);
		if (ret <= 0) {
			/* No extent found -> no data */
			if (ret == 0)
				ret = -ENXIO;
			inode_unlock(inode);
			return ret;
		}

		last = es.es_lblk;
		if (last != start)
			dataoff = (loff_t)last << blkbits;
		if (!ext4_es_is_unwritten(&es))
			break;

		/*
		 * If there is a unwritten extent at this offset,
		 * it will be as a data or a hole according to page
		 * cache that has data or not.
		 */
		if (ext4_find_unwritten_pgoff(inode, SEEK_DATA,
					      es.es_lblk + es.es_len, &dataoff))
			break;
		last += es.es_len;
		dataoff = (loff_t)last << blkbits;
		cond_resched();
	} while (last <= end);

	inode_unlock(inode);

	if (dataoff > isize)
		return -ENXIO;

	return vfs_setpos(file, dataoff, maxsize);
}

/*
 * ext4_seek_hole() retrieves the offset for SEEK_HOLE.
 */
static loff_t ext4_seek_hole(struct file *file, loff_t offset, loff_t maxsize)
{
	struct inode *inode = file->f_mapping->host;
	struct extent_status es;
	ext4_lblk_t start, last, end;
	loff_t holeoff, isize;
	int blkbits;
	int ret;

	inode_lock(inode);

	isize = i_size_read(inode);
	if (offset < 0 || offset >= isize) {
		inode_unlock(inode);
		return -ENXIO;
	}

	blkbits = inode->i_sb->s_blocksize_bits;
	start = offset >> blkbits;
	last = start;
	end = isize >> blkbits;
	holeoff = offset;

	do {
		ret = ext4_get_next_extent(inode, last, end - last + 1, &es);
		if (ret < 0) {
			inode_unlock(inode);
			return ret;
		}
		/* Found a hole? */
		if (ret == 0 || es.es_lblk > last) {
			if (last != start)
				holeoff = (loff_t)last << blkbits;
			break;
		}
		/*
		 * If there is a unwritten extent at this offset,
		 * it will be as a data or a hole according to page
		 * cache that has data or not.
		 */
		if (ext4_es_is_unwritten(&es) &&
		    ext4_find_unwritten_pgoff(inode, SEEK_HOLE,
					      last + es.es_len, &holeoff))
			break;

		last += es.es_len;
		holeoff = (loff_t)last << blkbits;
		cond_resched();
	} while (last <= end);

	inode_unlock(inode);

	if (holeoff > isize)
		holeoff = isize;

	return vfs_setpos(file, holeoff, maxsize);
}

/*
 * ext4_llseek() handles both block-mapped and extent-mapped maxbytes values
 * by calling generic_file_llseek_size() with the appropriate maxbytes
 * value for each.
 */
loff_t ext4_llseek(struct file *file, loff_t offset, int whence)
{
	struct inode *inode = file->f_mapping->host;
	loff_t maxbytes;

	if (!(ext4_test_inode_flag(inode, EXT4_INODE_EXTENTS)))
		maxbytes = EXT4_SB(inode->i_sb)->s_bitmap_maxbytes;
	else
		maxbytes = inode->i_sb->s_maxbytes;

	switch (whence) {
	case SEEK_SET:
	case SEEK_CUR:
	case SEEK_END:
		return generic_file_llseek_size(file, offset, whence,
						maxbytes, i_size_read(inode));
	case SEEK_DATA:
		return ext4_seek_data(file, offset, maxbytes);
	case SEEK_HOLE:
		return ext4_seek_hole(file, offset, maxbytes);
	}

	return -EINVAL;
}

const struct file_operations ext4_file_operations = {
	.llseek		= ext4_llseek,
	.read_iter	= generic_file_read_iter,
	.write_iter	= ext4_file_write_iter,
	.unlocked_ioctl = ext4_ioctl,
#ifdef CONFIG_COMPAT
	.compat_ioctl	= ext4_compat_ioctl,
#endif
	.mmap		= ext4_file_mmap,
	.open		= ext4_file_open,
	.release	= ext4_release_file,
	.fsync		= ext4_sync_file,
	.get_unmapped_area = thp_get_unmapped_area,
	.splice_read	= generic_file_splice_read,
	.splice_write	= iter_file_splice_write,
	.fallocate	= ext4_fallocate,
};

const struct inode_operations ext4_file_inode_operations = {
	.setattr	= ext4_setattr,
	.getattr	= ext4_getattr,
	.listxattr	= ext4_listxattr,
	.get_acl	= ext4_get_acl,
	.set_acl	= ext4_set_acl,
	.fiemap		= ext4_fiemap,
};
<|MERGE_RESOLUTION|>--- conflicted
+++ resolved
@@ -301,10 +301,6 @@
 
 static int ext4_file_mmap(struct file *file, struct vm_area_struct *vma)
 {
-<<<<<<< HEAD
-
-=======
->>>>>>> 70d52cb2
 	file_accessed(file);
 	if (IS_DAX(file_inode(file))) {
 		vma->vm_ops = &ext4_dax_vm_ops;
